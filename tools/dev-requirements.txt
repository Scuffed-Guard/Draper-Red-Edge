packaging
tox
<<<<<<< HEAD
-e .[docs,postgres,style,test,redis]
=======
-e .[dev]
>>>>>>> ca078e7c
<|MERGE_RESOLUTION|>--- conflicted
+++ resolved
@@ -1,7 +1,3 @@
 packaging
 tox
-<<<<<<< HEAD
--e .[docs,postgres,style,test,redis]
-=======
--e .[dev]
->>>>>>> ca078e7c
+-e .[dev]