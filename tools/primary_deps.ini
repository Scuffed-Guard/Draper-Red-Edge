# primary_deps.ini
# This file should list primary dependencies in terms of both core and
# extras, in setup.cfg format. A primary dependency is one which is
# used directly in Red, or otherwise is forced to be listed as a
# dependency. Version specifiers should be as liberal as possible.

[options]
install_requires =
    aiohttp[speedups]
    aiohttp-json-rpc
    aiosqlite
    appdirs
    apsw-wheels
    attrs
    babel
    click
    colorama
    discord.py
    distro; sys_platform == "linux"
    fuzzywuzzy
    markdown
    python-dateutil
    python-Levenshtein-wheels
    PyYAML
    Red-Lavalink
    rich
    schema
<<<<<<< HEAD
    tabulate
    tqdm
=======
>>>>>>> a428e42f
    uvloop; sys_platform != "win32" and platform_python_implementation == "CPython"
    PyNaCl
    ujson

[options.extras_require]
docs =
    Sphinx
    sphinx-prompt
    sphinx_rtd_theme
    sphinxcontrib-trio
postgres =
    asyncpg
redis =
    aioredis
    # using `sys_platform` until ujson releases the version with win&mac wheels
    ujson; sys_platform == "linux"
style =
    black
test =
    pylint
    pytest
    pytest-asyncio
    pytest-mock<|MERGE_RESOLUTION|>--- conflicted
+++ resolved
@@ -25,11 +25,7 @@
     Red-Lavalink
     rich
     schema
-<<<<<<< HEAD
     tabulate
-    tqdm
-=======
->>>>>>> a428e42f
     uvloop; sys_platform != "win32" and platform_python_implementation == "CPython"
     PyNaCl
     ujson
