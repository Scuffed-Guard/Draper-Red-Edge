--- conflicted
+++ resolved
@@ -26,11 +26,8 @@
     schema
     tqdm
     uvloop; sys_platform != "win32" and platform_python_implementation == "CPython"
-<<<<<<< HEAD
+    PyNaCl
     sentry-sdk
-=======
-    PyNaCl
->>>>>>> 67fa7355
 
 [options.extras_require]
 docs =
