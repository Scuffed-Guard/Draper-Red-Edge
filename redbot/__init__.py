--- conflicted
+++ resolved
@@ -214,11 +214,7 @@
     _ensure_no_colorama()
 
 
-<<<<<<< HEAD
-__version__ = "3.4.11a69.dev26"
-=======
-__version__ = "3.4.12.dev1"
->>>>>>> b2db0674
+__version__ = "3.4.12a69.dev26"
 version_info = VersionInfo.from_str(__version__)
 
 # Filter fuzzywuzzy slow sequence matcher warning
