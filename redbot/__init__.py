--- conflicted
+++ resolved
@@ -214,11 +214,7 @@
     _ensure_no_colorama()
 
 
-<<<<<<< HEAD
-__version__ = "3.4.13a69.dev26"
-=======
-__version__ = "3.5.0.dev1"
->>>>>>> eeed0825
+__version__ = "3.5.0a69.dev26"
 version_info = VersionInfo.from_str(__version__)
 
 # Filter fuzzywuzzy slow sequence matcher warning
