import calendar
import logging
import random
from collections import defaultdict, deque
from enum import Enum
from typing import cast, Iterable, Union, Literal

import discord

from redbot.cogs.bank import is_owner_if_bank_global
from redbot.cogs.mod.converters import RawUserIds
from redbot.core import Config, bank, commands, errors, checks
from redbot.core.i18n import Translator, cog_i18n
from redbot.core.utils import AsyncIter
from redbot.core.utils.chat_formatting import box, humanize_number
from redbot.core.bot import Red
from redbot.core.utils._dpy_menus_utils import SimpleHybridMenu

from .menus import LeaderboardSource

T_ = Translator("Economy", __file__)

logger = logging.getLogger("red.economy")

NUM_ENC = "\N{COMBINING ENCLOSING KEYCAP}"
<<<<<<< HEAD
=======
VARIATION_SELECTOR = "\N{VARIATION SELECTOR-16}"
MOCK_MEMBER = namedtuple("Member", "id guild")
>>>>>>> 73a34eac


class SMReel(Enum):
    cherries = "\N{CHERRIES}"
    cookie = "\N{COOKIE}"
    two = "\N{DIGIT TWO}" + NUM_ENC
    flc = "\N{FOUR LEAF CLOVER}"
    cyclone = "\N{CYCLONE}"
    sunflower = "\N{SUNFLOWER}"
    six = "\N{DIGIT SIX}" + NUM_ENC
    mushroom = "\N{MUSHROOM}"
    heart = "\N{HEAVY BLACK HEART}" + VARIATION_SELECTOR
    snowflake = "\N{SNOWFLAKE}" + VARIATION_SELECTOR


_ = lambda s: s
PAYOUTS = {
    (SMReel.two, SMReel.two, SMReel.six): {
        "payout": lambda x: x * 50,
        "phrase": _("JACKPOT! 226! Your bid has been multiplied * 50!"),
    },
    (SMReel.flc, SMReel.flc, SMReel.flc): {
        "payout": lambda x: x * 25,
        "phrase": _("4LC! Your bid has been multiplied * 25!"),
    },
    (SMReel.cherries, SMReel.cherries, SMReel.cherries): {
        "payout": lambda x: x * 20,
        "phrase": _("Three cherries! Your bid has been multiplied * 20!"),
    },
    (SMReel.two, SMReel.six): {
        "payout": lambda x: x * 4,
        "phrase": _("2 6! Your bid has been multiplied * 4!"),
    },
    (SMReel.cherries, SMReel.cherries): {
        "payout": lambda x: x * 3,
        "phrase": _("Two cherries! Your bid has been multiplied * 3!"),
    },
    "3 symbols": {
        "payout": lambda x: x * 10,
        "phrase": _("Three symbols! Your bid has been multiplied * 10!"),
    },
    "2 symbols": {
        "payout": lambda x: x * 2,
        "phrase": _("Two consecutive symbols! Your bid has been multiplied * 2!"),
    },
}

SLOT_PAYOUTS_MSG = _(
    "Slot machine payouts:\n"
    "{two.value} {two.value} {six.value} Bet * 50\n"
    "{flc.value} {flc.value} {flc.value} Bet * 25\n"
    "{cherries.value} {cherries.value} {cherries.value} Bet * 20\n"
    "{two.value} {six.value} Bet * 4\n"
    "{cherries.value} {cherries.value} Bet * 3\n\n"
    "Three symbols: Bet * 10\n"
    "Two symbols: Bet * 2"
).format(**SMReel.__dict__)
_ = T_


def guild_only_check():
    async def pred(ctx: commands.Context):
        if await bank.is_global():
            return True
        elif not await bank.is_global() and ctx.guild is not None:
            return True
        else:
            return False

    return commands.check(pred)


class SetParser:
    def __init__(self, argument):
        allowed = ("+", "-")
        self.sum = int(argument)
        if argument and argument[0] in allowed:
            if self.sum < 0:
                self.operation = "withdraw"
            elif self.sum > 0:
                self.operation = "deposit"
            else:
                raise RuntimeError
            self.sum = abs(self.sum)
        elif argument.isdigit():
            self.operation = "set"
        else:
            raise RuntimeError


@cog_i18n(_)
class Economy(commands.Cog):
    """Get rich and have fun with imaginary currency!"""

    default_guild_settings = {
        "PAYDAY_TIME": 300,
        "PAYDAY_CREDITS": 120,
        "SLOT_MIN": 5,
        "SLOT_MAX": 100,
        "SLOT_TIME": 5,
        "REGISTER_CREDITS": 0,
    }

    default_global_settings = default_guild_settings

    default_member_settings = {"next_payday": 0, "last_slot": 0}

    default_role_settings = {"PAYDAY_CREDITS": 0}

    default_user_settings = default_member_settings

    def __init__(self, bot: Red):
        super().__init__()
        self.bot = bot
        self.config = Config.get_conf(self, 1256844281)
        self.config.register_guild(**self.default_guild_settings)
        self.config.register_global(**self.default_global_settings)
        self.config.register_member(**self.default_member_settings)
        self.config.register_user(**self.default_user_settings)
        self.config.register_role(**self.default_role_settings)
        self.slot_register = defaultdict(dict)

    async def red_delete_data_for_user(
        self,
        *,
        requester: Literal["discord_deleted_user", "owner", "user", "user_strict"],
        user_id: int,
    ):
        if requester != "discord_deleted_user":
            return

        await self.config.user_from_id(user_id).clear()

        all_members = await self.config.all_members()

        async for guild_id, guild_data in AsyncIter(all_members.items(), steps=100):
            if user_id in guild_data:
                await self.config.member_from_ids(guild_id, user_id).clear()

    @guild_only_check()
    @commands.group(name="bank")
    async def _bank(self, ctx: commands.Context):
        """Manage the bank."""
        pass

    @_bank.command()
    async def balance(self, ctx: commands.Context, user: discord.Member = None):
        """Show the user's account balance.

        Defaults to yours."""
        if user is None:
            user = ctx.author

        bal = await bank.get_balance(user)
        currency = await bank.get_currency_name(ctx.guild)
        max_bal = await bank.get_max_balance(ctx.guild)
        if bal > max_bal:
            bal = max_bal
            await bank.set_balance(user, bal)
        await ctx.send(
            _("{user}'s balance is {num} {currency}").format(
                user=user.display_name, num=humanize_number(bal), currency=currency
            )
        )

    @_bank.command()
    async def transfer(self, ctx: commands.Context, to: discord.Member, amount: int):
        """Transfer currency to other users."""
        from_ = ctx.author
        currency = await bank.get_currency_name(ctx.guild)

        try:
            await bank.transfer_credits(from_, to, amount)
        except (ValueError, errors.BalanceTooHigh) as e:
            return await ctx.send(str(e))

        await ctx.send(
            _("{user} transferred {num} {currency} to {other_user}").format(
                user=from_.display_name,
                num=humanize_number(amount),
                currency=currency,
                other_user=to.display_name,
            )
        )

    @is_owner_if_bank_global()
    @checks.admin_or_permissions(manage_guild=True)
    @_bank.command(name="set")
    async def _set(self, ctx: commands.Context, to: discord.Member, creds: SetParser):
        """Set the balance of user's bank account.

        Passing positive and negative values will add/remove currency instead.

        Examples:
        - `[p]bank set @Twentysix 26` - Sets balance to 26
        - `[p]bank set @Twentysix +2` - Increases balance by 2
        - `[p]bank set @Twentysix -6` - Decreases balance by 6
        """
        author = ctx.author
        currency = await bank.get_currency_name(ctx.guild)

        try:
            if creds.operation == "deposit":
                await bank.deposit_credits(to, creds.sum)
                msg = _("{author} added {num} {currency} to {user}'s account.").format(
                    author=author.display_name,
                    num=humanize_number(creds.sum),
                    currency=currency,
                    user=to.display_name,
                )
            elif creds.operation == "withdraw":
                await bank.withdraw_credits(to, creds.sum)
                msg = _("{author} removed {num} {currency} from {user}'s account.").format(
                    author=author.display_name,
                    num=humanize_number(creds.sum),
                    currency=currency,
                    user=to.display_name,
                )
            else:
                await bank.set_balance(to, creds.sum)
                msg = _("{author} set {user}'s account balance to {num} {currency}.").format(
                    author=author.display_name,
                    num=humanize_number(creds.sum),
                    currency=currency,
                    user=to.display_name,
                )
        except (ValueError, errors.BalanceTooHigh) as e:
            await ctx.send(str(e))
        else:
            await ctx.send(msg)

    @is_owner_if_bank_global()
    @checks.guildowner_or_permissions(administrator=True)
    @_bank.command()
    async def reset(self, ctx, confirmation: bool = False):
        """Delete all bank accounts."""
        if confirmation is False:
            await ctx.send(
                _(
                    "This will delete all bank accounts for {scope}.\nIf you're sure, type "
                    "`{prefix}bank reset yes`"
                ).format(
                    scope=self.bot.user.name if await bank.is_global() else _("this server"),
                    prefix=ctx.clean_prefix,
                )
            )
        else:
            await bank.wipe_bank(guild=ctx.guild)
            await ctx.send(
                _("All bank accounts for {scope} have been deleted.").format(
                    scope=self.bot.user.name if await bank.is_global() else _("this server")
                )
            )

    @is_owner_if_bank_global()
    @checks.admin_or_permissions(manage_guild=True)
    @_bank.group(name="prune")
    async def _prune(self, ctx):
        """Prune bank accounts."""
        pass

    @_prune.command(name="server", aliases=["guild", "local"])
    @commands.guild_only()
    @checks.guildowner()
    async def _local(self, ctx, confirmation: bool = False):
        """Prune bank accounts for users no longer in the server."""
        global_bank = await bank.is_global()
        if global_bank is True:
            return await ctx.send(_("This command cannot be used with a global bank."))

        if confirmation is False:
            await ctx.send(
                _(
                    "This will delete all bank accounts for users no longer in this server."
                    "\nIf you're sure, type "
                    "`{prefix}bank prune local yes`"
                ).format(prefix=ctx.clean_prefix)
            )
        else:
            await bank.bank_prune(self.bot, guild=ctx.guild)
            await ctx.send(
                _("Bank accounts for users no longer in this server have been deleted.")
            )

    @_prune.command(name="global")
    @checks.is_owner()
    async def _global(self, ctx, confirmation: bool = False):
        """Prune bank accounts for users who no longer share a server with the bot."""
        global_bank = await bank.is_global()
        if global_bank is False:
            return await ctx.send(_("This command cannot be used with a local bank."))

        if confirmation is False:
            await ctx.send(
                _(
                    "This will delete all bank accounts for users "
                    "who no longer share a server with the bot."
                    "\nIf you're sure, type `{prefix}bank prune global yes`"
                ).format(prefix=ctx.clean_prefix)
            )
        else:
            await bank.bank_prune(self.bot)
            await ctx.send(
                _(
                    "Bank accounts for users who "
                    "no longer share a server with the bot have been pruned."
                )
            )

    @_prune.command(usage="<user> [confirmation=False]")
    async def user(
        self, ctx, member_or_id: Union[discord.Member, RawUserIds], confirmation: bool = False
    ):
        """Delete the bank account of a specified user."""
        global_bank = await bank.is_global()
        if global_bank is False and ctx.guild is None:
            return await ctx.send(_("This command cannot be used in DMs with a local bank."))
        try:
            name = member_or_id.display_name
            uid = member_or_id.id
        except AttributeError:
            name = member_or_id
            uid = member_or_id

        if confirmation is False:
            await ctx.send(
                _(
                    "This will delete {name}'s bank account."
                    "\nIf you're sure, type "
                    "`{prefix}bank prune user {id} yes`"
                ).format(prefix=ctx.clean_prefix, id=uid, name=name)
            )
        else:
            await bank.bank_prune(self.bot, guild=ctx.guild, user_id=uid)
            await ctx.send(_("The bank account for {name} has been pruned.").format(name=name))

    @guild_only_check()
    @commands.command()
    async def payday(self, ctx: commands.Context):
        """Get some free currency."""
        author = ctx.author
        guild = ctx.guild

        cur_time = calendar.timegm(ctx.message.created_at.utctimetuple())
        credits_name = await bank.get_currency_name(ctx.guild)
        if await bank.is_global():  # Role payouts will not be used

            # Gets the latest time the user used the command successfully and adds the global payday time
            next_payday = (
                await self.config.user(author).next_payday() + await self.config.PAYDAY_TIME()
            )
            if cur_time >= next_payday:
                try:
                    await bank.deposit_credits(author, await self.config.PAYDAY_CREDITS())
                except errors.BalanceTooHigh as exc:
                    await bank.set_balance(author, exc.max_balance)
                    await ctx.send(
                        _(
                            "You've reached the maximum amount of {currency}!"
                            "Please spend some more \N{GRIMACING FACE}\n\n"
                            "You currently have {new_balance} {currency}."
                        ).format(
                            currency=credits_name, new_balance=humanize_number(exc.max_balance)
                        )
                    )
                    return
                # Sets the current time as the latest payday
                await self.config.user(author).next_payday.set(cur_time)

                pos = await bank.get_leaderboard_position(author)
                await ctx.send(
                    _(
                        "{author.mention} Here, take some {currency}. "
                        "Enjoy! (+{amount} {currency}!)\n\n"
                        "You currently have {new_balance} {currency}.\n\n"
                        "You are currently #{pos} on the global leaderboard!"
                    ).format(
                        author=author,
                        currency=credits_name,
                        amount=humanize_number(await self.config.PAYDAY_CREDITS()),
                        new_balance=humanize_number(await bank.get_balance(author)),
                        pos=humanize_number(pos) if pos else pos,
                    )
                )

            else:
                dtime = self.display_time(next_payday - cur_time)
                await ctx.send(
                    _(
                        "{author.mention} Too soon. For your next payday you have to wait {time}."
                    ).format(author=author, time=dtime)
                )
        else:

            # Gets the users latest successfully payday and adds the guilds payday time
            next_payday = (
                await self.config.member(author).next_payday()
                + await self.config.guild(guild).PAYDAY_TIME()
            )
            if cur_time >= next_payday:
                credit_amount = await self.config.guild(guild).PAYDAY_CREDITS()
                for role in author.roles:
                    role_credits = await self.config.role(
                        role
                    ).PAYDAY_CREDITS()  # Nice variable name
                    if role_credits > credit_amount:
                        credit_amount = role_credits
                try:
                    await bank.deposit_credits(author, credit_amount)
                except errors.BalanceTooHigh as exc:
                    await bank.set_balance(author, exc.max_balance)
                    await ctx.send(
                        _(
                            "You've reached the maximum amount of {currency}! "
                            "Please spend some more \N{GRIMACING FACE}\n\n"
                            "You currently have {new_balance} {currency}."
                        ).format(
                            currency=credits_name, new_balance=humanize_number(exc.max_balance)
                        )
                    )
                    return

                # Sets the latest payday time to the current time
                next_payday = cur_time

                await self.config.member(author).next_payday.set(next_payday)
                pos = await bank.get_leaderboard_position(author)
                await ctx.send(
                    _(
                        "{author.mention} Here, take some {currency}. "
                        "Enjoy! (+{amount} {currency}!)\n\n"
                        "You currently have {new_balance} {currency}.\n\n"
                        "You are currently #{pos} on the global leaderboard!"
                    ).format(
                        author=author,
                        currency=credits_name,
                        amount=humanize_number(credit_amount),
                        new_balance=humanize_number(await bank.get_balance(author)),
                        pos=humanize_number(pos) if pos else pos,
                    )
                )
            else:
                dtime = self.display_time(next_payday - cur_time)
                await ctx.send(
                    _(
                        "{author.mention} Too soon. For your next payday you have to wait {time}."
                    ).format(author=author, time=dtime)
                )

    @commands.command()
    @guild_only_check()
    async def leaderboard(self, ctx: commands.Context, top: int = 10, show_global: bool = False):
        """Print the leaderboard.

        Defaults to top 10.
        """
        guild = ctx.guild
        if top < 1:
            top = 10
        if await bank.is_global() and show_global:
            # show_global is only applicable if bank is global
            bank_sorted = await bank.get_leaderboard(positions=top, guild=None)
        else:
            bank_sorted = await bank.get_leaderboard(positions=top, guild=guild)
        try:
            bank_sorted[0][1]["balance"]
            # first user is the largest we'll see
        except IndexError:
            return await ctx.send(_("There are no accounts in the bank."))

        await SimpleHybridMenu(
            source=LeaderboardSource(bank_sorted), cog=self, delete_message_after=True,
        ).start(ctx=ctx, wait=False)

    @commands.command()
    @guild_only_check()
    async def payouts(self, ctx: commands.Context):
        """Show the payouts for the slot machine."""
        try:
            await ctx.author.send(SLOT_PAYOUTS_MSG)
        except discord.Forbidden:
            await ctx.send(_("I can't send direct messages to you."))

    @commands.command()
    @guild_only_check()
    async def slot(self, ctx: commands.Context, bid: int):
        """Use the slot machine."""
        author = ctx.author
        guild = ctx.guild
        channel = ctx.channel
        if await bank.is_global():
            valid_bid = await self.config.SLOT_MIN() <= bid <= await self.config.SLOT_MAX()
            slot_time = await self.config.SLOT_TIME()
            last_slot = await self.config.user(author).last_slot()
        else:
            valid_bid = (
                await self.config.guild(guild).SLOT_MIN()
                <= bid
                <= await self.config.guild(guild).SLOT_MAX()
            )
            slot_time = await self.config.guild(guild).SLOT_TIME()
            last_slot = await self.config.member(author).last_slot()
        now = calendar.timegm(ctx.message.created_at.utctimetuple())

        if (now - last_slot) < slot_time:
            await ctx.send(_("You're on cooldown, try again in a bit."))
            return
        if not valid_bid:
            await ctx.send(_("That's an invalid bid amount, sorry :/"))
            return
        if not await bank.can_spend(author, bid):
            await ctx.send(_("You ain't got enough money, friend."))
            return
        if await bank.is_global():
            await self.config.user(author).last_slot.set(now)
        else:
            await self.config.member(author).last_slot.set(now)
        await self.slot_machine(author, channel, bid)

    @staticmethod
    async def slot_machine(author, channel, bid):
        default_reel = deque(cast(Iterable, SMReel))
        reels = []
        for i in range(3):
            default_reel.rotate(random.randint(-999, 999))  # weeeeee
            new_reel = deque(default_reel, maxlen=3)  # we need only 3 symbols
            reels.append(new_reel)  # for each reel
        rows = (
            (reels[0][0], reels[1][0], reels[2][0]),
            (reels[0][1], reels[1][1], reels[2][1]),
            (reels[0][2], reels[1][2], reels[2][2]),
        )

        slot = "~~\n~~"  # Mobile friendly
        for i, row in enumerate(rows):  # Let's build the slot to show
            sign = "  "
            if i == 1:
                sign = ">"
            slot += "{}{} {} {}\n".format(
                sign, *[c.value for c in row]  # pylint: disable=no-member
            )

        payout = PAYOUTS.get(rows[1])
        if not payout:
            # Checks for two-consecutive-symbols special rewards
            payout = PAYOUTS.get((rows[1][0], rows[1][1]), PAYOUTS.get((rows[1][1], rows[1][2])))
        if not payout:
            # Still nothing. Let's check for 3 generic same symbols
            # or 2 consecutive symbols
            has_three = rows[1][0] == rows[1][1] == rows[1][2]
            has_two = (rows[1][0] == rows[1][1]) or (rows[1][1] == rows[1][2])
            if has_three:
                payout = PAYOUTS["3 symbols"]
            elif has_two:
                payout = PAYOUTS["2 symbols"]

        pay = 0
        if payout:
            then = await bank.get_balance(author)
            pay = payout["payout"](bid)
            now = then - bid + pay
            try:
                await bank.set_balance(author, now)
            except errors.BalanceTooHigh as exc:
                await bank.set_balance(author, exc.max_balance)
                await channel.send(
                    _(
                        "You've reached the maximum amount of {currency}! "
                        "Please spend some more \N{GRIMACING FACE}\n{old_balance} -> {new_balance}!"
                    ).format(
                        currency=await bank.get_currency_name(getattr(channel, "guild", None)),
                        old_balance=humanize_number(then),
                        new_balance=humanize_number(exc.max_balance),
                    )
                )
                return
            phrase = T_(payout["phrase"])
        else:
            then = await bank.get_balance(author)
            await bank.withdraw_credits(author, bid)
            now = then - bid
            phrase = _("Nothing!")
        await channel.send(
            (
                "{slot}\n{author.mention} {phrase}\n\n"
                + _("Your bid: {bid}")
                + _("\n{old_balance} - {bid} (Your bid) + {pay} (Winnings) → {new_balance}!")
            ).format(
                slot=slot,
                author=author,
                phrase=phrase,
                bid=humanize_number(bid),
                old_balance=humanize_number(then),
                new_balance=humanize_number(now),
                pay=humanize_number(pay),
            )
        )

    @guild_only_check()
    @is_owner_if_bank_global()
    @checks.admin_or_permissions(manage_guild=True)
    @commands.group()
    async def economyset(self, ctx: commands.Context):
        """Manage Economy settings."""

    @economyset.command(name="showsettings")
    async def economyset_showsettings(self, ctx: commands.Context):
        """
        Shows the current economy settings
        """
        guild = ctx.guild
        if await bank.is_global():
            conf = self.config
        else:
            conf = self.config.guild(guild)
        await ctx.send(
            box(
                _(
                    "----Economy Settings---\n"
                    "Minimum slot bid: {slot_min}\n"
                    "Maximum slot bid: {slot_max}\n"
                    "Slot cooldown: {slot_time}\n"
                    "Payday amount: {payday_amount}\n"
                    "Payday cooldown: {payday_time}\n"
                    "Amount given at account registration: {register_amount}\n"
                    "Maximum allowed balance: {maximum_bal}"
                ).format(
                    slot_min=humanize_number(await conf.SLOT_MIN()),
                    slot_max=humanize_number(await conf.SLOT_MAX()),
                    slot_time=humanize_number(await conf.SLOT_TIME()),
                    payday_time=humanize_number(await conf.PAYDAY_TIME()),
                    payday_amount=humanize_number(await conf.PAYDAY_CREDITS()),
                    register_amount=humanize_number(await bank.get_default_balance(guild)),
                    maximum_bal=humanize_number(await bank.get_max_balance(guild)),
                )
            )
        )

    @economyset.command()
    async def slotmin(self, ctx: commands.Context, bid: int):
        """Set the minimum slot machine bid."""
        if bid < 1:
            await ctx.send(_("Invalid min bid amount."))
            return
        guild = ctx.guild
        if await bank.is_global():
            await self.config.SLOT_MIN.set(bid)
        else:
            await self.config.guild(guild).SLOT_MIN.set(bid)
        credits_name = await bank.get_currency_name(guild)
        await ctx.send(
            _("Minimum bid is now {bid} {currency}.").format(
                bid=humanize_number(bid), currency=credits_name
            )
        )

    @economyset.command()
    async def slotmax(self, ctx: commands.Context, bid: int):
        """Set the maximum slot machine bid."""
        slot_min = await self.config.SLOT_MIN()
        if bid < 1 or bid < slot_min:
            await ctx.send(
                _("Invalid maximum bid amount. Must be greater than the minimum amount.")
            )
            return
        guild = ctx.guild
        credits_name = await bank.get_currency_name(guild)
        if await bank.is_global():
            await self.config.SLOT_MAX.set(bid)
        else:
            await self.config.guild(guild).SLOT_MAX.set(bid)
        await ctx.send(
            _("Maximum bid is now {bid} {currency}.").format(
                bid=humanize_number(bid), currency=credits_name
            )
        )

    @economyset.command()
    async def slottime(self, ctx: commands.Context, seconds: int):
        """Set the cooldown for the slot machine."""
        guild = ctx.guild
        if await bank.is_global():
            await self.config.SLOT_TIME.set(seconds)
        else:
            await self.config.guild(guild).SLOT_TIME.set(seconds)
        await ctx.send(_("Cooldown is now {num} seconds.").format(num=seconds))

    @economyset.command()
    async def paydaytime(self, ctx: commands.Context, seconds: int):
        """Set the cooldown for payday."""
        guild = ctx.guild
        if await bank.is_global():
            await self.config.PAYDAY_TIME.set(seconds)
        else:
            await self.config.guild(guild).PAYDAY_TIME.set(seconds)
        await ctx.send(
            _("Value modified. At least {num} seconds must pass between each payday.").format(
                num=seconds
            )
        )

    @economyset.command()
    async def paydayamount(self, ctx: commands.Context, creds: int):
        """Set the amount earned each payday."""
        guild = ctx.guild
        max_balance = await bank.get_max_balance(ctx.guild)
        if creds <= 0 or creds > max_balance:
            return await ctx.send(
                _("Amount must be greater than zero and less than {maxbal}.").format(
                    maxbal=humanize_number(max_balance)
                )
            )
        credits_name = await bank.get_currency_name(guild)
        if await bank.is_global():
            await self.config.PAYDAY_CREDITS.set(creds)
        else:
            await self.config.guild(guild).PAYDAY_CREDITS.set(creds)
        await ctx.send(
            _("Every payday will now give {num} {currency}.").format(
                num=humanize_number(creds), currency=credits_name
            )
        )

    @economyset.command()
    async def rolepaydayamount(self, ctx: commands.Context, role: discord.Role, creds: int):
        """Set the amount earned each payday for a role."""
        guild = ctx.guild
        max_balance = await bank.get_max_balance(ctx.guild)
        if creds <= 0 or creds > max_balance:
            return await ctx.send(
                _("Amount must be greater than zero and less than {maxbal}.").format(
                    maxbal=humanize_number(max_balance)
                )
            )
        credits_name = await bank.get_currency_name(guild)
        if await bank.is_global():
            await ctx.send(_("The bank must be per-server for per-role paydays to work."))
        else:
            await self.config.role(role).PAYDAY_CREDITS.set(creds)
            await ctx.send(
                _(
                    "Every payday will now give {num} {currency} "
                    "to people with the role {role_name}."
                ).format(num=humanize_number(creds), currency=credits_name, role_name=role.name)
            )

    @economyset.command()
    async def registeramount(self, ctx: commands.Context, creds: int):
        """Set the initial balance for new bank accounts."""
        guild = ctx.guild
        max_balance = await bank.get_max_balance(ctx.guild)
        credits_name = await bank.get_currency_name(guild)
        try:
            await bank.set_default_balance(creds, guild)
        except ValueError:
            return await ctx.send(
                _("Amount must be greater than or equal to zero and less than {maxbal}.").format(
                    maxbal=humanize_number(max_balance)
                )
            )
        await ctx.send(
            _("Registering an account will now give {num} {currency}.").format(
                num=humanize_number(creds), currency=credits_name
            )
        )

    # What would I ever do without stackoverflow?
    @staticmethod
    def display_time(seconds, granularity=2):
        intervals = (  # Source: http://stackoverflow.com/a/24542445
            (_("weeks"), 604800),  # 60 * 60 * 24 * 7
            (_("days"), 86400),  # 60 * 60 * 24
            (_("hours"), 3600),  # 60 * 60
            (_("minutes"), 60),
            (_("seconds"), 1),
        )

        result = []

        for name, count in intervals:
            value = seconds // count
            if value:
                seconds -= value * count
                if value == 1:
                    name = name.rstrip("s")
                result.append("{} {}".format(value, name))
        return ", ".join(result[:granularity])<|MERGE_RESOLUTION|>--- conflicted
+++ resolved
@@ -23,11 +23,7 @@
 logger = logging.getLogger("red.economy")
 
 NUM_ENC = "\N{COMBINING ENCLOSING KEYCAP}"
-<<<<<<< HEAD
-=======
 VARIATION_SELECTOR = "\N{VARIATION SELECTOR-16}"
-MOCK_MEMBER = namedtuple("Member", "id guild")
->>>>>>> 73a34eac
 
 
 class SMReel(Enum):
