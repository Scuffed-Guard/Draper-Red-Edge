import calendar
import logging
import random
<<<<<<< HEAD
import re
from collections import defaultdict, deque
=======
from collections import defaultdict, deque, namedtuple
>>>>>>> d86cc7a8
from enum import Enum
from typing import cast, Iterable, Union

import discord

from redbot.cogs.bank import check_global_setting_guildowner, check_global_setting_admin
from redbot.cogs.mod.converters import RawUserIds
from redbot.core import Config, bank, commands, errors, checks
from redbot.core.i18n import Translator, cog_i18n
from redbot.core.utils.chat_formatting import box, humanize_number
from redbot.core.utils.menus import menu, DEFAULT_CONTROLS

from redbot.core.bot import Red

T_ = Translator("Economy", __file__)

logger = logging.getLogger("red.economy")

NUM_ENC = "\N{COMBINING ENCLOSING KEYCAP}"
MOCK_MEMBER = namedtuple("Member", "id guild")


class SMReel(Enum):
    cherries = "\N{CHERRIES}"
    cookie = "\N{COOKIE}"
    two = "\N{DIGIT TWO}" + NUM_ENC
    flc = "\N{FOUR LEAF CLOVER}"
    cyclone = "\N{CYCLONE}"
    sunflower = "\N{SUNFLOWER}"
    six = "\N{DIGIT SIX}" + NUM_ENC
    mushroom = "\N{MUSHROOM}"
    heart = "\N{HEAVY BLACK HEART}"
    snowflake = "\N{SNOWFLAKE}"


_ = lambda s: s
PAYOUTS = {
    (SMReel.two, SMReel.two, SMReel.six): {
        "payout": lambda x: x * 50,
        "phrase": _("JACKPOT! 226! Your bid has been multiplied * 50!"),
    },
    (SMReel.flc, SMReel.flc, SMReel.flc): {
        "payout": lambda x: x * 25,
        "phrase": _("4LC! Your bid has been multiplied * 25!"),
    },
    (SMReel.cherries, SMReel.cherries, SMReel.cherries): {
        "payout": lambda x: x * 20,
        "phrase": _("Three cherries! Your bid has been multiplied * 20!"),
    },
    (SMReel.two, SMReel.six): {
        "payout": lambda x: x * 4,
        "phrase": _("2 6! Your bid has been multiplied * 4!"),
    },
    (SMReel.cherries, SMReel.cherries): {
        "payout": lambda x: x * 3,
        "phrase": _("Two cherries! Your bid has been multiplied * 3!"),
    },
    "3 symbols": {
        "payout": lambda x: x * 10,
        "phrase": _("Three symbols! Your bid has been multiplied * 10!"),
    },
    "2 symbols": {
        "payout": lambda x: x * 2,
        "phrase": _("Two consecutive symbols! Your bid has been multiplied * 2!"),
    },
}

SLOT_PAYOUTS_MSG = _(
    "Slot machine payouts:\n"
    "{two.value} {two.value} {six.value} Bet * 50\n"
    "{flc.value} {flc.value} {flc.value} Bet * 25\n"
    "{cherries.value} {cherries.value} {cherries.value} Bet * 20\n"
    "{two.value} {six.value} Bet * 4\n"
    "{cherries.value} {cherries.value} Bet * 3\n\n"
    "Three symbols: Bet * 10\n"
    "Two symbols: Bet * 2"
).format(**SMReel.__dict__)
_ = T_


def guild_only_check():
    async def pred(ctx: commands.Context):
        if await bank.is_global():
            return True
        elif not await bank.is_global() and ctx.guild is not None:
            return True
        else:
            return False

    return commands.check(pred)


class SetParser:
    def __init__(self, argument):
        allowed = ("+", "-")
        self.sum = int(argument)
        if argument and argument[0] in allowed:
            if self.sum < 0:
                self.operation = "withdraw"
            elif self.sum > 0:
                self.operation = "deposit"
            else:
                raise RuntimeError
            self.sum = abs(self.sum)
        elif argument.isdigit():
            self.operation = "set"
        else:
            raise RuntimeError


@cog_i18n(_)
class Economy(commands.Cog):
    """Get rich and have fun with imaginary currency!"""
    
    default_guild_settings = {
        "PAYDAY_TIME": 300,
        "PAYDAY_CREDITS": 120,
        "SLOT_MIN": 5,
        "SLOT_MAX": 100,
        "SLOT_TIME": 5,
        "REGISTER_CREDITS": 0,
    }

    default_global_settings = default_guild_settings

    default_member_settings = {"next_payday": 0, "last_slot": 0}

    default_role_settings = {"PAYDAY_CREDITS": 0}

    default_user_settings = default_member_settings

    def __init__(self, bot: Red):
        super().__init__()
        self.bot = bot
        self.file_path = "data/economy/settings.json"
        self.config = Config.get_conf(self, 1256844281)
        self.config.register_guild(**self.default_guild_settings)
        self.config.register_global(**self.default_global_settings)
        self.config.register_member(**self.default_member_settings)
        self.config.register_user(**self.default_user_settings)
        self.config.register_role(**self.default_role_settings)
        self.slot_register = defaultdict(dict)

    @guild_only_check()
    @commands.group(name="bank")
    async def _bank(self, ctx: commands.Context):
        """Manage the bank."""
        pass

    @_bank.command()
    async def balance(self, ctx: commands.Context, user: discord.Member = None):
        """Show the user's account balance.

        Defaults to yours."""
        if user is None:
            user = ctx.author

        bal = await bank.get_balance(user)
        currency = await bank.get_currency_name(ctx.guild)
        max_bal = await bank.get_max_balance(ctx.guild)
        if bal > max_bal:
            bal = max_bal
            await bank.set_balance(user, bal)
        await ctx.send(
            _("{user}'s balance is {num} {currency}").format(
                user=user.display_name, num=humanize_number(bal), currency=currency
            )
        )

    @_bank.command()
    async def transfer(self, ctx: commands.Context, to: discord.Member, amount: int):
        """Transfer currency to other users."""
        from_ = ctx.author
        currency = await bank.get_currency_name(ctx.guild)

        try:
            await bank.transfer_credits(from_, to, amount)
        except (ValueError, errors.BalanceTooHigh) as e:
            return await ctx.send(str(e))

        await ctx.send(
            _("{user} transferred {num} {currency} to {other_user}").format(
                user=from_.display_name,
                num=humanize_number(amount),
                currency=currency,
                other_user=to.display_name,
            )
        )

    @_bank.command(name="set")
    @check_global_setting_admin()
    async def _set(self, ctx: commands.Context, to: discord.Member, creds: SetParser):
        """Set the balance of user's bank account.

        Passing positive and negative values will add/remove currency instead.

        Examples:
        - `[p]bank set @Twentysix 26` - Sets balance to 26
        - `[p]bank set @Twentysix +2` - Increases balance by 2
        - `[p]bank set @Twentysix -6` - Decreases balance by 6
        """
        author = ctx.author
        currency = await bank.get_currency_name(ctx.guild)

        try:
            if creds.operation == "deposit":
                await bank.deposit_credits(to, creds.sum)
                msg = _("{author} added {num} {currency} to {user}'s account.").format(
                    author=author.display_name,
                    num=humanize_number(creds.sum),
                    currency=currency,
                    user=to.display_name,
                )
            elif creds.operation == "withdraw":
                await bank.withdraw_credits(to, creds.sum)
                msg = _("{author} removed {num} {currency} from {user}'s account.").format(
                    author=author.display_name,
                    num=humanize_number(creds.sum),
                    currency=currency,
                    user=to.display_name,
                )
            else:
                await bank.set_balance(to, creds.sum)
                msg = _("{author} set {user}'s account balance to {num} {currency}.").format(
                    author=author.display_name,
                    num=humanize_number(creds.sum),
                    currency=currency,
                    user=to.display_name,
                )
        except (ValueError, errors.BalanceTooHigh) as e:
            await ctx.send(str(e))
        else:
            await ctx.send(msg)

    @_bank.command()
    @check_global_setting_guildowner()
    async def reset(self, ctx, confirmation: bool = False):
        """Delete all bank accounts."""
        if confirmation is False:
            await ctx.send(
                _(
                    "This will delete all bank accounts for {scope}.\nIf you're sure, type "
                    "`{prefix}bank reset yes`"
                ).format(
                    scope=self.bot.user.name if await bank.is_global() else _("this server"),
                    prefix=ctx.prefix,
                )
            )
        else:
            await bank.wipe_bank(guild=ctx.guild)
            await ctx.send(
                _("All bank accounts for {scope} have been deleted.").format(
                    scope=self.bot.user.name if await bank.is_global() else _("this server")
                )
            )
    @_bank.command()
    async def tagline(self, ctx, embedtagline):
        """
        Set tagline to be used with payday commands in the embed
        """
        await self.config.embed_tagline.set(embedtagline)
        await ctx.send("Embed tagline set")
    

    @_bank.group(name="prune")
    @check_global_setting_admin()
    async def _prune(self, ctx):
        """Prune bank accounts."""
        pass

    @_prune.command(name="local")
    @commands.guild_only()
    @checks.guildowner()
    async def _local(self, ctx, confirmation: bool = False):
        """Prune bank accounts for users no longer in the server."""
        global_bank = await bank.is_global()
        if global_bank is True:
            return await ctx.send(_("This command cannot be used with a global bank."))

        if confirmation is False:
            await ctx.send(
                _(
                    "This will delete all bank accounts for users no longer in this server."
                    "\nIf you're sure, type "
                    "`{prefix}bank prune local yes`"
                ).format(prefix=ctx.prefix)
            )
        else:
            await bank.bank_prune(self.bot, guild=ctx.guild)
            await ctx.send(
                _("Bank accounts for users no longer in this server have been deleted.")
            )

    @_prune.command(name="global")
    @checks.is_owner()
    async def _global(self, ctx, confirmation: bool = False):
        """Prune bank accounts for users who no longer share a server with the bot."""
        global_bank = await bank.is_global()
        if global_bank is False:
            return await ctx.send(_("This command cannot be used with a local bank."))

        if confirmation is False:
            await ctx.send(
                _(
                    "This will delete all bank accounts for users "
                    "who no longer share a server with the bot."
                    "\nIf you're sure, type `{prefix}bank prune global yes`"
                ).format(prefix=ctx.prefix)
            )
        else:
            await bank.bank_prune(self.bot)
            await ctx.send(
                _(
                    "Bank accounts for users who "
                    "no longer share a server with the bot have been pruned."
                )
            )

    @_prune.command(usage="<user> [confirmation=False]")
    async def user(
        self, ctx, member_or_id: Union[discord.Member, RawUserIds], confirmation: bool = False
    ):
        """Delete the bank account of a specified user."""
        global_bank = await bank.is_global()
        if global_bank is False and ctx.guild is None:
            return await ctx.send(_("This command cannot be used in DMs with a local bank."))
        try:
            name = member_or_id.display_name
            uid = member_or_id.id
        except AttributeError:
            name = member_or_id
            uid = member_or_id

        if confirmation is False:
            await ctx.send(
                _(
                    "This will delete {name}'s bank account."
                    "\nIf you're sure, type "
                    "`{prefix}bank prune user {id} yes`"
                ).format(prefix=ctx.prefix, id=uid, name=name)
            )
        else:
            await bank.bank_prune(self.bot, guild=ctx.guild, user_id=uid)
            await ctx.send(_("The bank account for {name} has been pruned.").format(name=name))

    @guild_only_check()
    @commands.command()
    async def payday(self, ctx: commands.Context):
        """Get some free currency."""
        author = ctx.author
        guild = ctx.guild
        embed_tagline = await self.config.embed_tagline()
        depamount = random.randint(1, 1000)

        cur_time = calendar.timegm(ctx.message.created_at.utctimetuple())
        credits_name = await bank.get_currency_name(ctx.guild)
        if await bank.is_global():  # Role payouts will not be used
            next_payday = await self.config.user(author).next_payday()
            if cur_time >= next_payday:
                try:
                    await bank.deposit_credits(author, depamount)
                except errors.BalanceTooHigh as exc:
                    await bank.set_balance(author, exc.max_balance)
                    embed = discord.Embed(
                        title="PAYDAY \N{MONEY BAG}", description="You've reached the **maximum** amount of {currency}!\n "
                            "Please spend some more \N{GRIMACING FACE}\n\n"
                            "You currently have **{new_balance} {currency}.**"
                        .format(currency=credits_name, new_balance=humanize_number(exc.max_balance)), color= await ctx.embed_color()
                    )

                    embed.set_thumbnail(url="https://photos.kstj.us/SubmissiveEverlastingStork.png")
                    embed.set_footer(
                        text="{}".format(embed_tagline)
                    )
                    await ctx.send(embed=embed)
                    return
                next_payday = cur_time + await self.config.PAYDAY_TIME()
                await self.config.user(author).next_payday.set(next_payday)

                pos = await bank.get_leaderboard_position(author)
                embed = discord.Embed(
                        title="PAYDAY \N{MONEY BAG}", description="{author.mention} Here, take some {currency}. "
                            "Enjoy! (**+{amount}** {currency}!)\n\n"
                            "You currently have **{new_balance} {currency}.**\n\n"
                            "You are currently **#{pos}** on the global leaderboard!"
                        .format(
                        author=author,
                        currency=credits_name,
                        amount= humanize_number(depamount),
                        new_balance=humanize_number(await bank.get_balance(author)),
                        pos=humanize_number(pos) if pos else pos,
                    ), color= await ctx.embed_color()
                )

                embed.set_thumbnail(url="https://photos.kstj.us/SubmissiveEverlastingStork.png")
                embed.set_footer(
                    text="{}".format(embed_tagline)
                )
                await ctx.send(embed=embed)
                
            else:
                dtime = self.display_time(next_payday - cur_time)
                embed = discord.Embed(
                    description="\N{CROSS MARK} {author.mention} Too soon.\n\n For your next payday you have to wait {time}."
                    .format(author=author, time=dtime), color= await ctx.embed_color()
                )
                embed.set_thumbnail(url="https://photos.kstj.us/SubmissiveEverlastingStork.png")
                await ctx.send(embed=embed)
        else:
            next_payday = await self.config.member(author).next_payday()
            if cur_time >= next_payday:
                credit_amount = await self.config.guild(guild).PAYDAY_CREDITS()
                for role in author.roles:
                    role_credits = await self.config.role(
                        role
                    ).PAYDAY_CREDITS()  # Nice variable name
                    if role_credits > credit_amount:
                        credit_amount = role_credits
                try:
                    await bank.deposit_credits(author, depamount)
                except errors.BalanceTooHigh as exc:
                    await bank.set_balance(author, exc.max_balance)
                    embed = discord.Embed(
                        title="PAYDAY \N{MONEY BAG}", description="You've reached the **maximum** amount of {currency}!\n "
                            "Please spend some more \N{GRIMACING FACE}\n\n"
                            "You currently have **{new_balance} {currency}.**"
                        .format(currency=credits_name, new_balance=humanize_number(exc.max_balance)), 
                        color= await ctx.embed_color()
                    )
                    embed.set_thumbnail(url="https://photos.kstj.us/SubmissiveEverlastingStork.png")
                    embed.set_footer(
                        text="{}".format(embed_tagline)
                    )
                    await ctx.send(embed=embed)
                    return
                next_payday = cur_time + await self.config.guild(guild).PAYDAY_TIME()
                await self.config.member(author).next_payday.set(next_payday)
                pos = await bank.get_leaderboard_position(author)
                embed = discord.Embed(
                    title="PAYDAY \N{MONEY BAG}", description="{author.mention} Here, take some {currency}. "
                        "Enjoy! (**+{amount}** {currency}!)\n\n"
                        "You currently have **{new_balance} {currency}.**\n\n"
                        "You are currently **#{pos}** on the global leaderboard!"
                    .format(
                        author=author,
                        currency=credits_name,
                        amount=humanize_number(depamount),
                        new_balance=humanize_number(await bank.get_balance(author)),
                        pos=humanize_number(pos) if pos else pos,
                    ), color= await ctx.embed_color()
                )
                embed.set_thumbnail(url="https://photos.kstj.us/SubmissiveEverlastingStork.png")
                embed.set_footer(
                    text="{}".format(embed_tagline)
                )
                await ctx.send(embed=embed)
            else:
                dtime = self.display_time(next_payday - cur_time)
                embed = discord.Embed(
                    description="\N{CROSS MARK} {author.mention} Too soon.\n\n For your next payday you have to wait {time}."
                    .format(author=author, time=dtime), color= await ctx.embed_color()
                )
                embed.set_footer(
                    text="{}".format(embed_tagline)
                )                
                await ctx.send(embed=embed)

    @commands.command()
    @guild_only_check()
    async def leaderboard(self, ctx: commands.Context, top: int = 10, show_global: bool = False):
        """Print the leaderboard.

        Defaults to top 10.
        """
        guild = ctx.guild
        author = ctx.author
        max_bal = await bank.get_max_balance(ctx.guild)
        if top < 1:
            top = 10
        if await bank.is_global() and show_global:
            # show_global is only applicable if bank is global
            bank_sorted = await bank.get_leaderboard(positions=top, guild=None)
        else:
            bank_sorted = await bank.get_leaderboard(positions=top, guild=guild)
        try:
            bal_len = len(humanize_number(bank_sorted[0][1]["balance"]))
            bal_len_max = len(humanize_number(max_bal))
            if bal_len > bal_len_max:
                bal_len = bal_len_max
            # first user is the largest we'll see
        except IndexError:
            return await ctx.send(_("There are no accounts in the bank."))
        pound_len = len(str(len(bank_sorted)))
        header = "{pound:{pound_len}}{score:{bal_len}}{name:2}\n".format(
            pound="#",
            name=_("Name"),
            score=_("Score"),
            bal_len=bal_len + 6,
            pound_len=pound_len + 3,
        )
        highscores = []
        pos = 1
        temp_msg = header
        for acc in bank_sorted:
            try:
                name = guild.get_member(acc[0]).display_name
            except AttributeError:
                user_id = ""
                if await ctx.bot.is_owner(ctx.author):
                    user_id = f"({str(acc[0])})"
                name = f"{acc[1]['name']} {user_id}"

            balance = acc[1]["balance"]
            if balance > max_bal:
                balance = max_bal
                await bank.set_balance(MOCK_MEMBER(acc[0], guild), balance)
            balance = humanize_number(balance)
            if acc[0] != author.id:
                temp_msg += (
                    f"{f'{humanize_number(pos)}.': <{pound_len+2}} "
                    f"{balance: <{bal_len + 5}} {name}\n"
                )

            else:
                temp_msg += (
                    f"{f'{humanize_number(pos)}.': <{pound_len+2}} "
                    f"{balance: <{bal_len + 5}} "
                    f"<<{author.display_name}>>\n"
                )
            if pos % 10 == 0:
                highscores.append(box(temp_msg, lang="md"))
                temp_msg = header
            pos += 1

        if temp_msg != header:
            highscores.append(box(temp_msg, lang="md"))

        if highscores:
            await menu(ctx, highscores, DEFAULT_CONTROLS)

    @commands.command()
    @guild_only_check()
    async def payouts(self, ctx: commands.Context):
        """Show the payouts for the slot machine."""
        await ctx.author.send(SLOT_PAYOUTS_MSG)

    @commands.command()
    @guild_only_check()
    async def slot(self, ctx: commands.Context, bid: int):
        """Use the slot machine."""
        author = ctx.author
        guild = ctx.guild
        channel = ctx.channel
        if await bank.is_global():
            valid_bid = await self.config.SLOT_MIN() <= bid <= await self.config.SLOT_MAX()
            slot_time = await self.config.SLOT_TIME()
            last_slot = await self.config.user(author).last_slot()
        else:
            valid_bid = (
                await self.config.guild(guild).SLOT_MIN()
                <= bid
                <= await self.config.guild(guild).SLOT_MAX()
            )
            slot_time = await self.config.guild(guild).SLOT_TIME()
            last_slot = await self.config.member(author).last_slot()
        now = calendar.timegm(ctx.message.created_at.utctimetuple())

        if (now - last_slot) < slot_time:
            await ctx.send(_("You're on cooldown, try again in a bit."))
            return
        if not valid_bid:
            await ctx.send(_("\N{CROSS MARK} That's an invalid bid amount, sorry :/"))
            return
        if not await bank.can_spend(author, bid):
            await ctx.send(_("You ain't got enough money, friend."))
            return
        if await bank.is_global():
            await self.config.user(author).last_slot.set(now)
        else:
            await self.config.member(author).last_slot.set(now)
        await self.slot_machine(author, channel, bid)

    @staticmethod
    async def slot_machine(author, channel, bid,):
        default_reel = deque(cast(Iterable, SMReel))
        reels = []
        for i in range(3):
            default_reel.rotate(random.randint(-999, 999))  # weeeeee
            new_reel = deque(default_reel, maxlen=3)  # we need only 3 symbols
            reels.append(new_reel)  # for each reel
        rows = (
            (reels[0][0], reels[1][0], reels[2][0]),
            (reels[0][1], reels[1][1], reels[2][1]),
            (reels[0][2], reels[1][2], reels[2][2]),
        )

        slot = "\n\n"  # Mobile friendly
        for i, row in enumerate(rows):  # Let's build the slot to show
            sign = "║  "
            if i == 1:
                sign = "║◄"
            slot += "║ {} ¦ {} ¦ {} {}\n".format(
                *[c.value for c in row], sign   # pylint: disable=no-member
            )

        payout = PAYOUTS.get(rows[1])
        if not payout:
            # Checks for two-consecutive-symbols special rewards
            payout = PAYOUTS.get((rows[1][0], rows[1][1]), PAYOUTS.get((rows[1][1], rows[1][2])))
        if not payout:
            # Still nothing. Let's check for 3 generic same symbols
            # or 2 consecutive symbols
            has_three = rows[1][0] == rows[1][1] == rows[1][2]
            has_two = (rows[1][0] == rows[1][1]) or (rows[1][1] == rows[1][2])
            if has_three:
                payout = PAYOUTS["3 symbols"]
            elif has_two:
                payout = PAYOUTS["2 symbols"]

        pay = 0
        if payout:
            then = await bank.get_balance(author)
            pay = payout["payout"](bid)
            now = then - bid + pay
            try:
                await bank.set_balance(author, now)
            except errors.BalanceTooHigh as exc:
                await bank.set_balance(author, exc.max_balance)
                embed = discord.Embed(
                        title="Imperial Casino \N{SLOT MACHINE}", description="You've reached the **maximum** amount of {currency}!\n\n "
                            "Please spend some more \N{GRIMACING FACE}\n\n**{old_balance}** -> **{new_balance}**!"
                        .format(
                        currency=await bank.get_currency_name(getattr(channel, "guild", None)),
                        old_balance=humanize_number(then),
                        new_balance=humanize_number(exc.max_balance),
                    ), color= 0x49ff00
                )
                embed.set_thumbnail(url="https://photos.kstj.us/SubmissiveEverlastingStork.png")
                embed.set_footer(
                    text="Powered by Imperial Credits! If found report rebel scum to your nearest stormtrooper"
                )
                await channel.send(embed=embed)
                return
                    
            phrase = T_(payout["phrase"])
        else:
            then = await bank.get_balance(author)
            await bank.withdraw_credits(author, bid)
            now = then - bid
            phrase = _("Nothing!")
        embed = discord.Embed(
            title="Imperial Casino \N{SLOT MACHINE}",
            description="{slot}".format(slot=slot),
            color = 0x49ff00
        )
        embed.add_field(
            name="Slot Payout",
            value="{author.mention} **{phrase}**\n\n"
                "Your bid: **{bid}**"
                "\n\n**{old_balance}** - {bid} (Your bid) + {pay} (Winnings) → **{new_balance}!**".format(
                author=author,
                phrase=phrase,
                bid=humanize_number(bid),
                old_balance=humanize_number(then),
                new_balance=humanize_number(now),
                pay=humanize_number(pay),
                )
        )
        embed.set_thumbnail(url="https://photos.kstj.us/SubmissiveEverlastingStork.png")
        embed.set_footer(
            text="Powered by Imperial Credits! If found report rebel scum to your nearest stormtrooper"
                )
        await channel.send(embed=embed)

    @commands.group()
    @guild_only_check()
    @check_global_setting_admin()
    async def economyset(self, ctx: commands.Context):
        """Manage Economy settings."""
        guild = ctx.guild
        if ctx.invoked_subcommand is None:
            if await bank.is_global():
                conf = self.config
            else:
                conf = self.config.guild(ctx.guild)
            await ctx.send(
                box(
                    _(
                        "----Economy Settings---\n"
                        "Minimum slot bid: {slot_min}\n"
                        "Maximum slot bid: {slot_max}\n"
                        "Slot cooldown: {slot_time}\n"
                        "Payday amount: {payday_amount}\n"
                        "Payday cooldown: {payday_time}\n"
                        "Amount given at account registration: {register_amount}\n"
                        "Maximum allowed balance: {maximum_bal}"
                    ).format(
                        slot_min=humanize_number(await conf.SLOT_MIN()),
                        slot_max=humanize_number(await conf.SLOT_MAX()),
                        slot_time=humanize_number(await conf.SLOT_TIME()),
                        payday_time=humanize_number(await conf.PAYDAY_TIME()),
                        payday_amount=humanize_number(await conf.PAYDAY_CREDITS()),
                        register_amount=humanize_number(await bank.get_default_balance(guild)),
                        maximum_bal=humanize_number(await bank.get_max_balance(guild)),
                    )
                )
            )

    @economyset.command()
    async def slotmin(self, ctx: commands.Context, bid: int):
        """Set the minimum slot machine bid."""
        if bid < 1:
            await ctx.send(_("Invalid min bid amount."))
            return
        guild = ctx.guild
        if await bank.is_global():
            await self.config.SLOT_MIN.set(bid)
        else:
            await self.config.guild(guild).SLOT_MIN.set(bid)
        credits_name = await bank.get_currency_name(guild)
        await ctx.send(
            _("Minimum bid is now {bid} {currency}.").format(
                bid=humanize_number(bid), currency=credits_name
            )
        )

    @economyset.command()
    async def slotmax(self, ctx: commands.Context, bid: int):
        """Set the maximum slot machine bid."""
        slot_min = await self.config.SLOT_MIN()
        if bid < 1 or bid < slot_min:
            await ctx.send(
                _("Invalid maximum bid amount. Must be greater than the minimum amount.")
            )
            return
        guild = ctx.guild
        credits_name = await bank.get_currency_name(guild)
        if await bank.is_global():
            await self.config.SLOT_MAX.set(bid)
        else:
            await self.config.guild(guild).SLOT_MAX.set(bid)
        await ctx.send(
            _("Maximum bid is now {bid} {currency}.").format(
                bid=humanize_number(bid), currency=credits_name
            )
        )

    @economyset.command()
    async def slottime(self, ctx: commands.Context, seconds: int):
        """Set the cooldown for the slot machine."""
        guild = ctx.guild
        if await bank.is_global():
            await self.config.SLOT_TIME.set(seconds)
        else:
            await self.config.guild(guild).SLOT_TIME.set(seconds)
        await ctx.send(_("Cooldown is now {num} seconds.").format(num=seconds))

    @economyset.command()
    async def paydaytime(self, ctx: commands.Context, seconds: int):
        """Set the cooldown for payday."""
        guild = ctx.guild
        if await bank.is_global():
            await self.config.PAYDAY_TIME.set(seconds)
        else:
            await self.config.guild(guild).PAYDAY_TIME.set(seconds)
        await ctx.send(
            _("Value modified. At least {num} seconds must pass between each payday.").format(
                num=seconds
            )
        )

    @economyset.command()
    async def paydayamount(self, ctx: commands.Context, creds: int):
        """Set the amount earned each payday."""
        guild = ctx.guild
        max_balance = await bank.get_max_balance(ctx.guild)
        if creds <= 0 or creds > max_balance:
            return await ctx.send(
                _("Amount must be greater than zero and less than {maxbal}.").format(
                    maxbal=humanize_number(max_balance)
                )
            )
        credits_name = await bank.get_currency_name(guild)
        if await bank.is_global():
            await self.config.PAYDAY_CREDITS.set(creds)
        else:
            await self.config.guild(guild).PAYDAY_CREDITS.set(creds)
        await ctx.send(
            _("Every payday will now give {num} {currency}.").format(
                num=humanize_number(creds), currency=credits_name
            )
        )

    @economyset.command()
    async def rolepaydayamount(self, ctx: commands.Context, role: discord.Role, creds: int):
        """Set the amount earned each payday for a role."""
        guild = ctx.guild
        max_balance = await bank.get_max_balance(ctx.guild)
        if creds <= 0 or creds > max_balance:
            return await ctx.send(
                _("Amount must be greater than zero and less than {maxbal}.").format(
                    maxbal=humanize_number(max_balance)
                )
            )
        credits_name = await bank.get_currency_name(guild)
        if await bank.is_global():
            await ctx.send(_("The bank must be per-server for per-role paydays to work."))
        else:
            await self.config.role(role).PAYDAY_CREDITS.set(creds)
            await ctx.send(
                _(
                    "Every payday will now give {num} {currency} "
                    "to people with the role {role_name}."
                ).format(num=humanize_number(creds), currency=credits_name, role_name=role.name)
            )

    @economyset.command()
    async def registeramount(self, ctx: commands.Context, creds: int):
        """Set the initial balance for new bank accounts."""
        guild = ctx.guild
        max_balance = await bank.get_max_balance(ctx.guild)
        credits_name = await bank.get_currency_name(guild)
        try:
            await bank.set_default_balance(creds, guild)
        except ValueError:
            return await ctx.send(
                _("Amount must be greater than or equal to zero and less than {maxbal}.").format(
                    maxbal=humanize_number(max_balance)
                )
            )
        await ctx.send(
            _("Registering an account will now give {num} {currency}.").format(
                num=humanize_number(creds), currency=credits_name
            )
        )

    # What would I ever do without stackoverflow?
    @staticmethod
    def display_time(seconds, granularity=2):
        intervals = (  # Source: http://stackoverflow.com/a/24542445
            (_("weeks"), 604800),  # 60 * 60 * 24 * 7
            (_("days"), 86400),  # 60 * 60 * 24
            (_("hours"), 3600),  # 60 * 60
            (_("minutes"), 60),
            (_("seconds"), 1),
        )

        result = []

        for name, count in intervals:
            value = seconds // count
            if value:
                seconds -= value * count
                if value == 1:
                    name = name.rstrip("s")
                result.append("{} {}".format(value, name))
        return ", ".join(result[:granularity])<|MERGE_RESOLUTION|>--- conflicted
+++ resolved
@@ -1,12 +1,8 @@
 import calendar
 import logging
 import random
-<<<<<<< HEAD
 import re
-from collections import defaultdict, deque
-=======
 from collections import defaultdict, deque, namedtuple
->>>>>>> d86cc7a8
 from enum import Enum
 from typing import cast, Iterable, Union
 
