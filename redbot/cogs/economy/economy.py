--- conflicted
+++ resolved
@@ -542,10 +542,6 @@
 
     @commands.command()
     @guild_only_check()
-<<<<<<< HEAD
-    async def leaderboard(self, ctx: commands.Context, show_global: bool = False):
-        """Print the leaderboard."""
-=======
     async def leaderboard(self, ctx: commands.Context, top: int = 10, show_global: bool = False):
         """Print the leaderboard.
 
@@ -553,15 +549,12 @@
 
         Examples:
             - `[p]leaderboard`
-            - `[p]leaderboard 50` - Shows the top 50 instead of top 10.
-            - `[p]leaderboard 100 yes` - Shows the top 100 from all servers.
-
-        **Arguments**
-
-        - `<top>` How many positions on the leaderboard to show. Defaults to 10 if omitted.
+            - `[p]leaderboard yes` - Shows members from all servers.
+
+        **Arguments**
+
         - `<show_global>` Whether to include results from all servers. This will default to false unless specified.
         """
->>>>>>> 04cb1bef
         guild = ctx.guild
         if await bank.is_global() and show_global:
             # show_global is only applicable if bank is global
