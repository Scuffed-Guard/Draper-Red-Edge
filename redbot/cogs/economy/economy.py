import calendar
import logging
import random
from collections import defaultdict, deque
from enum import Enum
from typing import cast, Iterable, Union, Literal

import discord

from redbot.cogs.bank import is_owner_if_bank_global
from redbot.cogs.mod.converters import RawUserIds
from redbot.core import Config, bank, commands, errors, checks
from redbot.core.i18n import Translator, cog_i18n
from redbot.core.utils import AsyncIter
from redbot.core.utils.chat_formatting import box, humanize_number
from redbot.core.bot import Red
from redbot.core.utils._dpy_menus_utils import SimpleHybridMenu

from .menus import LeaderboardSource

T_ = Translator("Economy", __file__)

logger = logging.getLogger("red.economy")

NUM_ENC = "\N{COMBINING ENCLOSING KEYCAP}"
VARIATION_SELECTOR = "\N{VARIATION SELECTOR-16}"


class SMReel(Enum):
    cherries = "\N{CHERRIES}"
    cookie = "\N{COOKIE}"
    two = "\N{DIGIT TWO}" + NUM_ENC
    flc = "\N{FOUR LEAF CLOVER}"
    cyclone = "\N{CYCLONE}"
    sunflower = "\N{SUNFLOWER}"
    six = "\N{DIGIT SIX}" + NUM_ENC
    mushroom = "\N{MUSHROOM}"
    heart = "\N{HEAVY BLACK HEART}" + VARIATION_SELECTOR
    snowflake = "\N{SNOWFLAKE}" + VARIATION_SELECTOR


_ = lambda s: s
PAYOUTS = {
    (SMReel.two, SMReel.two, SMReel.six): {
        "payout": lambda x: x * 50,
        "phrase": _("JACKPOT! 226! Your bid has been multiplied * 50!"),
    },
    (SMReel.flc, SMReel.flc, SMReel.flc): {
        "payout": lambda x: x * 25,
        "phrase": _("4LC! Your bid has been multiplied * 25!"),
    },
    (SMReel.cherries, SMReel.cherries, SMReel.cherries): {
        "payout": lambda x: x * 20,
        "phrase": _("Three cherries! Your bid has been multiplied * 20!"),
    },
    (SMReel.two, SMReel.six): {
        "payout": lambda x: x * 4,
        "phrase": _("2 6! Your bid has been multiplied * 4!"),
    },
    (SMReel.cherries, SMReel.cherries): {
        "payout": lambda x: x * 3,
        "phrase": _("Two cherries! Your bid has been multiplied * 3!"),
    },
    "3 symbols": {
        "payout": lambda x: x * 10,
        "phrase": _("Three symbols! Your bid has been multiplied * 10!"),
    },
    "2 symbols": {
        "payout": lambda x: x * 2,
        "phrase": _("Two consecutive symbols! Your bid has been multiplied * 2!"),
    },
}

SLOT_PAYOUTS_MSG = _(
    "Slot machine payouts:\n"
    "{two.value} {two.value} {six.value} Bet * 50\n"
    "{flc.value} {flc.value} {flc.value} Bet * 25\n"
    "{cherries.value} {cherries.value} {cherries.value} Bet * 20\n"
    "{two.value} {six.value} Bet * 4\n"
    "{cherries.value} {cherries.value} Bet * 3\n\n"
    "Three symbols: Bet * 10\n"
    "Two symbols: Bet * 2"
).format(**SMReel.__dict__)
_ = T_


def guild_only_check():
    async def pred(ctx: commands.Context):
        if await bank.is_global():
            return True
        elif not await bank.is_global() and ctx.guild is not None:
            return True
        else:
            return False

    return commands.check(pred)


class SetParser:
    def __init__(self, argument):
        allowed = ("+", "-")
        self.sum = int(argument)
        if argument and argument[0] in allowed:
            if self.sum < 0:
                self.operation = "withdraw"
            elif self.sum > 0:
                self.operation = "deposit"
            else:
                raise RuntimeError
            self.sum = abs(self.sum)
        elif argument.isdigit():
            self.operation = "set"
        else:
            raise RuntimeError


@cog_i18n(_)
class Economy(commands.Cog):
    """Get rich and have fun with imaginary currency!"""

    default_guild_settings = {
        "PAYDAY_TIME": 300,
        "PAYDAY_CREDITS": 120,
        "SLOT_MIN": 5,
        "SLOT_MAX": 100,
        "SLOT_TIME": 5,
        "REGISTER_CREDITS": 0,
    }

    default_global_settings = default_guild_settings

    default_member_settings = {"next_payday": 0, "last_slot": 0}

    default_role_settings = {"PAYDAY_CREDITS": 0}

    default_user_settings = default_member_settings

    def __init__(self, bot: Red):
        super().__init__()
        self.bot = bot
        self.config = Config.get_conf(self, 1256844281)
        self.config.register_guild(**self.default_guild_settings)
        self.config.register_global(**self.default_global_settings)
        self.config.register_member(**self.default_member_settings)
        self.config.register_user(**self.default_user_settings)
        self.config.register_role(**self.default_role_settings)
        self.slot_register = defaultdict(dict)

    async def red_delete_data_for_user(
        self,
        *,
        requester: Literal["discord_deleted_user", "owner", "user", "user_strict"],
        user_id: int,
    ):
        if requester != "discord_deleted_user":
            return

        await self.config.user_from_id(user_id).clear()

        all_members = await self.config.all_members()

        async for guild_id, guild_data in AsyncIter(all_members.items(), steps=100):
            if user_id in guild_data:
                await self.config.member_from_ids(guild_id, user_id).clear()

    @guild_only_check()
    @commands.group(name="bank")
    async def _bank(self, ctx: commands.Context):
        """Manage the bank."""
        pass

    @_bank.command()
    async def balance(self, ctx: commands.Context, user: discord.Member = None):
        """Show the user's account balance.

        Defaults to yours."""
        if user is None:
            user = ctx.author

        bal = await bank.get_balance(user)
        currency = await bank.get_currency_name(ctx.guild)
        max_bal = await bank.get_max_balance(ctx.guild)
        if bal > max_bal:
            bal = max_bal
            await bank.set_balance(user, bal)
        await ctx.send(
            _("{user}'s balance is {num} {currency}").format(
                user=user.display_name, num=humanize_number(bal), currency=currency
            )
        )

    @_bank.command()
    async def transfer(self, ctx: commands.Context, to: discord.Member, amount: int):
        """Transfer currency to other users."""
        from_ = ctx.author
        currency = await bank.get_currency_name(ctx.guild)

        try:
            await bank.transfer_credits(from_, to, amount)
        except (ValueError, errors.BalanceTooHigh) as e:
            return await ctx.send(str(e))

        await ctx.send(
            _("{user} transferred {num} {currency} to {other_user}").format(
                user=from_.display_name,
                num=humanize_number(amount),
                currency=currency,
                other_user=to.display_name,
            )
        )

    @is_owner_if_bank_global()
    @checks.admin_or_permissions(manage_guild=True)
    @_bank.command(name="set")
    async def _set(self, ctx: commands.Context, to: discord.Member, creds: SetParser):
        """Set the balance of user's bank account.

        Passing positive and negative values will add/remove currency instead.

        Examples:
        - `[p]bank set @Twentysix 26` - Sets balance to 26
        - `[p]bank set @Twentysix +2` - Increases balance by 2
        - `[p]bank set @Twentysix -6` - Decreases balance by 6
        """
        author = ctx.author
        currency = await bank.get_currency_name(ctx.guild)

        try:
            if creds.operation == "deposit":
                await bank.deposit_credits(to, creds.sum)
                msg = _("{author} added {num} {currency} to {user}'s account.").format(
                    author=author.display_name,
                    num=humanize_number(creds.sum),
                    currency=currency,
                    user=to.display_name,
                )
            elif creds.operation == "withdraw":
                await bank.withdraw_credits(to, creds.sum)
                msg = _("{author} removed {num} {currency} from {user}'s account.").format(
                    author=author.display_name,
                    num=humanize_number(creds.sum),
                    currency=currency,
                    user=to.display_name,
                )
            else:
                await bank.set_balance(to, creds.sum)
                msg = _("{author} set {user}'s account balance to {num} {currency}.").format(
                    author=author.display_name,
                    num=humanize_number(creds.sum),
                    currency=currency,
                    user=to.display_name,
                )
        except (ValueError, errors.BalanceTooHigh) as e:
            await ctx.send(str(e))
        else:
            await ctx.send(msg)

    @is_owner_if_bank_global()
    @checks.guildowner_or_permissions(administrator=True)
    @_bank.command()
    async def reset(self, ctx, confirmation: bool = False):
        """Delete all bank accounts."""
        if confirmation is False:
            await ctx.send(
                _(
                    "This will delete all bank accounts for {scope}.\nIf you're sure, type "
                    "`{prefix}bank reset yes`"
                ).format(
                    scope=self.bot.user.name if await bank.is_global() else _("this server"),
                    prefix=ctx.clean_prefix,
                )
            )
        else:
            await bank.wipe_bank(guild=ctx.guild)
            await ctx.send(
                _("All bank accounts for {scope} have been deleted.").format(
                    scope=self.bot.user.name if await bank.is_global() else _("this server")
                )
            )

    @is_owner_if_bank_global()
    @checks.admin_or_permissions(manage_guild=True)
    @_bank.group(name="prune")
    async def _prune(self, ctx):
        """Prune bank accounts."""
        pass

    @_prune.command(name="server", aliases=["guild", "local"])
    @commands.guild_only()
    @checks.guildowner()
    async def _local(self, ctx, confirmation: bool = False):
        """Prune bank accounts for users no longer in the server."""
        global_bank = await bank.is_global()
        if global_bank is True:
            return await ctx.send(_("This command cannot be used with a global bank."))

        if confirmation is False:
            await ctx.send(
                _(
                    "This will delete all bank accounts for users no longer in this server."
                    "\nIf you're sure, type "
                    "`{prefix}bank prune local yes`"
                ).format(prefix=ctx.clean_prefix)
            )
        else:
            await bank.bank_prune(self.bot, guild=ctx.guild)
            await ctx.send(
                _("Bank accounts for users no longer in this server have been deleted.")
            )

    @_prune.command(name="global")
    @checks.is_owner()
    async def _global(self, ctx, confirmation: bool = False):
        """Prune bank accounts for users who no longer share a server with the bot."""
        global_bank = await bank.is_global()
        if global_bank is False:
            return await ctx.send(_("This command cannot be used with a local bank."))

        if confirmation is False:
            await ctx.send(
                _(
                    "This will delete all bank accounts for users "
                    "who no longer share a server with the bot."
                    "\nIf you're sure, type `{prefix}bank prune global yes`"
                ).format(prefix=ctx.clean_prefix)
            )
        else:
            await bank.bank_prune(self.bot)
            await ctx.send(
                _(
                    "Bank accounts for users who "
                    "no longer share a server with the bot have been pruned."
                )
            )

    @_prune.command(usage="<user> [confirmation=False]")
    async def user(
        self, ctx, member_or_id: Union[discord.Member, RawUserIds], confirmation: bool = False
    ):
        """Delete the bank account of a specified user."""
        global_bank = await bank.is_global()
        if global_bank is False and ctx.guild is None:
            return await ctx.send(_("This command cannot be used in DMs with a local bank."))
        try:
            name = member_or_id.display_name
            uid = member_or_id.id
        except AttributeError:
            name = member_or_id
            uid = member_or_id

        if confirmation is False:
            await ctx.send(
                _(
                    "This will delete {name}'s bank account."
                    "\nIf you're sure, type "
                    "`{prefix}bank prune user {id} yes`"
                ).format(prefix=ctx.clean_prefix, id=uid, name=name)
            )
        else:
            await bank.bank_prune(self.bot, guild=ctx.guild, user_id=uid)
            await ctx.send(_("The bank account for {name} has been pruned.").format(name=name))

    @guild_only_check()
    @commands.command()
    async def payday(self, ctx: commands.Context):
        """Get some free currency."""
        author = ctx.author
        guild = ctx.guild

        cur_time = calendar.timegm(ctx.message.created_at.utctimetuple())
        credits_name = await bank.get_currency_name(ctx.guild)
        if await bank.is_global():  # Role payouts will not be used

            # Gets the latest time the user used the command successfully and adds the global payday time
            next_payday = (
                await self.config.user(author).next_payday() + await self.config.PAYDAY_TIME()
            )
            if cur_time >= next_payday:
                try:
                    await bank.deposit_credits(author, await self.config.PAYDAY_CREDITS())
                except errors.BalanceTooHigh as exc:
                    await bank.set_balance(author, exc.max_balance)
                    await ctx.send(
                        _(
                            "You've reached the maximum amount of {currency}!"
                            "Please spend some more \N{GRIMACING FACE}\n\n"
                            "You currently have {new_balance} {currency}."
                        ).format(
                            currency=credits_name, new_balance=humanize_number(exc.max_balance)
                        )
                    )
                    return
                # Sets the current time as the latest payday
                await self.config.user(author).next_payday.set(cur_time)

                pos = await bank.get_leaderboard_position(author)
                await ctx.send(
                    _(
                        "{author.mention} Here, take some {currency}. "
                        "Enjoy! (+{amount} {currency}!)\n\n"
                        "You currently have {new_balance} {currency}.\n\n"
                        "You are currently #{pos} on the global leaderboard!"
                    ).format(
                        author=author,
                        currency=credits_name,
                        amount=humanize_number(await self.config.PAYDAY_CREDITS()),
                        new_balance=humanize_number(await bank.get_balance(author)),
                        pos=humanize_number(pos) if pos else pos,
                    )
                )

            else:
                dtime = self.display_time(next_payday - cur_time)
                await ctx.send(
                    _(
                        "{author.mention} Too soon. For your next payday you have to wait {time}."
                    ).format(author=author, time=dtime)
                )
        else:

            # Gets the users latest successfully payday and adds the guilds payday time
            next_payday = (
                await self.config.member(author).next_payday()
                + await self.config.guild(guild).PAYDAY_TIME()
            )
            if cur_time >= next_payday:
                credit_amount = await self.config.guild(guild).PAYDAY_CREDITS()
                for role in author.roles:
                    role_credits = await self.config.role(
                        role
                    ).PAYDAY_CREDITS()  # Nice variable name
                    if role_credits > credit_amount:
                        credit_amount = role_credits
                try:
                    await bank.deposit_credits(author, credit_amount)
                except errors.BalanceTooHigh as exc:
                    await bank.set_balance(author, exc.max_balance)
                    await ctx.send(
                        _(
                            "You've reached the maximum amount of {currency}! "
                            "Please spend some more \N{GRIMACING FACE}\n\n"
                            "You currently have {new_balance} {currency}."
                        ).format(
                            currency=credits_name, new_balance=humanize_number(exc.max_balance)
                        )
                    )
                    return

                # Sets the latest payday time to the current time
                next_payday = cur_time

                await self.config.member(author).next_payday.set(next_payday)
                pos = await bank.get_leaderboard_position(author)
                await ctx.send(
                    _(
                        "{author.mention} Here, take some {currency}. "
                        "Enjoy! (+{amount} {currency}!)\n\n"
                        "You currently have {new_balance} {currency}.\n\n"
                        "You are currently #{pos} on the global leaderboard!"
                    ).format(
                        author=author,
                        currency=credits_name,
                        amount=humanize_number(credit_amount),
                        new_balance=humanize_number(await bank.get_balance(author)),
                        pos=humanize_number(pos) if pos else pos,
                    )
                )
            else:
                dtime = self.display_time(next_payday - cur_time)
                await ctx.send(
                    _(
                        "{author.mention} Too soon. For your next payday you have to wait {time}."
                    ).format(author=author, time=dtime)
                )

    @commands.command()
    @guild_only_check()
    async def leaderboard(self, ctx: commands.Context, show_global: bool = False):
        """Print the leaderboard.

        Defaults to top 10.
        """
        guild = ctx.guild
        if await bank.is_global() and show_global:
            # show_global is only applicable if bank is global
            bank_sorted = await bank.get_leaderboard(guild=None)
        else:
            bank_sorted = await bank.get_leaderboard(guild=guild)
        try:
            bank_sorted[0][1]["balance"]
            # first user is the largest we'll see
        except IndexError:
            return await ctx.send(_("There are no accounts in the bank."))

<<<<<<< HEAD
        await SimpleHybridMenu(
            source=LeaderboardSource(bank_sorted), cog=self, delete_message_after=True,
        ).start(ctx=ctx, wait=False)
=======
            else:
                temp_msg += (
                    f"{f'{humanize_number(pos)}.': <{pound_len+2}} "
                    f"{balance: <{bal_len + 5}} "
                    f"<<{author.display_name}>>\n"
                )
            if pos % 10 == 0:
                if embed_requested:
                    embed = base_embed.copy()
                    embed.description = box(temp_msg, lang="md")
                    embed.set_footer(
                        text=footer_message.format(
                            page_num=len(highscores) + 1,
                            page_len=ceil(len(bank_sorted) / 10),
                        )
                    )
                    highscores.append(embed)
                else:
                    highscores.append(box(temp_msg, lang="md"))
                temp_msg = header
            pos += 1

        if temp_msg != header:
            if embed_requested:
                embed = base_embed.copy()
                embed.description = box(temp_msg, lang="md")
                embed.set_footer(
                    text=footer_message.format(
                        page_num=len(highscores) + 1,
                        page_len=ceil(len(bank_sorted) / 10),
                    )
                )
                highscores.append(embed)
            else:
                highscores.append(box(temp_msg, lang="md"))

        if highscores:
            await menu(
                ctx,
                highscores,
                DEFAULT_CONTROLS if len(highscores) > 1 else {"\N{CROSS MARK}": close_menu},
            )
        else:
            await ctx.send(_("No balances found."))
>>>>>>> 2da9b502

    @commands.command()
    @guild_only_check()
    async def payouts(self, ctx: commands.Context):
        """Show the payouts for the slot machine."""
        try:
            await ctx.author.send(SLOT_PAYOUTS_MSG)
        except discord.Forbidden:
            await ctx.send(_("I can't send direct messages to you."))

    @commands.command()
    @guild_only_check()
    async def slot(self, ctx: commands.Context, bid: int):
        """Use the slot machine."""
        author = ctx.author
        guild = ctx.guild
        channel = ctx.channel
        if await bank.is_global():
            valid_bid = await self.config.SLOT_MIN() <= bid <= await self.config.SLOT_MAX()
            slot_time = await self.config.SLOT_TIME()
            last_slot = await self.config.user(author).last_slot()
        else:
            valid_bid = (
                await self.config.guild(guild).SLOT_MIN()
                <= bid
                <= await self.config.guild(guild).SLOT_MAX()
            )
            slot_time = await self.config.guild(guild).SLOT_TIME()
            last_slot = await self.config.member(author).last_slot()
        now = calendar.timegm(ctx.message.created_at.utctimetuple())

        if (now - last_slot) < slot_time:
            await ctx.send(_("You're on cooldown, try again in a bit."))
            return
        if not valid_bid:
            await ctx.send(_("That's an invalid bid amount, sorry :/"))
            return
        if not await bank.can_spend(author, bid):
            await ctx.send(_("You ain't got enough money, friend."))
            return
        if await bank.is_global():
            await self.config.user(author).last_slot.set(now)
        else:
            await self.config.member(author).last_slot.set(now)
        await self.slot_machine(author, channel, bid)

    @staticmethod
    async def slot_machine(author, channel, bid):
        default_reel = deque(cast(Iterable, SMReel))
        reels = []
        for i in range(3):
            default_reel.rotate(random.randint(-999, 999))  # weeeeee
            new_reel = deque(default_reel, maxlen=3)  # we need only 3 symbols
            reels.append(new_reel)  # for each reel
        rows = (
            (reels[0][0], reels[1][0], reels[2][0]),
            (reels[0][1], reels[1][1], reels[2][1]),
            (reels[0][2], reels[1][2], reels[2][2]),
        )

        slot = "~~\n~~"  # Mobile friendly
        for i, row in enumerate(rows):  # Let's build the slot to show
            sign = "  "
            if i == 1:
                sign = ">"
            slot += "{}{} {} {}\n".format(
                sign, *[c.value for c in row]  # pylint: disable=no-member
            )

        payout = PAYOUTS.get(rows[1])
        if not payout:
            # Checks for two-consecutive-symbols special rewards
            payout = PAYOUTS.get((rows[1][0], rows[1][1]), PAYOUTS.get((rows[1][1], rows[1][2])))
        if not payout:
            # Still nothing. Let's check for 3 generic same symbols
            # or 2 consecutive symbols
            has_three = rows[1][0] == rows[1][1] == rows[1][2]
            has_two = (rows[1][0] == rows[1][1]) or (rows[1][1] == rows[1][2])
            if has_three:
                payout = PAYOUTS["3 symbols"]
            elif has_two:
                payout = PAYOUTS["2 symbols"]

        pay = 0
        if payout:
            then = await bank.get_balance(author)
            pay = payout["payout"](bid)
            now = then - bid + pay
            try:
                await bank.set_balance(author, now)
            except errors.BalanceTooHigh as exc:
                await bank.set_balance(author, exc.max_balance)
                await channel.send(
                    _(
                        "You've reached the maximum amount of {currency}! "
                        "Please spend some more \N{GRIMACING FACE}\n{old_balance} -> {new_balance}!"
                    ).format(
                        currency=await bank.get_currency_name(getattr(channel, "guild", None)),
                        old_balance=humanize_number(then),
                        new_balance=humanize_number(exc.max_balance),
                    )
                )
                return
            phrase = T_(payout["phrase"])
        else:
            then = await bank.get_balance(author)
            await bank.withdraw_credits(author, bid)
            now = then - bid
            phrase = _("Nothing!")
        await channel.send(
            (
                "{slot}\n{author.mention} {phrase}\n\n"
                + _("Your bid: {bid}")
                + _("\n{old_balance} - {bid} (Your bid) + {pay} (Winnings) → {new_balance}!")
            ).format(
                slot=slot,
                author=author,
                phrase=phrase,
                bid=humanize_number(bid),
                old_balance=humanize_number(then),
                new_balance=humanize_number(now),
                pay=humanize_number(pay),
            )
        )

    @guild_only_check()
    @is_owner_if_bank_global()
    @checks.admin_or_permissions(manage_guild=True)
    @commands.group()
    async def economyset(self, ctx: commands.Context):
        """Manage Economy settings."""

    @economyset.command(name="showsettings")
    async def economyset_showsettings(self, ctx: commands.Context):
        """
        Shows the current economy settings
        """
        guild = ctx.guild
        if await bank.is_global():
            conf = self.config
        else:
            conf = self.config.guild(guild)
        await ctx.send(
            box(
                _(
                    "----Economy Settings---\n"
                    "Minimum slot bid: {slot_min}\n"
                    "Maximum slot bid: {slot_max}\n"
                    "Slot cooldown: {slot_time}\n"
                    "Payday amount: {payday_amount}\n"
                    "Payday cooldown: {payday_time}\n"
                    "Amount given at account registration: {register_amount}\n"
                    "Maximum allowed balance: {maximum_bal}"
                ).format(
                    slot_min=humanize_number(await conf.SLOT_MIN()),
                    slot_max=humanize_number(await conf.SLOT_MAX()),
                    slot_time=humanize_number(await conf.SLOT_TIME()),
                    payday_time=humanize_number(await conf.PAYDAY_TIME()),
                    payday_amount=humanize_number(await conf.PAYDAY_CREDITS()),
                    register_amount=humanize_number(await bank.get_default_balance(guild)),
                    maximum_bal=humanize_number(await bank.get_max_balance(guild)),
                )
            )
        )

    @economyset.command()
    async def slotmin(self, ctx: commands.Context, bid: int):
        """Set the minimum slot machine bid."""
        if bid < 1:
            await ctx.send(_("Invalid min bid amount."))
            return
        guild = ctx.guild
        if await bank.is_global():
            await self.config.SLOT_MIN.set(bid)
        else:
            await self.config.guild(guild).SLOT_MIN.set(bid)
        credits_name = await bank.get_currency_name(guild)
        await ctx.send(
            _("Minimum bid is now {bid} {currency}.").format(
                bid=humanize_number(bid), currency=credits_name
            )
        )

    @economyset.command()
    async def slotmax(self, ctx: commands.Context, bid: int):
        """Set the maximum slot machine bid."""
        slot_min = await self.config.SLOT_MIN()
        if bid < 1 or bid < slot_min:
            await ctx.send(
                _("Invalid maximum bid amount. Must be greater than the minimum amount.")
            )
            return
        guild = ctx.guild
        credits_name = await bank.get_currency_name(guild)
        if await bank.is_global():
            await self.config.SLOT_MAX.set(bid)
        else:
            await self.config.guild(guild).SLOT_MAX.set(bid)
        await ctx.send(
            _("Maximum bid is now {bid} {currency}.").format(
                bid=humanize_number(bid), currency=credits_name
            )
        )

    @economyset.command()
    async def slottime(self, ctx: commands.Context, seconds: int):
        """Set the cooldown for the slot machine."""
        guild = ctx.guild
        if await bank.is_global():
            await self.config.SLOT_TIME.set(seconds)
        else:
            await self.config.guild(guild).SLOT_TIME.set(seconds)
        await ctx.send(_("Cooldown is now {num} seconds.").format(num=seconds))

    @economyset.command()
    async def paydaytime(self, ctx: commands.Context, seconds: int):
        """Set the cooldown for payday."""
        guild = ctx.guild
        if await bank.is_global():
            await self.config.PAYDAY_TIME.set(seconds)
        else:
            await self.config.guild(guild).PAYDAY_TIME.set(seconds)
        await ctx.send(
            _("Value modified. At least {num} seconds must pass between each payday.").format(
                num=seconds
            )
        )

    @economyset.command()
    async def paydayamount(self, ctx: commands.Context, creds: int):
        """Set the amount earned each payday."""
        guild = ctx.guild
        max_balance = await bank.get_max_balance(ctx.guild)
        if creds <= 0 or creds > max_balance:
            return await ctx.send(
                _("Amount must be greater than zero and less than {maxbal}.").format(
                    maxbal=humanize_number(max_balance)
                )
            )
        credits_name = await bank.get_currency_name(guild)
        if await bank.is_global():
            await self.config.PAYDAY_CREDITS.set(creds)
        else:
            await self.config.guild(guild).PAYDAY_CREDITS.set(creds)
        await ctx.send(
            _("Every payday will now give {num} {currency}.").format(
                num=humanize_number(creds), currency=credits_name
            )
        )

    @economyset.command()
    async def rolepaydayamount(self, ctx: commands.Context, role: discord.Role, creds: int):
        """Set the amount earned each payday for a role."""
        guild = ctx.guild
        max_balance = await bank.get_max_balance(ctx.guild)
        if creds <= 0 or creds > max_balance:
            return await ctx.send(
                _("Amount must be greater than zero and less than {maxbal}.").format(
                    maxbal=humanize_number(max_balance)
                )
            )
        credits_name = await bank.get_currency_name(guild)
        if await bank.is_global():
            await ctx.send(_("The bank must be per-server for per-role paydays to work."))
        else:
            await self.config.role(role).PAYDAY_CREDITS.set(creds)
            await ctx.send(
                _(
                    "Every payday will now give {num} {currency} "
                    "to people with the role {role_name}."
                ).format(num=humanize_number(creds), currency=credits_name, role_name=role.name)
            )

    @economyset.command()
    async def registeramount(self, ctx: commands.Context, creds: int):
        """Set the initial balance for new bank accounts."""
        guild = ctx.guild
        max_balance = await bank.get_max_balance(ctx.guild)
        credits_name = await bank.get_currency_name(guild)
        try:
            await bank.set_default_balance(creds, guild)
        except ValueError:
            return await ctx.send(
                _("Amount must be greater than or equal to zero and less than {maxbal}.").format(
                    maxbal=humanize_number(max_balance)
                )
            )
        await ctx.send(
            _("Registering an account will now give {num} {currency}.").format(
                num=humanize_number(creds), currency=credits_name
            )
        )

    # What would I ever do without stackoverflow?
    @staticmethod
    def display_time(seconds, granularity=2):
        intervals = (  # Source: http://stackoverflow.com/a/24542445
            (_("weeks"), 604800),  # 60 * 60 * 24 * 7
            (_("days"), 86400),  # 60 * 60 * 24
            (_("hours"), 3600),  # 60 * 60
            (_("minutes"), 60),
            (_("seconds"), 1),
        )

        result = []

        for name, count in intervals:
            value = seconds // count
            if value:
                seconds -= value * count
                if value == 1:
                    name = name.rstrip("s")
                result.append("{} {}".format(value, name))
        return ", ".join(result[:granularity])<|MERGE_RESOLUTION|>--- conflicted
+++ resolved
@@ -476,10 +476,7 @@
     @commands.command()
     @guild_only_check()
     async def leaderboard(self, ctx: commands.Context, show_global: bool = False):
-        """Print the leaderboard.
-
-        Defaults to top 10.
-        """
+        """Print the leaderboard."""
         guild = ctx.guild
         if await bank.is_global() and show_global:
             # show_global is only applicable if bank is global
@@ -492,56 +489,9 @@
         except IndexError:
             return await ctx.send(_("There are no accounts in the bank."))
 
-<<<<<<< HEAD
         await SimpleHybridMenu(
             source=LeaderboardSource(bank_sorted), cog=self, delete_message_after=True,
         ).start(ctx=ctx, wait=False)
-=======
-            else:
-                temp_msg += (
-                    f"{f'{humanize_number(pos)}.': <{pound_len+2}} "
-                    f"{balance: <{bal_len + 5}} "
-                    f"<<{author.display_name}>>\n"
-                )
-            if pos % 10 == 0:
-                if embed_requested:
-                    embed = base_embed.copy()
-                    embed.description = box(temp_msg, lang="md")
-                    embed.set_footer(
-                        text=footer_message.format(
-                            page_num=len(highscores) + 1,
-                            page_len=ceil(len(bank_sorted) / 10),
-                        )
-                    )
-                    highscores.append(embed)
-                else:
-                    highscores.append(box(temp_msg, lang="md"))
-                temp_msg = header
-            pos += 1
-
-        if temp_msg != header:
-            if embed_requested:
-                embed = base_embed.copy()
-                embed.description = box(temp_msg, lang="md")
-                embed.set_footer(
-                    text=footer_message.format(
-                        page_num=len(highscores) + 1,
-                        page_len=ceil(len(bank_sorted) / 10),
-                    )
-                )
-                highscores.append(embed)
-            else:
-                highscores.append(box(temp_msg, lang="md"))
-
-        if highscores:
-            await menu(
-                ctx,
-                highscores,
-                DEFAULT_CONTROLS if len(highscores) > 1 else {"\N{CROSS MARK}": close_menu},
-            )
-        else:
-            await ctx.send(_("No balances found."))
->>>>>>> 2da9b502
 
     @commands.command()
     @guild_only_check()
