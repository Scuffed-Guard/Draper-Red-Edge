import calendar
import logging
import random
from collections import defaultdict, deque
from enum import Enum
from typing import cast, Iterable, Union, Literal

import discord

from redbot.cogs.bank import is_owner_if_bank_global
from redbot.cogs.mod.converters import RawUserIds
from redbot.core import Config, bank, commands, errors, checks
from redbot.core.commands.converter import TimedeltaConverter
from redbot.core.bot import Red
from redbot.core.i18n import Translator, cog_i18n
from redbot.core.utils import AsyncIter
from redbot.core.utils.chat_formatting import box, humanize_number
from redbot.core.bot import Red
from redbot.core.utils._dpy_menus_utils import SimpleHybridMenu

<<<<<<< HEAD
from .menus import LeaderboardSource
=======
>>>>>>> dc601593
from .converters import positive_int
from .menus import LeaderboardSource

T_ = Translator("Economy", __file__)

logger = logging.getLogger("red.economy")

NUM_ENC = "\N{COMBINING ENCLOSING KEYCAP}"
VARIATION_SELECTOR = "\N{VARIATION SELECTOR-16}"


class SMReel(Enum):
    cherries = "\N{CHERRIES}"
    cookie = "\N{COOKIE}"
    two = "\N{DIGIT TWO}" + NUM_ENC
    flc = "\N{FOUR LEAF CLOVER}"
    cyclone = "\N{CYCLONE}"
    sunflower = "\N{SUNFLOWER}"
    six = "\N{DIGIT SIX}" + NUM_ENC
    mushroom = "\N{MUSHROOM}"
    heart = "\N{HEAVY BLACK HEART}" + VARIATION_SELECTOR
    snowflake = "\N{SNOWFLAKE}" + VARIATION_SELECTOR


_ = lambda s: s
PAYOUTS = {
    (SMReel.two, SMReel.two, SMReel.six): {
        "payout": lambda x: x * 50,
        "phrase": _("JACKPOT! 226! Your bid has been multiplied * 50!"),
    },
    (SMReel.flc, SMReel.flc, SMReel.flc): {
        "payout": lambda x: x * 25,
        "phrase": _("4LC! Your bid has been multiplied * 25!"),
    },
    (SMReel.cherries, SMReel.cherries, SMReel.cherries): {
        "payout": lambda x: x * 20,
        "phrase": _("Three cherries! Your bid has been multiplied * 20!"),
    },
    (SMReel.two, SMReel.six): {
        "payout": lambda x: x * 4,
        "phrase": _("2 6! Your bid has been multiplied * 4!"),
    },
    (SMReel.cherries, SMReel.cherries): {
        "payout": lambda x: x * 3,
        "phrase": _("Two cherries! Your bid has been multiplied * 3!"),
    },
    "3 symbols": {
        "payout": lambda x: x * 10,
        "phrase": _("Three symbols! Your bid has been multiplied * 10!"),
    },
    "2 symbols": {
        "payout": lambda x: x * 2,
        "phrase": _("Two consecutive symbols! Your bid has been multiplied * 2!"),
    },
}

SLOT_PAYOUTS_MSG = _(
    "Slot machine payouts:\n"
    "{two.value} {two.value} {six.value} Bet * 50\n"
    "{flc.value} {flc.value} {flc.value} Bet * 25\n"
    "{cherries.value} {cherries.value} {cherries.value} Bet * 20\n"
    "{two.value} {six.value} Bet * 4\n"
    "{cherries.value} {cherries.value} Bet * 3\n\n"
    "Three symbols: Bet * 10\n"
    "Two symbols: Bet * 2"
).format(**SMReel.__dict__)
_ = T_


def guild_only_check():
    async def pred(ctx: commands.Context):
        if await bank.is_global():
            return True
        elif not await bank.is_global() and ctx.guild is not None:
            return True
        else:
            return False

    return commands.check(pred)


class SetParser:
    def __init__(self, argument):
        allowed = ("+", "-")
        try:
            self.sum = int(argument)
        except ValueError:
            raise commands.BadArgument(
                _(
                    "Invalid value, the argument must be an integer,"
                    " optionally preceded with a `+` or `-` sign."
                )
            )
        if argument and argument[0] in allowed:
            if self.sum < 0:
                self.operation = "withdraw"
            elif self.sum > 0:
                self.operation = "deposit"
            else:
                raise commands.BadArgument(
                    _(
                        "Invalid value, the amount of currency to increase or decrease"
                        " must be an integer different from zero."
                    )
                )
            self.sum = abs(self.sum)
        else:
            self.operation = "set"


@cog_i18n(_)
class Economy(commands.Cog):
    """Get rich and have fun with imaginary currency!"""

    default_guild_settings = {
        "PAYDAY_TIME": 300,
        "PAYDAY_CREDITS": 120,
        "SLOT_MIN": 5,
        "SLOT_MAX": 100,
        "SLOT_TIME": 5,
        "REGISTER_CREDITS": 0,
    }

    default_global_settings = default_guild_settings

    default_member_settings = {"next_payday": 0, "last_slot": 0}

    default_role_settings = {"PAYDAY_CREDITS": 0}

    default_user_settings = default_member_settings

    def __init__(self, bot: Red):
        super().__init__()
        self.bot = bot
        self.config = Config.get_conf(self, 1256844281)
        self.config.register_guild(**self.default_guild_settings)
        self.config.register_global(**self.default_global_settings)
        self.config.register_member(**self.default_member_settings)
        self.config.register_user(**self.default_user_settings)
        self.config.register_role(**self.default_role_settings)
        self.slot_register = defaultdict(dict)

    async def red_delete_data_for_user(
        self,
        *,
        requester: Literal["discord_deleted_user", "owner", "user", "user_strict"],
        user_id: int,
    ):
        if requester != "discord_deleted_user":
            return

        await self.config.user_from_id(user_id).clear()

        all_members = await self.config.all_members()

        async for guild_id, guild_data in AsyncIter(all_members.items(), steps=100):
            if user_id in guild_data:
                await self.config.member_from_ids(guild_id, user_id).clear()

    @guild_only_check()
    @commands.group(name="bank")
    async def _bank(self, ctx: commands.Context):
        """Base command to manage the bank."""
        pass

    @_bank.command()
    async def balance(self, ctx: commands.Context, user: discord.Member = None):
        """Show the user's account balance.

        Example:
            - `[p]bank balance`
            - `[p]bank balance @Twentysix`

        **Arguments**

        - `<user>` The user to check the balance of. If omitted, defaults to your own balance.
        """
        if user is None:
            user = ctx.author

        bal = await bank.get_balance(user)
        currency = await bank.get_currency_name(ctx.guild)
        max_bal = await bank.get_max_balance(ctx.guild)
        if bal > max_bal:
            bal = max_bal
            await bank.set_balance(user, bal)
        await ctx.send(
            _("{user}'s balance is {num} {currency}").format(
                user=user.display_name, num=humanize_number(bal), currency=currency
            )
        )

    @_bank.command()
    async def transfer(self, ctx: commands.Context, to: discord.Member, amount: int):
        """Transfer currency to other users.

        This will come out of your balance, so make sure you have enough.

        Example:
            - `[p]bank transfer @Twentysix 500`

        **Arguments**

        - `<to>` The user to give currency to.
        - `<amount>` The amount of currency to give.
        """
        from_ = ctx.author
        currency = await bank.get_currency_name(ctx.guild)

        try:
            await bank.transfer_credits(from_, to, amount)
        except (ValueError, errors.BalanceTooHigh) as e:
            return await ctx.send(str(e))

        await ctx.send(
            _("{user} transferred {num} {currency} to {other_user}").format(
                user=from_.display_name,
                num=humanize_number(amount),
                currency=currency,
                other_user=to.display_name,
            )
        )

    @is_owner_if_bank_global()
    @checks.admin_or_permissions(manage_guild=True)
    @_bank.command(name="set")
    async def _set(self, ctx: commands.Context, to: discord.Member, creds: SetParser):
        """Set the balance of a user's bank account.

        Putting + or - signs before the amount will add/remove currency on the user's bank account instead.

        Examples:
            - `[p]bank set @Twentysix 26` - Sets balance to 26
            - `[p]bank set @Twentysix +2` - Increases balance by 2
            - `[p]bank set @Twentysix -6` - Decreases balance by 6

        **Arguments**

        - `<to>` The user to set the currency of.
        - `<creds>` The amount of currency to set their balance to.
        """
        author = ctx.author
        currency = await bank.get_currency_name(ctx.guild)

        try:
            if creds.operation == "deposit":
                await bank.deposit_credits(to, creds.sum)
                msg = _("{author} added {num} {currency} to {user}'s account.").format(
                    author=author.display_name,
                    num=humanize_number(creds.sum),
                    currency=currency,
                    user=to.display_name,
                )
            elif creds.operation == "withdraw":
                await bank.withdraw_credits(to, creds.sum)
                msg = _("{author} removed {num} {currency} from {user}'s account.").format(
                    author=author.display_name,
                    num=humanize_number(creds.sum),
                    currency=currency,
                    user=to.display_name,
                )
            else:
                await bank.set_balance(to, creds.sum)
                msg = _("{author} set {user}'s account balance to {num} {currency}.").format(
                    author=author.display_name,
                    num=humanize_number(creds.sum),
                    currency=currency,
                    user=to.display_name,
                )
        except (ValueError, errors.BalanceTooHigh) as e:
            await ctx.send(str(e))
        else:
            await ctx.send(msg)

    @is_owner_if_bank_global()
    @checks.guildowner_or_permissions(administrator=True)
    @_bank.command()
    async def reset(self, ctx, confirmation: bool = False):
        """Delete all bank accounts.

        Examples:
            - `[p]bank reset` - Did not confirm. Shows the help message.
            - `[p]bank reset yes`

        **Arguments**

        - `<confirmation>` This will default to false unless specified.
        """
        if confirmation is False:
            await ctx.send(
                _(
                    "This will delete all bank accounts for {scope}.\nIf you're sure, type "
                    "`{prefix}bank reset yes`"
                ).format(
                    scope=self.bot.user.name if await bank.is_global() else _("this server"),
                    prefix=ctx.clean_prefix,
                )
            )
        else:
            await bank.wipe_bank(guild=ctx.guild)
            await ctx.send(
                _("All bank accounts for {scope} have been deleted.").format(
                    scope=self.bot.user.name if await bank.is_global() else _("this server")
                )
            )

    @is_owner_if_bank_global()
    @checks.admin_or_permissions(manage_guild=True)
    @_bank.group(name="prune")
    async def _prune(self, ctx):
        """Base command for pruning bank accounts."""
        pass

    @_prune.command(name="server", aliases=["guild", "local"])
    @commands.guild_only()
    @checks.guildowner()
    async def _local(self, ctx, confirmation: bool = False):
        """Prune bank accounts for users no longer in the server.

        Cannot be used with a global bank. See `[p]bank prune global`.

        Examples:
            - `[p]bank prune server` - Did not confirm. Shows the help message.
            - `[p]bank prune server yes`

        **Arguments**

        - `<confirmation>` This will default to false unless specified.
        """
        global_bank = await bank.is_global()
        if global_bank is True:
            return await ctx.send(_("This command cannot be used with a global bank."))

        if confirmation is False:
            await ctx.send(
                _(
                    "This will delete all bank accounts for users no longer in this server."
                    "\nIf you're sure, type "
                    "`{prefix}bank prune local yes`"
                ).format(prefix=ctx.clean_prefix)
            )
        else:
            await bank.bank_prune(self.bot, guild=ctx.guild)
            await ctx.send(
                _("Bank accounts for users no longer in this server have been deleted.")
            )

    @_prune.command(name="global")
    @checks.is_owner()
    async def _global(self, ctx, confirmation: bool = False):
        """Prune bank accounts for users who no longer share a server with the bot.

        Cannot be used without a global bank. See `[p]bank prune server`.

        Examples:
            - `[p]bank prune global` - Did not confirm. Shows the help message.
            - `[p]bank prune global yes`

        **Arguments**

        - `<confirmation>` This will default to false unless specified.
        """
        global_bank = await bank.is_global()
        if global_bank is False:
            return await ctx.send(_("This command cannot be used with a local bank."))

        if confirmation is False:
            await ctx.send(
                _(
                    "This will delete all bank accounts for users "
                    "who no longer share a server with the bot."
                    "\nIf you're sure, type `{prefix}bank prune global yes`"
                ).format(prefix=ctx.clean_prefix)
            )
        else:
            await bank.bank_prune(self.bot)
            await ctx.send(
                _(
                    "Bank accounts for users who "
                    "no longer share a server with the bot have been pruned."
                )
            )

    @_prune.command(usage="<user> [confirmation=False]")
    async def user(
        self, ctx, member_or_id: Union[discord.Member, RawUserIds], confirmation: bool = False
    ):
        """Delete the bank account of a specified user.

        Examples:
            - `[p]bank prune user @TwentySix` - Did not confirm. Shows the help message.
            - `[p]bank prune user @TwentySix yes`

        **Arguments**

        - `<user>` The user to delete the bank of. Takes mentions, names, and user ids.
        - `<confirmation>` This will default to false unless specified.
        """
        global_bank = await bank.is_global()
        if global_bank is False and ctx.guild is None:
            return await ctx.send(_("This command cannot be used in DMs with a local bank."))
        try:
            name = member_or_id.display_name
            uid = member_or_id.id
        except AttributeError:
            name = member_or_id
            uid = member_or_id

        if confirmation is False:
            await ctx.send(
                _(
                    "This will delete {name}'s bank account."
                    "\nIf you're sure, type "
                    "`{prefix}bank prune user {id} yes`"
                ).format(prefix=ctx.clean_prefix, id=uid, name=name)
            )
        else:
            await bank.bank_prune(self.bot, guild=ctx.guild, user_id=uid)
            await ctx.send(_("The bank account for {name} has been pruned.").format(name=name))

    @guild_only_check()
    @commands.command()
    async def payday(self, ctx: commands.Context):
        """Get some free currency.

        The amount awarded and frequency can be configured.
        """
        author = ctx.author
        guild = ctx.guild

        cur_time = calendar.timegm(ctx.message.created_at.utctimetuple())
        credits_name = await bank.get_currency_name(ctx.guild)
        if await bank.is_global():  # Role payouts will not be used

            # Gets the latest time the user used the command successfully and adds the global payday time
            next_payday = (
                await self.config.user(author).next_payday() + await self.config.PAYDAY_TIME()
            )
            if cur_time >= next_payday:
                try:
                    await bank.deposit_credits(author, await self.config.PAYDAY_CREDITS())
                except errors.BalanceTooHigh as exc:
                    await bank.set_balance(author, exc.max_balance)
                    await ctx.send(
                        _(
                            "You've reached the maximum amount of {currency}! "
                            "Please spend some more \N{GRIMACING FACE}\n\n"
                            "You currently have {new_balance} {currency}."
                        ).format(
                            currency=credits_name, new_balance=humanize_number(exc.max_balance)
                        )
                    )
                    return
                # Sets the current time as the latest payday
                await self.config.user(author).next_payday.set(cur_time)

                pos = await bank.get_leaderboard_position(author)
                await ctx.send(
                    _(
                        "{author.mention} Here, take some {currency}. "
                        "Enjoy! (+{amount} {currency}!)\n\n"
                        "You currently have {new_balance} {currency}.\n\n"
                        "You are currently #{pos} on the global leaderboard!"
                    ).format(
                        author=author,
                        currency=credits_name,
                        amount=humanize_number(await self.config.PAYDAY_CREDITS()),
                        new_balance=humanize_number(await bank.get_balance(author)),
                        pos=humanize_number(pos) if pos else pos,
                    )
                )

            else:
                dtime = self.display_time(next_payday - cur_time)
                await ctx.send(
                    _(
                        "{author.mention} Too soon. For your next payday you have to wait {time}."
                    ).format(author=author, time=dtime)
                )
        else:

            # Gets the users latest successfully payday and adds the guilds payday time
            next_payday = (
                await self.config.member(author).next_payday()
                + await self.config.guild(guild).PAYDAY_TIME()
            )
            if cur_time >= next_payday:
                credit_amount = await self.config.guild(guild).PAYDAY_CREDITS()
                for role in author.roles:
                    role_credits = await self.config.role(
                        role
                    ).PAYDAY_CREDITS()  # Nice variable name
                    if role_credits > credit_amount:
                        credit_amount = role_credits
                try:
                    await bank.deposit_credits(author, credit_amount)
                except errors.BalanceTooHigh as exc:
                    await bank.set_balance(author, exc.max_balance)
                    await ctx.send(
                        _(
                            "You've reached the maximum amount of {currency}! "
                            "Please spend some more \N{GRIMACING FACE}\n\n"
                            "You currently have {new_balance} {currency}."
                        ).format(
                            currency=credits_name, new_balance=humanize_number(exc.max_balance)
                        )
                    )
                    return

                # Sets the latest payday time to the current time
                next_payday = cur_time

                await self.config.member(author).next_payday.set(next_payday)
                pos = await bank.get_leaderboard_position(author)
                await ctx.send(
                    _(
                        "{author.mention} Here, take some {currency}. "
                        "Enjoy! (+{amount} {currency}!)\n\n"
                        "You currently have {new_balance} {currency}.\n\n"
                        "You are currently #{pos} on the global leaderboard!"
                    ).format(
                        author=author,
                        currency=credits_name,
                        amount=humanize_number(credit_amount),
                        new_balance=humanize_number(await bank.get_balance(author)),
                        pos=humanize_number(pos) if pos else pos,
                    )
                )
            else:
                dtime = self.display_time(next_payday - cur_time)
                await ctx.send(
                    _(
                        "{author.mention} Too soon. For your next payday you have to wait {time}."
                    ).format(author=author, time=dtime)
                )

    @commands.command()
    @guild_only_check()
    async def leaderboard(self, ctx: commands.Context, show_global: bool = False):
        """Print the leaderboard.

        Defaults to top 10.

        Examples:
            - `[p]leaderboard`
<<<<<<< HEAD
            - `[p]leaderboard yes` - Shows members from all servers.
=======
            - `[p]leaderboard yes` - Shows from all servers.
>>>>>>> dc601593

        **Arguments**

        - `<show_global>` Whether to include results from all servers. This will default to false unless specified.
        """
        guild = ctx.guild
        if await bank.is_global() and show_global:
            # show_global is only applicable if bank is global
            bank_sorted = await bank.get_leaderboard(guild=None)
        else:
            bank_sorted = await bank.get_leaderboard(guild=guild)
        try:
            bank_sorted[0][1]["balance"]
            # first user is the largest we'll see
        except IndexError:
            return await ctx.send(_("There are no accounts in the bank."))

        await SimpleHybridMenu(
            source=LeaderboardSource(bank_sorted),
            cog=self,
            delete_message_after=True,
        ).start(ctx=ctx, wait=False)

    @commands.command()
    @guild_only_check()
    async def payouts(self, ctx: commands.Context):
        """Show the payouts for the slot machine."""
        try:
            await ctx.author.send(SLOT_PAYOUTS_MSG)
        except discord.Forbidden:
            await ctx.send(_("I can't send direct messages to you."))

    @commands.command()
    @guild_only_check()
    async def slot(self, ctx: commands.Context, bid: int):
        """Use the slot machine.

        Example:
            - `[p]slot 50`

        **Arguments**

        - `<bid>` The amount to bet on the slot machine. Winning payouts are higher when you bet more.
        """
        author = ctx.author
        guild = ctx.guild
        channel = ctx.channel
        if await bank.is_global():
            valid_bid = await self.config.SLOT_MIN() <= bid <= await self.config.SLOT_MAX()
            slot_time = await self.config.SLOT_TIME()
            last_slot = await self.config.user(author).last_slot()
        else:
            valid_bid = (
                await self.config.guild(guild).SLOT_MIN()
                <= bid
                <= await self.config.guild(guild).SLOT_MAX()
            )
            slot_time = await self.config.guild(guild).SLOT_TIME()
            last_slot = await self.config.member(author).last_slot()
        now = calendar.timegm(ctx.message.created_at.utctimetuple())

        if (now - last_slot) < slot_time:
            await ctx.send(_("You're on cooldown, try again in a bit."))
            return
        if not valid_bid:
            await ctx.send(_("That's an invalid bid amount, sorry :/"))
            return
        if not await bank.can_spend(author, bid):
            await ctx.send(_("You ain't got enough money, friend."))
            return
        if await bank.is_global():
            await self.config.user(author).last_slot.set(now)
        else:
            await self.config.member(author).last_slot.set(now)
        await self.slot_machine(author, channel, bid)

    @staticmethod
    async def slot_machine(author, channel, bid):
        default_reel = deque(cast(Iterable, SMReel))
        reels = []
        for i in range(3):
            default_reel.rotate(random.randint(-999, 999))  # weeeeee
            new_reel = deque(default_reel, maxlen=3)  # we need only 3 symbols
            reels.append(new_reel)  # for each reel
        rows = (
            (reels[0][0], reels[1][0], reels[2][0]),
            (reels[0][1], reels[1][1], reels[2][1]),
            (reels[0][2], reels[1][2], reels[2][2]),
        )

        slot = "~~\n~~"  # Mobile friendly
        for i, row in enumerate(rows):  # Let's build the slot to show
            sign = "  "
            if i == 1:
                sign = ">"
            slot += "{}{} {} {}\n".format(
                sign, *[c.value for c in row]  # pylint: disable=no-member
            )

        payout = PAYOUTS.get(rows[1])
        if not payout:
            # Checks for two-consecutive-symbols special rewards
            payout = PAYOUTS.get((rows[1][0], rows[1][1]), PAYOUTS.get((rows[1][1], rows[1][2])))
        if not payout:
            # Still nothing. Let's check for 3 generic same symbols
            # or 2 consecutive symbols
            has_three = rows[1][0] == rows[1][1] == rows[1][2]
            has_two = (rows[1][0] == rows[1][1]) or (rows[1][1] == rows[1][2])
            if has_three:
                payout = PAYOUTS["3 symbols"]
            elif has_two:
                payout = PAYOUTS["2 symbols"]

        pay = 0
        if payout:
            then = await bank.get_balance(author)
            pay = payout["payout"](bid)
            now = then - bid + pay
            try:
                await bank.set_balance(author, now)
            except errors.BalanceTooHigh as exc:
                await bank.set_balance(author, exc.max_balance)
                await channel.send(
                    _(
                        "You've reached the maximum amount of {currency}! "
                        "Please spend some more \N{GRIMACING FACE}\n{old_balance} -> {new_balance}!"
                    ).format(
                        currency=await bank.get_currency_name(getattr(channel, "guild", None)),
                        old_balance=humanize_number(then),
                        new_balance=humanize_number(exc.max_balance),
                    )
                )
                return
            phrase = T_(payout["phrase"])
        else:
            then = await bank.get_balance(author)
            await bank.withdraw_credits(author, bid)
            now = then - bid
            phrase = _("Nothing!")
        await channel.send(
            (
                "{slot}\n{author.mention} {phrase}\n\n"
                + _("Your bid: {bid}")
                + _("\n{old_balance} - {bid} (Your bid) + {pay} (Winnings) → {new_balance}!")
            ).format(
                slot=slot,
                author=author,
                phrase=phrase,
                bid=humanize_number(bid),
                old_balance=humanize_number(then),
                new_balance=humanize_number(now),
                pay=humanize_number(pay),
            )
        )

    @guild_only_check()
    @is_owner_if_bank_global()
    @checks.admin_or_permissions(manage_guild=True)
    @commands.group()
    async def economyset(self, ctx: commands.Context):
        """Base command to manage Economy settings."""

    @economyset.command(name="showsettings")
    async def economyset_showsettings(self, ctx: commands.Context):
        """
        Shows the current economy settings
        """
        guild = ctx.guild
        if await bank.is_global():
            conf = self.config
        else:
            conf = self.config.guild(guild)
        await ctx.send(
            box(
                _(
                    "----Economy Settings---\n"
                    "Minimum slot bid: {slot_min}\n"
                    "Maximum slot bid: {slot_max}\n"
                    "Slot cooldown: {slot_time}\n"
                    "Payday amount: {payday_amount}\n"
                    "Payday cooldown: {payday_time}\n"
                    "Amount given at account registration: {register_amount}\n"
                    "Maximum allowed balance: {maximum_bal}"
                ).format(
                    slot_min=humanize_number(await conf.SLOT_MIN()),
                    slot_max=humanize_number(await conf.SLOT_MAX()),
                    slot_time=humanize_number(await conf.SLOT_TIME()),
                    payday_time=humanize_number(await conf.PAYDAY_TIME()),
                    payday_amount=humanize_number(await conf.PAYDAY_CREDITS()),
                    register_amount=humanize_number(await bank.get_default_balance(guild)),
                    maximum_bal=humanize_number(await bank.get_max_balance(guild)),
                )
            )
        )

    @economyset.command()
    async def slotmin(self, ctx: commands.Context, bid: positive_int):
        """Set the minimum slot machine bid.

        Example:
            - `[p]economyset slotmin 10`

        **Arguments**

        - `<bid>` The new minimum bid for using the slot machine. Default is 5.
        """
        guild = ctx.guild
        is_global = await bank.is_global()
        if is_global:
            slot_max = await self.config.SLOT_MAX()
        else:
            slot_max = await self.config.guild(guild).SLOT_MAX()
        if bid > slot_max:
            await ctx.send(
                _(
                    "Warning: Minimum bid is greater than the maximum bid ({max_bid}). "
                    "Slots will not work."
                ).format(max_bid=humanize_number(slot_max))
            )
        if is_global:
            await self.config.SLOT_MIN.set(bid)
        else:
            await self.config.guild(guild).SLOT_MIN.set(bid)
        credits_name = await bank.get_currency_name(guild)
        await ctx.send(
            _("Minimum bid is now {bid} {currency}.").format(
                bid=humanize_number(bid), currency=credits_name
            )
        )

    @economyset.command()
    async def slotmax(self, ctx: commands.Context, bid: positive_int):
        """Set the maximum slot machine bid.

        Example:
            - `[p]economyset slotmax 50`

        **Arguments**

        - `<bid>` The new maximum bid for using the slot machine. Default is 100.
        """
        guild = ctx.guild
        is_global = await bank.is_global()
        if is_global:
            slot_min = await self.config.SLOT_MIN()
        else:
            slot_min = await self.config.guild(guild).SLOT_MIN()
        if bid < slot_min:
            await ctx.send(
                _(
                    "Warning: Maximum bid is less than the minimum bid ({min_bid}). "
                    "Slots will not work."
                ).format(min_bid=humanize_number(slot_min))
            )
        credits_name = await bank.get_currency_name(guild)
        if is_global:
            await self.config.SLOT_MAX.set(bid)
        else:
            await self.config.guild(guild).SLOT_MAX.set(bid)
        await ctx.send(
            _("Maximum bid is now {bid} {currency}.").format(
                bid=humanize_number(bid), currency=credits_name
            )
        )

    @economyset.command()
    async def slottime(
        self, ctx: commands.Context, *, duration: TimedeltaConverter(default_unit="seconds")
    ):
        """Set the cooldown for the slot machine.

        Examples:
            - `[p]economyset slottime 10`
            - `[p]economyset slottime 10m`

        **Arguments**

        - `<duration>` The new duration to wait in between uses of the slot machine. Default is 5 seconds.
        Accepts: seconds, minutes, hours, days, weeks (if no unit is specified, the duration is assumed to be given in seconds)
        """
        seconds = int(duration.total_seconds())
        guild = ctx.guild
        if await bank.is_global():
            await self.config.SLOT_TIME.set(seconds)
        else:
            await self.config.guild(guild).SLOT_TIME.set(seconds)
        await ctx.send(_("Cooldown is now {num} seconds.").format(num=seconds))

    @economyset.command()
    async def paydaytime(
        self, ctx: commands.Context, *, duration: TimedeltaConverter(default_unit="seconds")
    ):
        """Set the cooldown for the payday command.

        Examples:
            - `[p]economyset paydaytime 86400`
            - `[p]economyset paydaytime 1d`

        **Arguments**

        - `<duration>` The new duration to wait in between uses of payday. Default is 5 minutes.
        Accepts: seconds, minutes, hours, days, weeks (if no unit is specified, the duration is assumed to be given in seconds)
        """
        seconds = int(duration.total_seconds())
        guild = ctx.guild
        if await bank.is_global():
            await self.config.PAYDAY_TIME.set(seconds)
        else:
            await self.config.guild(guild).PAYDAY_TIME.set(seconds)
        await ctx.send(
            _("Value modified. At least {num} seconds must pass between each payday.").format(
                num=seconds
            )
        )

    @economyset.command()
    async def paydayamount(self, ctx: commands.Context, creds: int):
        """Set the amount earned each payday.

        Example:
            - `[p]economyset paydayamount 400`

        **Arguments**

        - `<creds>` The new amount to give when using the payday command. Default is 120.
        """
        guild = ctx.guild
        max_balance = await bank.get_max_balance(ctx.guild)
        if creds <= 0 or creds > max_balance:
            return await ctx.send(
                _("Amount must be greater than zero and less than {maxbal}.").format(
                    maxbal=humanize_number(max_balance)
                )
            )
        credits_name = await bank.get_currency_name(guild)
        if await bank.is_global():
            await self.config.PAYDAY_CREDITS.set(creds)
        else:
            await self.config.guild(guild).PAYDAY_CREDITS.set(creds)
        await ctx.send(
            _("Every payday will now give {num} {currency}.").format(
                num=humanize_number(creds), currency=credits_name
            )
        )

    @economyset.command()
    async def rolepaydayamount(self, ctx: commands.Context, role: discord.Role, creds: int):
        """Set the amount earned each payday for a role.
        Set to `0` to remove the payday amount you set for that role.

        Only available when not using a global bank.

        Example:
            - `[p]economyset rolepaydayamount @Members 400`

        **Arguments**

        - `<role>` The role to assign a custom payday amount to.
        - `<creds>` The new amount to give when using the payday command.
        """
        guild = ctx.guild
        max_balance = await bank.get_max_balance(ctx.guild)
        if creds >= max_balance:
            return await ctx.send(
                _(
                    "The bank requires that you set the payday to be less than"
                    " its maximum balance of {maxbal}."
                ).format(maxbal=humanize_number(max_balance))
            )
        credits_name = await bank.get_currency_name(guild)
        if await bank.is_global():
            await ctx.send(_("The bank must be per-server for per-role paydays to work."))
        else:
            if creds <= 0:  # Because I may as well...
                default_creds = await self.config.guild(guild).PAYDAY_CREDITS()
                await self.config.role(role).clear()
                await ctx.send(
                    _(
                        "The payday value attached to role has been removed. "
                        "Users with this role will now receive the default pay "
                        "of {num} {currency}."
                    ).format(num=humanize_number(default_creds), currency=credits_name)
                )
            else:
                await self.config.role(role).PAYDAY_CREDITS.set(creds)
                await ctx.send(
                    _(
                        "Every payday will now give {num} {currency} "
                        "to people with the role {role_name}."
                    ).format(
                        num=humanize_number(creds), currency=credits_name, role_name=role.name
                    )
                )

    @economyset.command()
    async def registeramount(self, ctx: commands.Context, creds: int):
        """Set the initial balance for new bank accounts.

        Example:
            - `[p]economyset registeramount 5000`

        **Arguments**

        - `<creds>` The new initial balance amount. Default is 0.
        """
        guild = ctx.guild
        max_balance = await bank.get_max_balance(ctx.guild)
        credits_name = await bank.get_currency_name(guild)
        try:
            await bank.set_default_balance(creds, guild)
        except ValueError:
            return await ctx.send(
                _("Amount must be greater than or equal to zero and less than {maxbal}.").format(
                    maxbal=humanize_number(max_balance)
                )
            )
        await ctx.send(
            _("Registering an account will now give {num} {currency}.").format(
                num=humanize_number(creds), currency=credits_name
            )
        )

    # What would I ever do without stackoverflow?
    @staticmethod
    def display_time(seconds, granularity=2):
        intervals = (  # Source: http://stackoverflow.com/a/24542445
            (_("weeks"), 604800),  # 60 * 60 * 24 * 7
            (_("days"), 86400),  # 60 * 60 * 24
            (_("hours"), 3600),  # 60 * 60
            (_("minutes"), 60),
            (_("seconds"), 1),
        )

        result = []

        for name, count in intervals:
            value = seconds // count
            if value:
                seconds -= value * count
                if value == 1:
                    name = name.rstrip("s")
                result.append("{} {}".format(value, name))
        return ", ".join(result[:granularity])<|MERGE_RESOLUTION|>--- conflicted
+++ resolved
@@ -18,10 +18,6 @@
 from redbot.core.bot import Red
 from redbot.core.utils._dpy_menus_utils import SimpleHybridMenu
 
-<<<<<<< HEAD
-from .menus import LeaderboardSource
-=======
->>>>>>> dc601593
 from .converters import positive_int
 from .menus import LeaderboardSource
 
@@ -567,11 +563,7 @@
 
         Examples:
             - `[p]leaderboard`
-<<<<<<< HEAD
             - `[p]leaderboard yes` - Shows members from all servers.
-=======
-            - `[p]leaderboard yes` - Shows from all servers.
->>>>>>> dc601593
 
         **Arguments**
 
