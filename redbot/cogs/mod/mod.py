from collections import defaultdict
from typing import List, Tuple
from abc import ABC

import discord
from redbot.core import Config, modlog, commands
from redbot.core.bot import Red
from redbot.core.i18n import Translator, cog_i18n
from .casetypes import CASETYPES
from .events import Events
from .kickban import KickBanMixin
from .movetocore import MoveToCore
from .mutes import MuteMixin
from .names import ModInfo
from .settings import ModSettings

_ = T_ = Translator("Mod", __file__)

__version__ = "1.0.0"

<<<<<<< HEAD
=======

class CompositeMetaClass(type(commands.Cog), type(ABC)):
    """
    This allows the metaclass used for proper type detection to
    coexist with discord.py's metaclass
    """

    pass

>>>>>>> 3a62d392

@cog_i18n(_)
class Mod(
    ModSettings,
    Events,
    KickBanMixin,
    MoveToCore,
    MuteMixin,
    ModInfo,
    commands.Cog,
    metaclass=CompositeMetaClass,
):
    """Moderation tools."""

    default_global_settings = {"version": ""}

    default_guild_settings = {
        "ban_mention_spam": False,
        "delete_repeats": -1,
        "ignored": False,
        "respect_hierarchy": True,
        "delete_delay": -1,
        "reinvite_on_unban": False,
        "current_tempbans": [],
    }

    default_channel_settings = {"ignored": False}

    default_member_settings = {"past_nicks": [], "perms_cache": {}, "banned_until": False}

    default_user_settings = {"past_names": []}

    def __init__(self, bot: Red):
        super().__init__()
        self.bot = bot

        self.settings = Config.get_conf(self, 4961522000, force_registration=True)
        self.settings.register_global(**self.default_global_settings)
        self.settings.register_guild(**self.default_guild_settings)
        self.settings.register_channel(**self.default_channel_settings)
        self.settings.register_member(**self.default_member_settings)
        self.settings.register_user(**self.default_user_settings)
        self.ban_queue: List[Tuple[int, int]] = []
        self.unban_queue: List[Tuple[int, int]] = []
        self.cache: dict = {}
        self.registration_task = self.bot.loop.create_task(self._casetype_registration())
        self.tban_expiry_task = self.bot.loop.create_task(self.check_tempban_expirations())
        self.last_case: dict = defaultdict(dict)

    async def initialize(self):
        await self._maybe_update_config()

<<<<<<< HEAD
    def __unload(self):
=======
    def cog_unload(self):
>>>>>>> 3a62d392
        self.registration_task.cancel()
        self.tban_expiry_task.cancel()

    async def _maybe_update_config(self):
        """Maybe update `delete_delay` value set by Config prior to Mod 1.0.0."""
        if await self.settings.version():
            return
        guild_dict = await self.settings.all_guilds()
        for guild_id, info in guild_dict.items():
            delete_repeats = info.get("delete_repeats", False)
            if delete_repeats:
                val = 3
            else:
                val = -1
            await self.settings.guild(discord.Object(id=guild_id)).delete_repeats.set(val)
        await self.settings.version.set(__version__)

    @staticmethod
    async def _casetype_registration():
        try:
            await modlog.register_casetypes(CASETYPES)
        except RuntimeError:
            pass

    # TODO: Move this to core.
    # This would be in .movetocore , but the double-under name here makes that more trouble
    async def bot_check(self, ctx):
        """Global check to see if a channel or server is ignored.

        Any users who have permission to use the `ignore` or `unignore` commands
        surpass the check.
        """
        perms = ctx.channel.permissions_for(ctx.author)
        surpass_ignore = (
            isinstance(ctx.channel, discord.abc.PrivateChannel)
            or perms.manage_guild
            or await ctx.bot.is_owner(ctx.author)
            or await ctx.bot.is_admin(ctx.author)
        )
        if surpass_ignore:
            return True
        guild_ignored = await self.settings.guild(ctx.guild).ignored()
        chann_ignored = await self.settings.channel(ctx.channel).ignored()
        return not (guild_ignored or chann_ignored and not perms.manage_channels)

    @classmethod
    async def get_audit_entry_info(
        cls, guild: discord.Guild, action: discord.AuditLogAction, target
    ):
        """Get info about an audit log entry.

        Parameters
        ----------
        guild : discord.Guild
            Same as ``guild`` in `get_audit_log_entry`.
        action : int
            Same as ``action`` in `get_audit_log_entry`.
        target : `discord.User` or `discord.Member`
            Same as ``target`` in `get_audit_log_entry`.

        Returns
        -------
        tuple
            A tuple in the form``(mod: discord.Member, reason: str,
            date_created: datetime.datetime)``. Returns ``(None, None, None)``
            if the audit log entry could not be found.
        """
        try:
            entry = await cls.get_audit_log_entry(guild, action=action, target=target)
        except discord.HTTPException:
            entry = None
        if entry is None:
            return None, None, None
        return entry.user, entry.reason, entry.created_at

    @staticmethod
    async def get_audit_log_entry(guild: discord.Guild, action: discord.AuditLogAction, target):
        """Get an audit log entry.

        Any exceptions encountered when looking through the audit log will be
        propogated out of this function.

        Parameters
        ----------
        guild : discord.Guild
            The guild for the audit log.
        action : int
            The audit log action (see `discord.AuditLogAction`).
        target : `discord.Member` or `discord.User`
            The target of the audit log action.

        Returns
        -------
        discord.AuditLogEntry
            The audit log entry. Returns ``None`` if not found.

        """
        async for entry in guild.audit_logs(action=action):
            if entry.target == target:
                return entry<|MERGE_RESOLUTION|>--- conflicted
+++ resolved
@@ -18,8 +18,6 @@
 
 __version__ = "1.0.0"
 
-<<<<<<< HEAD
-=======
 
 class CompositeMetaClass(type(commands.Cog), type(ABC)):
     """
@@ -29,7 +27,6 @@
 
     pass
 
->>>>>>> 3a62d392
 
 @cog_i18n(_)
 class Mod(
@@ -82,11 +79,7 @@
     async def initialize(self):
         await self._maybe_update_config()
 
-<<<<<<< HEAD
-    def __unload(self):
-=======
     def cog_unload(self):
->>>>>>> 3a62d392
         self.registration_task.cancel()
         self.tban_expiry_task.cancel()
 
