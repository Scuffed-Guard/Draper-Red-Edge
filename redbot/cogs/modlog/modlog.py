--- conflicted
+++ resolved
@@ -7,16 +7,9 @@
 from redbot.core.bot import Red
 from redbot.core.i18n import Translator, cog_i18n
 from redbot.core.utils.chat_formatting import box, pagify
-<<<<<<< HEAD
-from redbot.core.utils._dpy_menus_utils import SimpleHybridMenu
+from redbot.core.utils._dpy_menus_utils import SimpleHybridMenu, dpymenu
 
 from .menus import CasesForSource
-from ...core.utils.menus import DEFAULT_CONTROLS, menu
-=======
-from redbot.core.utils._dpy_menus_utils import SimpleHybridMenu, dpymenu
-
-from .menus import CasesForSource
->>>>>>> dc601593
 
 _ = Translator("ModLog", __file__)
 
@@ -137,29 +130,25 @@
     @commands.guild_only()
     async def casesfor(self, ctx: commands.Context, *, member: Union[discord.Member, int]):
         """Display cases for the specified member."""
-        try:
-            if isinstance(member, int):
-                cases = await modlog.get_cases_for_member(
-                    bot=ctx.bot, guild=ctx.guild, member_id=member
-                )
-            else:
-                cases = await modlog.get_cases_for_member(
-                    bot=ctx.bot, guild=ctx.guild, member=member
-                )
-        except discord.NotFound:
-            return await ctx.send(_("That user does not exist."))
-        except discord.HTTPException:
-            return await ctx.send(
-                _("Something unexpected went wrong while fetching that user by ID.")
-            )
-
-<<<<<<< HEAD
-        if not cases:
-            return await ctx.send(_("That user does not have any cases."))
-=======
+        async with ctx.typing():
+            try:
+                if isinstance(member, int):
+                    cases = await modlog.get_cases_for_member(
+                        bot=ctx.bot, guild=ctx.guild, member_id=member
+                    )
+                else:
+                    cases = await modlog.get_cases_for_member(
+                        bot=ctx.bot, guild=ctx.guild, member=member
+                    )
+            except discord.NotFound:
+                return await ctx.send(_("That user does not exist."))
+            except discord.HTTPException:
+                return await ctx.send(
+                    _("Something unexpected went wrong while fetching that user by ID.")
+                )
+
             if not cases:
                 return await ctx.send(_("That user does not have any cases."))
->>>>>>> dc601593
 
         await SimpleHybridMenu(
             source=CasesForSource(cases),
