--- conflicted
+++ resolved
@@ -8,13 +8,9 @@
 from redbot.core.bot import Red
 from redbot.core.i18n import Translator, cog_i18n
 from redbot.core.utils.chat_formatting import box
-<<<<<<< HEAD
 from redbot.core.utils._dpy_menus_utils import SimpleHybridMenu
 
 from .menus import CasesForSource
-=======
-from redbot.core.utils.menus import DEFAULT_CONTROLS, menu
->>>>>>> 581bdaa4
 
 _ = Translator("ModLog", __file__)
 
@@ -154,27 +150,9 @@
         if not cases:
             return await ctx.send(_("That user does not have any cases."))
 
-<<<<<<< HEAD
         await SimpleHybridMenu(
             source=CasesForSource(cases), cog=self, delete_message_after=True,
         ).start(ctx=ctx, wait=False)
-=======
-        embed_requested = await ctx.embed_requested()
-        if embed_requested:
-            rendered_cases = [await case.message_content(embed=True) for case in cases]
-        elif not embed_requested:
-            rendered_cases = []
-            for case in cases:
-                message = _("{case}\n**Timestamp:** {timestamp}").format(
-                    case=await case.message_content(embed=False),
-                    timestamp=datetime.utcfromtimestamp(case.created_at).strftime(
-                        "%Y-%m-%d %H:%M:%S UTC"
-                    ),
-                )
-                rendered_cases.append(message)
-
-        await menu(ctx, rendered_cases, DEFAULT_CONTROLS)
->>>>>>> 581bdaa4
 
     @commands.command()
     @commands.guild_only()
