--- conflicted
+++ resolved
@@ -6,15 +6,11 @@
 from redbot.core import checks, commands, modlog
 from redbot.core.bot import Red
 from redbot.core.i18n import Translator, cog_i18n
-<<<<<<< HEAD
-from redbot.core.utils.chat_formatting import box
+from redbot.core.utils.chat_formatting import box, pagify
 from redbot.core.utils._dpy_menus_utils import SimpleHybridMenu
 
 from .menus import CasesForSource
-=======
-from redbot.core.utils.chat_formatting import box, pagify
-from redbot.core.utils.menus import DEFAULT_CONTROLS, menu
->>>>>>> c11e9afe
+from ...core.utils.menus import DEFAULT_CONTROLS, menu
 
 _ = Translator("ModLog", __file__)
 
@@ -135,42 +131,31 @@
     @commands.guild_only()
     async def casesfor(self, ctx: commands.Context, *, member: Union[discord.Member, int]):
         """Display cases for the specified member."""
-        async with ctx.typing():
-            try:
-                if isinstance(member, int):
-                    cases = await modlog.get_cases_for_member(
-                        bot=ctx.bot, guild=ctx.guild, member_id=member
-                    )
-                else:
-                    cases = await modlog.get_cases_for_member(
-                        bot=ctx.bot, guild=ctx.guild, member=member
-                    )
-            except discord.NotFound:
-                return await ctx.send(_("That user does not exist."))
-            except discord.HTTPException:
-                return await ctx.send(
-                    _("Something unexpected went wrong while fetching that user by ID.")
-                )
-
-            if not cases:
-                return await ctx.send(_("That user does not have any cases."))
-
-            embed_requested = await ctx.embed_requested()
-            if embed_requested:
-                rendered_cases = [await case.message_content(embed=True) for case in cases]
-            elif not embed_requested:
-                rendered_cases = []
-                for case in cases:
-                    message = _("{case}\n**Timestamp:** {timestamp}").format(
-                        case=await case.message_content(embed=False),
-                        timestamp=datetime.utcfromtimestamp(case.created_at).strftime(
-                            "%Y-%m-%d %H:%M:%S UTC"
-                        ),
-                    )
-                    rendered_cases.append(message)
-
-        await menu(ctx, rendered_cases, DEFAULT_CONTROLS)
-
+        try:
+            if isinstance(member, int):
+                cases = await modlog.get_cases_for_member(
+                    bot=ctx.bot, guild=ctx.guild, member_id=member
+                )
+            else:
+                cases = await modlog.get_cases_for_member(
+                    bot=ctx.bot, guild=ctx.guild, member=member
+                )
+        except discord.NotFound:
+            return await ctx.send(_("That user does not exist."))
+        except discord.HTTPException:
+            return await ctx.send(
+                _("Something unexpected went wrong while fetching that user by ID.")
+            )
+
+        if not cases:
+            return await ctx.send(_("That user does not have any cases."))
+
+        await SimpleHybridMenu(
+            source=CasesForSource(cases),
+            cog=self,
+            delete_message_after=True,
+        ).start(ctx=ctx, wait=False)
+    
     @commands.command()
     @commands.guild_only()
     async def listcases(self, ctx: commands.Context, *, member: Union[discord.Member, int]):
@@ -194,13 +179,6 @@
             if not cases:
                 return await ctx.send(_("That user does not have any cases."))
 
-<<<<<<< HEAD
-        await SimpleHybridMenu(
-            source=CasesForSource(cases),
-            cog=self,
-            delete_message_after=True,
-        ).start(ctx=ctx, wait=False)
-=======
             rendered_cases = []
             message = ""
             for case in cases:
@@ -213,7 +191,6 @@
             for page in pagify(message, ["\n\n", "\n"], priority=True):
                 rendered_cases.append(page)
         await menu(ctx, rendered_cases, DEFAULT_CONTROLS)
->>>>>>> c11e9afe
 
     @commands.command()
     @commands.guild_only()
