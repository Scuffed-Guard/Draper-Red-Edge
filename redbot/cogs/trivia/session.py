"""Module to manage trivia sessions."""
import asyncio
import time
import random
from collections import Counter
import discord
from redbot.core import bank, errors
from redbot.core.i18n import Translator
from redbot.core.utils.chat_formatting import box, bold, humanize_list, humanize_number
from redbot.core.utils.common_filters import normalize_smartquotes
from .converters import MAX_VALUE
from .log import LOG

__all__ = ["TriviaSession"]

T_ = Translator("TriviaSession", __file__)


_ = lambda s: s
_REVEAL_MESSAGES = (
    _("I know this one! {answer}!"),
    _("Easy: {answer}."),
    _("Oh really? It's {answer} of course."),
)
_FAIL_MESSAGES = (
    _("To the next one I guess..."),
    _("Moving on..."),
    _("I'm sure you'll know the answer of the next one."),
    _("\N{PENSIVE FACE} Next one."),
)
_ = T_


class TriviaSession:
    """Class to run a session of trivia with the user.

    To run the trivia session immediately, use `TriviaSession.start` instead of
    instantiating directly.

    Attributes
    ----------
    ctx : `commands.Context`
        Context object from which this session will be run.
        This object assumes the session was started in `ctx.channel`
        by `ctx.author`.
    question_list : `dict`
        A list of tuples mapping questions (`str`) to answers (`list` of
        `str`).
    settings : `dict`
        Settings for the trivia session, with values for the following:
         - ``max_score`` (`int`)
         - ``delay`` (`float`)
         - ``timeout`` (`float`)
         - ``reveal_answer`` (`bool`)
         - ``bot_plays`` (`bool`)
         - ``allow_override`` (`bool`)
         - ``payout_multiplier`` (`float`)
    scores : `collections.Counter`
        A counter with the players as keys, and their scores as values. The
        players are of type `discord.Member`.
    count : `int`
        The number of questions which have been asked.

    """

    def __init__(self, ctx, question_list: dict, settings: dict):
        self.ctx = ctx
        list_ = list(question_list.items())
        random.shuffle(list_)
        self.question_list = list_
        self.settings = settings
        self.scores = Counter()
        self.count = 0
        self._last_response = time.time()
        self._task = None

    @classmethod
    def start(cls, ctx, question_list, settings):
        """Create and start a trivia session.

        This allows the session to manage the running and cancellation of its
        own tasks.

        Parameters
        ----------
        ctx : `commands.Context`
            Same as `TriviaSession.ctx`
        question_list : `dict`
            Same as `TriviaSession.question_list`
        settings : `dict`
            Same as `TriviaSession.settings`

        Returns
        -------
        TriviaSession
            The new trivia session being run.

        """
        session = cls(ctx, question_list, settings)
        loop = ctx.bot.loop
        session._task = loop.create_task(session.run())
        session._task.add_done_callback(session._error_handler)
        return session

    def _error_handler(self, fut):
        """Catches errors in the session task."""
        try:
            fut.result()
        except asyncio.CancelledError:
            pass
        except Exception as exc:
            LOG.error("A trivia session has encountered an error.\n", exc_info=exc)
            asyncio.create_task(
                self.ctx.send(
                    _(
                        "An unexpected error occurred in the trivia session.\nCheck your console or logs for details."
                    )
                )
            )
            self.stop()

    async def run(self):
        """Run the trivia session.

        In order for the trivia session to be stopped correctly, this should
        only be called internally by `TriviaSession.start`.
        """
        await self._send_startup_msg()
        max_score = self.settings["max_score"]
        delay = self.settings["delay"]
        timeout = self.settings["timeout"]
        for question, answers in self._iter_questions():
            async with self.ctx.typing():
                await asyncio.sleep(3)
            self.count += 1
            msg = bold(_("Question number {num}!").format(num=self.count)) + "\n\n" + question
            await self.ctx.send(msg)
            continue_ = await self.wait_for_answer(answers, delay, timeout)
            if continue_ is False:
                break
            if any(score >= max_score for score in self.scores.values()):
                await self.end_game()
                break
        else:
            await self.ctx.send(_("There are no more questions!"))
            await self.end_game()

    async def _send_startup_msg(self):
        list_names = []
        for idx, tup in enumerate(self.settings["lists"].items()):
            name, author = tup
            if author:
                title = _("{trivia_list} (by {author})").format(trivia_list=name, author=author)
            else:
                title = name
            list_names.append(title)
        await self.ctx.send(
            _("Starting Trivia: {list_names}").format(list_names=humanize_list(list_names))
        )

    def _iter_questions(self):
        """Iterate over questions and answers for this session.

        Yields
        ------
        `tuple`
            A tuple containing the question (`str`) and the answers (`tuple` of
            `str`).

        """
        for question, answers in self.question_list:
            answers = _parse_answers(answers)
            yield question, answers

    async def wait_for_answer(self, answers, delay: float, timeout: float):
        """Wait for a correct answer, and then respond.

        Scores are also updated in this method.

        Returns False if waiting was cancelled; this is usually due to the
        session being forcibly stopped.

        Parameters
        ----------
        answers : `iterable` of `str`
            A list of valid answers to the current question.
        delay : float
            How long users have to respond (in seconds).
        timeout : float
            How long before the session ends due to no responses (in seconds).

        Returns
        -------
        bool
            :code:`True` if the session wasn't interrupted.

        """
        try:
            message = await self.ctx.bot.wait_for(
                "message", check=self.check_answer(answers), timeout=delay
            )
        except asyncio.TimeoutError:
            if time.time() - self._last_response >= timeout:
                await self.ctx.send(_("Guys...? Well, I guess I'll stop then."))
                self.stop()
                return False
            if self.settings["reveal_answer"]:
                reply = T_(random.choice(_REVEAL_MESSAGES)).format(answer=answers[0])
            else:
                reply = T_(random.choice(_FAIL_MESSAGES))
            if self.settings["bot_plays"]:
                reply += _(" **+1** for me!")
                self.scores[self.ctx.guild.me] += 1
            await self.ctx.send(reply)
        else:
            self.scores[message.author] += 1
            reply = _("You got it {user}! **+1** to you!").format(user=message.author.display_name)
            await self.ctx.send(reply)
        return True

    def check_answer(self, answers):
        """Get a predicate to check for correct answers.

        The returned predicate takes a message as its only parameter,
        and returns ``True`` if the message contains any of the
        given answers.

        Parameters
        ----------
        answers : `iterable` of `str`
            The answers which the predicate must check for.

        Returns
        -------
        function
            The message predicate.

        """
        answers = tuple(s.lower() for s in answers)

        def _pred(message: discord.Message):
            early_exit = message.channel != self.ctx.channel or message.author == self.ctx.guild.me
            if early_exit:
                return False

            self._last_response = time.time()
            guess = message.content.lower()
            guess = normalize_smartquotes(guess)
            for answer in answers:
                if " " in answer and answer in guess:
                    # Exact matching, issue #331
                    return True
                elif any(word == answer for word in guess.split(" ")):
                    return True
            return False

        return _pred

    async def end_game(self):
        """End the trivia session and display scores."""
        if self.scores:
            await self.send_table()
        multiplier = self.settings["payout_multiplier"]
        if multiplier > 0:
            await self.pay_winners(multiplier)
        self.stop()

    async def send_table(self):
        """Send a table of scores to the session's channel."""
        table = "+ Results: \n\n"
        for user, score in self.scores.most_common():
            table += "+ {}\t{}\n".format(user, score)
        await self.ctx.send(box(table, lang="diff"))

    def stop(self):
        """Stop the trivia session, without showing scores."""
        self.ctx.bot.dispatch("trivia_end", self)

    def force_stop(self):
        """Cancel whichever tasks this session is running."""
        self._task.cancel()
        channel = self.ctx.channel
        LOG.debug("Force stopping trivia session; #%s in %s", channel, channel.guild.id)

    async def pay_winners(self, multiplier: float):
        """Pay the winner(s) of this trivia session.

        Payout only occurs if there are at least 3 human contestants.
        If a tie occurs the payout is split evenly among the winners.

        Parameters
        ----------
        multiplier : float
            The coefficient of the winning score, used to determine the amount
            paid.

        """
<<<<<<< HEAD
        if not self.scores:
            return
        top_score = self.scores.most_common(1)[0][1]
        winners = []
        num_humans = 0
        for (player, score) in self.scores.items():
            if not player.bot:
                if score == top_score:
                    winners.append(player)
                num_humans += 1
        if not winners or num_humans < 3:
            return
        payout = int(top_score * multiplier / len(winners))
        if payout <= 0:
            return
        for winner in winners:
            LOG.debug("Paying trivia winner: %d credits --> %s", payout, winner.name)
            try:
                await bank.deposit_credits(winner, payout)
            except errors.BalanceTooHigh as e:
                await bank.set_balance(winner, e.max_balance)
        if len(winners) > 1:
            msg = _(
                "Congratulations {users}! You have each received {num} {currency} for winning!"
            ).format(
                users=humanize_list([bold(winner.display_name) for winner in winners]),
                num=payout,
                currency=await bank.get_currency_name(self.ctx.guild),
            )
        else:
            msg = _(
                "Congratulations {user}! You have received {num} {currency} for winning!"
            ).format(
                user=bold(winners[0].display_name),
                num=payout,
                currency=await bank.get_currency_name(self.ctx.guild),
            )
        await self.ctx.send(msg)
=======
        (winner, score) = next((tup for tup in self.scores.most_common(1)), (None, None))
        me_ = self.ctx.guild.me
        if winner is not None and winner != me_ and score > 0:
            contestants = list(self.scores.keys())
            if me_ in contestants:
                contestants.remove(me_)
            if len(contestants) >= 3:
                amount = int(multiplier * score)
                amount = MAX_VALUE if amount > MAX_VALUE else amount
                if amount > 0:
                    LOG.debug("Paying trivia winner: %d credits --> %s", amount, str(winner))
                    try:
                        await bank.deposit_credits(winner, int(multiplier * score))
                    except errors.BalanceTooHigh as e:
                        await bank.set_balance(winner, e.max_balance)
                    await self.ctx.send(
                        _(
                            "Congratulations, {user}, you have received {num} {currency}"
                            " for coming first."
                        ).format(
                            user=winner.display_name,
                            num=humanize_number(amount),
                            currency=await bank.get_currency_name(self.ctx.guild),
                        )
                    )
>>>>>>> 591ab2fa


def _parse_answers(answers):
    """Parse the raw answers to readable strings.

    The reason this exists is because of YAML's ambiguous syntax. For example,
    if the answer to a question in YAML is ``yes``, YAML will load it as the
    boolean value ``True``, which is not necessarily the desired answer. This
    function aims to undo that for bools, and possibly for numbers in the
    future too.

    Parameters
    ----------
    answers : `iterable` of `str`
        The raw answers loaded from YAML.

    Returns
    -------
    `tuple` of `str`
        The answers in readable/ guessable strings.

    """
    ret = []
    for answer in answers:
        if isinstance(answer, bool):
            if answer is True:
                ret.extend(["True", "Yes", "On"])
            else:
                ret.extend(["False", "No", "Off"])
        else:
            ret.append(str(answer))
    # Uniquify list
    seen = set()
    return tuple(x for x in ret if not (x in seen or seen.add(x)))<|MERGE_RESOLUTION|>--- conflicted
+++ resolved
@@ -295,7 +295,6 @@
             paid.
 
         """
-<<<<<<< HEAD
         if not self.scores:
             return
         top_score = self.scores.most_common(1)[0][1]
@@ -309,6 +308,8 @@
         if not winners or num_humans < 3:
             return
         payout = int(top_score * multiplier / len(winners))
+        payout = MAX_VALUE if payout > MAX_VALUE else payout
+
         if payout <= 0:
             return
         for winner in winners:
@@ -322,7 +323,7 @@
                 "Congratulations {users}! You have each received {num} {currency} for winning!"
             ).format(
                 users=humanize_list([bold(winner.display_name) for winner in winners]),
-                num=payout,
+                num=humanize_number(payout),
                 currency=await bank.get_currency_name(self.ctx.guild),
             )
         else:
@@ -330,37 +331,10 @@
                 "Congratulations {user}! You have received {num} {currency} for winning!"
             ).format(
                 user=bold(winners[0].display_name),
-                num=payout,
+                num=humanize_number(payout),
                 currency=await bank.get_currency_name(self.ctx.guild),
             )
         await self.ctx.send(msg)
-=======
-        (winner, score) = next((tup for tup in self.scores.most_common(1)), (None, None))
-        me_ = self.ctx.guild.me
-        if winner is not None and winner != me_ and score > 0:
-            contestants = list(self.scores.keys())
-            if me_ in contestants:
-                contestants.remove(me_)
-            if len(contestants) >= 3:
-                amount = int(multiplier * score)
-                amount = MAX_VALUE if amount > MAX_VALUE else amount
-                if amount > 0:
-                    LOG.debug("Paying trivia winner: %d credits --> %s", amount, str(winner))
-                    try:
-                        await bank.deposit_credits(winner, int(multiplier * score))
-                    except errors.BalanceTooHigh as e:
-                        await bank.set_balance(winner, e.max_balance)
-                    await self.ctx.send(
-                        _(
-                            "Congratulations, {user}, you have received {num} {currency}"
-                            " for coming first."
-                        ).format(
-                            user=winner.display_name,
-                            num=humanize_number(amount),
-                            currency=await bank.get_currency_name(self.ctx.guild),
-                        )
-                    )
->>>>>>> 591ab2fa
 
 
 def _parse_answers(answers):
