import datetime
import time
import urllib.parse
from enum import Enum
from random import randint, choice
from typing import Final
import urllib.parse
import aiohttp
import discord

from redbot.core import commands
from redbot.core.i18n import Translator, cog_i18n
from redbot.core.utils.chat_formatting import (
    bold,
    escape,
    italics,
    humanize_number,
    humanize_timedelta,
)
from redbot.core.utils._dpy_menus_utils import SimpleHybridMenu
from .menus import UrbanSource

_ = T_ = Translator("General", __file__)


class RPS(Enum):
    rock = "\N{MOYAI}"
    paper = "\N{PAGE FACING UP}"
    scissors = "\N{BLACK SCISSORS}\N{VARIATION SELECTOR-16}"


class RPSParser:
    def __init__(self, argument):
        argument = argument.lower()
        if argument == "rock":
            self.choice = RPS.rock
        elif argument == "paper":
            self.choice = RPS.paper
        elif argument == "scissors":
            self.choice = RPS.scissors
        else:
            self.choice = None


MAX_ROLL: Final[int] = 2 ** 64 - 1


@cog_i18n(_)
class General(commands.Cog):
    """General commands."""

    global _
    _ = lambda s: s
    ball = [
        _("As I see it, yes"),
        _("It is certain"),
        _("It is decidedly so"),
        _("Most likely"),
        _("Outlook good"),
        _("Signs point to yes"),
        _("Without a doubt"),
        _("Yes"),
        _("Yes – definitely"),
        _("You may rely on it"),
        _("Reply hazy, try again"),
        _("Ask again later"),
        _("Better not tell you now"),
        _("Cannot predict now"),
        _("Concentrate and ask again"),
        _("Don't count on it"),
        _("My reply is no"),
        _("My sources say no"),
        _("Outlook not so good"),
        _("Very doubtful"),
    ]
    _ = T_

    def __init__(self):
        super().__init__()
        self.stopwatches = {}

    async def red_delete_data_for_user(self, **kwargs):
        """ Nothing to delete """
        return

    @commands.command()
    async def choose(self, ctx, *choices):
        """Choose between multiple options.

        To denote options which include whitespace, you should use
        double quotes.
        """
        choices = [escape(c, mass_mentions=True) for c in choices]
        if len(choices) < 2:
            await ctx.send(_("Not enough options to pick from."))
        else:
            await ctx.send(choice(choices))

    @commands.command()
    async def roll(self, ctx, number: int = 100):
        """Roll a random number.

        The result will be between 1 and `<number>`.

        `<number>` defaults to 100.
        """
        author = ctx.author
        if 1 < number <= MAX_ROLL:
            n = randint(1, number)
            await ctx.send(
                "{author.mention} :game_die: {n} :game_die:".format(
                    author=author, n=humanize_number(n)
                )
            )
        elif number <= 1:
            await ctx.send(_("{author.mention} Maybe higher than 1? ;P").format(author=author))
        else:
            await ctx.send(
                _("{author.mention} Max allowed number is {maxamount}.").format(
                    author=author, maxamount=humanize_number(MAX_ROLL)
                )
            )

    @commands.command()
    async def flip(self, ctx, user: discord.Member = None):
        """Flip a coin... or a user.

        Defaults to a coin.
        """
        if user is not None:
            msg = ""
            if user.id == ctx.bot.user.id:
                user = ctx.author
                msg = _("Nice try. You think this is funny?\n How about *this* instead:\n\n")
            char = "abcdefghijklmnopqrstuvwxyz"
            tran = "ɐqɔpǝɟƃɥᴉɾʞlɯuodbɹsʇnʌʍxʎz"
            table = str.maketrans(char, tran)
            name = user.display_name.translate(table)
            char = char.upper()
            tran = "∀qƆpƎℲפHIſʞ˥WNOԀQᴚS┴∩ΛMX⅄Z"
            table = str.maketrans(char, tran)
            name = name.translate(table)
            await ctx.send(msg + "(╯°□°）╯︵ " + name[::-1])
        else:
            await ctx.send(_("*flips a coin and... ") + choice([_("HEADS!*"), _("TAILS!*")]))

    @commands.command()
    async def rps(self, ctx, your_choice: RPSParser):
        """Play Rock Paper Scissors."""
        author = ctx.author
        player_choice = your_choice.choice
        if not player_choice:
            return await ctx.send(
                _("This isn't a valid option. Try {r}, {p}, or {s}.").format(
                    r="rock", p="paper", s="scissors"
                )
            )
        red_choice = choice((RPS.rock, RPS.paper, RPS.scissors))
        cond = {
            (RPS.rock, RPS.paper): False,
            (RPS.rock, RPS.scissors): True,
            (RPS.paper, RPS.rock): True,
            (RPS.paper, RPS.scissors): False,
            (RPS.scissors, RPS.rock): False,
            (RPS.scissors, RPS.paper): True,
        }

        if red_choice == player_choice:
            outcome = None  # Tie
        else:
            outcome = cond[(player_choice, red_choice)]

        if outcome is True:
            await ctx.send(
                _("{choice} You win {author.mention}!").format(
                    choice=red_choice.value, author=author
                )
            )
        elif outcome is False:
            await ctx.send(
                _("{choice} You lose {author.mention}!").format(
                    choice=red_choice.value, author=author
                )
            )
        else:
            await ctx.send(
                _("{choice} We're square {author.mention}!").format(
                    choice=red_choice.value, author=author
                )
            )

    @commands.command(name="8", aliases=["8ball"])
    async def _8ball(self, ctx, *, question: str):
        """Ask 8 ball a question.

        Question must end with a question mark.
        """
        if question.endswith("?") and question != "?":
            await ctx.send("`" + T_(choice(self.ball)) + "`")
        else:
            await ctx.send(_("That doesn't look like a question."))

    @commands.command(aliases=["sw"])
    async def stopwatch(self, ctx):
        """Start or stop the stopwatch."""
        author = ctx.author
        if author.id not in self.stopwatches:
            self.stopwatches[author.id] = int(time.perf_counter())
            await ctx.send(author.mention + _(" Stopwatch started!"))
        else:
            tmp = abs(self.stopwatches[author.id] - int(time.perf_counter()))
            tmp = str(datetime.timedelta(seconds=tmp))
            await ctx.send(
                author.mention + _(" Stopwatch stopped! Time: **{seconds}**").format(seconds=tmp)
            )
            self.stopwatches.pop(author.id, None)

    @commands.command()
    async def lmgtfy(self, ctx, *, search_terms: str):
        """Create a lmgtfy link."""
        search_terms = escape(urllib.parse.quote_plus(search_terms), mass_mentions=True)
        await ctx.send("https://lmgtfy.com/?q={}".format(search_terms))

    @commands.command(hidden=True)
    @commands.guild_only()
    async def hug(self, ctx, user: discord.Member, intensity: int = 1):
        """Because everyone likes hugs!

        Up to 10 intensity levels.
        """
        name = italics(user.display_name)
        if intensity <= 0:
            msg = "(っ˘̩╭╮˘̩)っ" + name
        elif intensity <= 3:
            msg = "(っ´▽｀)っ" + name
        elif intensity <= 6:
            msg = "╰(*´︶`*)╯" + name
        elif intensity <= 9:
            msg = "(つ≧▽≦)つ" + name
        elif intensity >= 10:
            msg = "(づ￣ ³￣)づ{} ⊂(´・ω・｀⊂)".format(name)
        else:
            # For the purposes of "msg might not be defined" linter errors
            raise RuntimeError
        await ctx.send(msg)

    @commands.command()
    @commands.guild_only()
    @commands.bot_has_permissions(embed_links=True)
    async def serverinfo(self, ctx, details: bool = False):
        """
        Show server information.

        `details`: Shows more information when set to `True`.
        Default to False.
        """
        guild = ctx.guild
        passed = (ctx.message.created_at - guild.created_at).days
        created_at = _("Created on {date}. That's over {num} days ago!").format(
            date=guild.created_at.strftime("%d %b %Y %H:%M"),
            num=humanize_number(passed),
        )
        online = humanize_number(
            len([m.status for m in guild.members if m.status != discord.Status.offline])
        )
        total_users = humanize_number(guild.member_count)
        text_channels = humanize_number(len(guild.text_channels))
        voice_channels = humanize_number(len(guild.voice_channels))
        if not details:
            data = discord.Embed(description=created_at, colour=await ctx.embed_colour())
            data.add_field(name=_("Region"), value=str(guild.region))
            data.add_field(name=_("Users online"), value=f"{online}/{total_users}")
            data.add_field(name=_("Text Channels"), value=text_channels)
            data.add_field(name=_("Voice Channels"), value=voice_channels)
            data.add_field(name=_("Roles"), value=humanize_number(len(guild.roles)))
            data.add_field(name=_("Owner"), value=str(guild.owner))
            data.set_footer(
                text=_("Server ID: ")
                + str(guild.id)
                + _("  •  Use {command} for more info on the server.").format(
                    command=f"{ctx.clean_prefix}serverinfo 1"
                )
            )
            if guild.icon_url:
                data.set_author(name=guild.name, url=guild.icon_url)
                data.set_thumbnail(url=guild.icon_url)
            else:
                data.set_author(name=guild.name)
        else:

            def _size(num: int):
                for unit in ["B", "KB", "MB", "GB", "TB", "PB", "EB", "ZB"]:
                    if abs(num) < 1024.0:
                        return "{0:.1f}{1}".format(num, unit)
                    num /= 1024.0
                return "{0:.1f}{1}".format(num, "YB")

            def _bitsize(num: int):
                for unit in ["B", "KB", "MB", "GB", "TB", "PB", "EB", "ZB"]:
                    if abs(num) < 1000.0:
                        return "{0:.1f}{1}".format(num, unit)
                    num /= 1000.0
                return "{0:.1f}{1}".format(num, "YB")

            shard_info = (
                _("\nShard ID: **{shard_id}/{shard_count}**").format(
                    shard_id=humanize_number(guild.shard_id + 1),
                    shard_count=humanize_number(ctx.bot.shard_count),
                )
                if ctx.bot.shard_count > 1
                else ""
            )
            # Logic from: https://github.com/TrustyJAID/Trusty-cogs/blob/master/serverstats/serverstats.py#L159
            online_stats = {
                _("Humans: "): lambda x: not x.bot,
                _(" • Bots: "): lambda x: x.bot,
                "\N{LARGE GREEN CIRCLE}": lambda x: x.status is discord.Status.online,
                "\N{LARGE ORANGE CIRCLE}": lambda x: x.status is discord.Status.idle,
                "\N{LARGE RED CIRCLE}": lambda x: x.status is discord.Status.do_not_disturb,
                "\N{MEDIUM WHITE CIRCLE}\N{VARIATION SELECTOR-16}": lambda x: (
                    x.status is discord.Status.offline
                ),
                "\N{LARGE PURPLE CIRCLE}": lambda x: any(
                    a.type is discord.ActivityType.streaming for a in x.activities
                ),
                "\N{MOBILE PHONE}": lambda x: x.is_on_mobile(),
            }
            member_msg = _("Users online: **{online}/{total_users}**\n").format(
                online=online, total_users=total_users
            )
            count = 1
            for emoji, value in online_stats.items():
                try:
                    num = len([m for m in guild.members if value(m)])
                except Exception as error:
                    print(error)
                    continue
                else:
                    member_msg += f"{emoji} {bold(humanize_number(num))} " + (
                        "\n" if count % 2 == 0 else ""
                    )
                count += 1

            vc_regions = {
                "vip-us-east": _("__VIP__ US East ") + "\U0001F1FA\U0001F1F8",
                "vip-us-west": _("__VIP__ US West ") + "\U0001F1FA\U0001F1F8",
                "vip-amsterdam": _("__VIP__ Amsterdam ") + "\U0001F1F3\U0001F1F1",
                "eu-west": _("EU West ") + "\U0001F1EA\U0001F1FA",
                "eu-central": _("EU Central ") + "\U0001F1EA\U0001F1FA",
                "europe": _("Europe ") + "\U0001F1EA\U0001F1FA",
                "london": _("London ") + "\U0001F1EC\U0001F1E7",
                "frankfurt": _("Frankfurt ") + "\U0001F1E9\U0001F1EA",
                "amsterdam": _("Amsterdam ") + "\U0001F1F3\U0001F1F1",
                "us-west": _("US West ") + "\U0001F1FA\U0001F1F8",
                "us-east": _("US East ") + "\U0001F1FA\U0001F1F8",
                "us-south": _("US South ") + "\U0001F1FA\U0001F1F8",
                "us-central": _("US Central ") + "\U0001F1FA\U0001F1F8",
                "singapore": _("Singapore ") + "\U0001F1F8\U0001F1EC",
                "sydney": _("Sydney ") + "\U0001F1E6\U0001F1FA",
                "brazil": _("Brazil ") + "\U0001F1E7\U0001F1F7",
                "hongkong": _("Hong Kong ") + "\U0001F1ED\U0001F1F0",
                "russia": _("Russia ") + "\U0001F1F7\U0001F1FA",
                "japan": _("Japan ") + "\U0001F1EF\U0001F1F5",
                "southafrica": _("South Africa ") + "\U0001F1FF\U0001F1E6",
                "india": _("India ") + "\U0001F1EE\U0001F1F3",
                "dubai": _("Dubai ") + "\U0001F1E6\U0001F1EA",
                "south-korea": _("South Korea ") + "\U0001f1f0\U0001f1f7",
            }
            verif = {
                "none": _("0 - None"),
                "low": _("1 - Low"),
                "medium": _("2 - Medium"),
                "high": _("3 - High"),
                "extreme": _("4 - Extreme"),
            }

            features = {
                "PARTNERED": _("Partnered"),
                "VERIFIED": _("Verified"),
                "DISCOVERABLE": _("Server Discovery"),
                "FEATURABLE": _("Featurable"),
                "COMMUNITY": _("Community"),
                "PUBLIC_DISABLED": _("Public disabled"),
                "INVITE_SPLASH": _("Splash Invite"),
                "VIP_REGIONS": _("VIP Voice Servers"),
                "VANITY_URL": _("Vanity URL"),
                "MORE_EMOJI": _("More Emojis"),
                "COMMERCE": _("Commerce"),
                "NEWS": _("News Channels"),
                "ANIMATED_ICON": _("Animated Icon"),
                "BANNER": _("Banner Image"),
                "MEMBER_LIST_DISABLED": _("Member list disabled"),
            }
            guild_features_list = [
                f"\N{WHITE HEAVY CHECK MARK} {name}"
                for feature, name in features.items()
                if feature in guild.features
            ]

            joined_on = _(
                "{bot_name} joined this server on {bot_join}. That's over {since_join} days ago!"
            ).format(
                bot_name=ctx.bot.user.name,
                bot_join=guild.me.joined_at.strftime("%d %b %Y %H:%M:%S"),
                since_join=humanize_number((ctx.message.created_at - guild.me.joined_at).days),
            )

            data = discord.Embed(
                description=(f"{guild.description}\n\n" if guild.description else "") + created_at,
                colour=await ctx.embed_colour(),
            )
            data.set_author(
                name=guild.name,
                icon_url="https://cdn.discordapp.com/emojis/457879292152381443.png"
                if "VERIFIED" in guild.features
                else "https://cdn.discordapp.com/emojis/508929941610430464.png"
                if "PARTNERED" in guild.features
                else discord.Embed.Empty,
            )
            if guild.icon_url:
                data.set_thumbnail(url=guild.icon_url)
            data.add_field(name=_("Members:"), value=member_msg)
            data.add_field(
                name=_("Channels:"),
                value=_(
                    "\N{SPEECH BALLOON} Text: {text}\n"
                    "\N{SPEAKER WITH THREE SOUND WAVES} Voice: {voice}"
                ).format(text=bold(text_channels), voice=bold(voice_channels)),
            )
            data.add_field(
                name=_("Utility:"),
                value=_(
                    "Owner: {owner}\nVoice region: {region}\nVerif. level: {verif}\nServer ID: {id}{shard_info}"
                ).format(
                    owner=bold(str(guild.owner)),
                    region=f"**{vc_regions.get(str(guild.region)) or str(guild.region)}**",
                    verif=bold(verif[str(guild.verification_level)]),
                    id=bold(str(guild.id)),
                    shard_info=shard_info,
                ),
                inline=False,
            )
            data.add_field(
                name=_("Misc:"),
                value=_(
                    "AFK channel: {afk_chan}\nAFK timeout: {afk_timeout}\nCustom emojis: {emoji_count}\nRoles: {role_count}"
                ).format(
                    afk_chan=bold(str(guild.afk_channel))
                    if guild.afk_channel
                    else bold(_("Not set")),
                    afk_timeout=bold(humanize_timedelta(seconds=guild.afk_timeout)),
                    emoji_count=bold(humanize_number(len(guild.emojis))),
                    role_count=bold(humanize_number(len(guild.roles))),
                ),
                inline=False,
            )
            if guild_features_list:
                data.add_field(name=_("Server features:"), value="\n".join(guild_features_list))
            if guild.premium_tier != 0:
                nitro_boost = _(
                    "Tier {boostlevel} with {nitroboosters} boosters\n"
                    "File size limit: {filelimit}\n"
                    "Emoji limit: {emojis_limit}\n"
                    "VCs max bitrate: {bitrate}"
                ).format(
                    boostlevel=bold(str(guild.premium_tier)),
                    nitroboosters=bold(humanize_number(guild.premium_subscription_count)),
                    filelimit=bold(_size(guild.filesize_limit)),
                    emojis_limit=bold(str(guild.emoji_limit)),
                    bitrate=bold(_bitsize(guild.bitrate_limit)),
                )
                data.add_field(name=_("Nitro Boost:"), value=nitro_boost)
            if guild.splash:
                data.set_image(url=guild.splash_url_as(format="png"))
            data.set_footer(text=joined_on)

        await ctx.send(embed=data)

    @commands.command()
    async def urban(self, ctx: commands.Context, *, word: str.lower):
        """Search the Urban Dictionary.

        This uses the unofficial Urban Dictionary API.
        """

        try:
<<<<<<< HEAD
            url = f"https://api.urbandictionary.com/v0/define?term={urllib.parse.quote(word)}"
=======
            url = "https://api.urbandictionary.com/v0/define"

            params = {"term": str(word).lower()}

>>>>>>> 2da9b502
            headers = {"content-type": "application/json"}
            async with aiohttp.ClientSession() as session:
                async with session.get(url, headers=headers, params=params) as response:
                    data = await response.json()

        except aiohttp.ClientError:
            await ctx.send(
                _("No Urban Dictionary entries were found, or there was an error in the process.")
            )
            return

        if data.get("error") != 404:
            if not data.get("list"):
                return await ctx.send(_("No Urban Dictionary entries were found."))
<<<<<<< HEAD
            await SimpleHybridMenu(
                source=UrbanSource(data["list"]), cog=self, delete_message_after=True,
            ).start(ctx=ctx, wait=False)
=======
            if await ctx.embed_requested():
                # a list of embeds
                embeds = []
                for ud in data["list"]:
                    embed = discord.Embed()
                    title = _("{word} by {author}").format(
                        word=ud["word"].capitalize(), author=ud["author"]
                    )
                    if len(title) > 256:
                        title = "{}...".format(title[:253])
                    embed.title = title
                    embed.url = ud["permalink"]

                    description = _("{definition}\n\n**Example:** {example}").format(**ud)
                    if len(description) > 2048:
                        description = "{}...".format(description[:2045])
                    embed.description = description

                    embed.set_footer(
                        text=_(
                            "{thumbs_down} Down / {thumbs_up} Up, Powered by Urban Dictionary."
                        ).format(**ud)
                    )
                    embeds.append(embed)

                if embeds is not None and len(embeds) > 0:
                    await menu(
                        ctx,
                        pages=embeds,
                        controls=DEFAULT_CONTROLS,
                        message=None,
                        page=0,
                        timeout=30,
                    )
            else:
                messages = []
                for ud in data["list"]:
                    ud.setdefault("example", "N/A")
                    message = _(
                        "<{permalink}>\n {word} by {author}\n\n{description}\n\n"
                        "{thumbs_down} Down / {thumbs_up} Up, Powered by Urban Dictionary."
                    ).format(word=ud.pop("word").capitalize(), description="{description}", **ud)
                    max_desc_len = 2000 - len(message)

                    description = _("{definition}\n\n**Example:** {example}").format(**ud)
                    if len(description) > max_desc_len:
                        description = "{}...".format(description[: max_desc_len - 3])

                    message = message.format(description=description)
                    messages.append(message)

                if messages is not None and len(messages) > 0:
                    await menu(
                        ctx,
                        pages=messages,
                        controls=DEFAULT_CONTROLS,
                        message=None,
                        page=0,
                        timeout=30,
                    )
>>>>>>> 2da9b502
        else:
            await ctx.send(
                _("No Urban Dictionary entries were found, or there was an error in the process.")
            )<|MERGE_RESOLUTION|>--- conflicted
+++ resolved
@@ -484,14 +484,10 @@
         """
 
         try:
-<<<<<<< HEAD
-            url = f"https://api.urbandictionary.com/v0/define?term={urllib.parse.quote(word)}"
-=======
             url = "https://api.urbandictionary.com/v0/define"
 
             params = {"term": str(word).lower()}
 
->>>>>>> 2da9b502
             headers = {"content-type": "application/json"}
             async with aiohttp.ClientSession() as session:
                 async with session.get(url, headers=headers, params=params) as response:
@@ -506,72 +502,9 @@
         if data.get("error") != 404:
             if not data.get("list"):
                 return await ctx.send(_("No Urban Dictionary entries were found."))
-<<<<<<< HEAD
             await SimpleHybridMenu(
                 source=UrbanSource(data["list"]), cog=self, delete_message_after=True,
             ).start(ctx=ctx, wait=False)
-=======
-            if await ctx.embed_requested():
-                # a list of embeds
-                embeds = []
-                for ud in data["list"]:
-                    embed = discord.Embed()
-                    title = _("{word} by {author}").format(
-                        word=ud["word"].capitalize(), author=ud["author"]
-                    )
-                    if len(title) > 256:
-                        title = "{}...".format(title[:253])
-                    embed.title = title
-                    embed.url = ud["permalink"]
-
-                    description = _("{definition}\n\n**Example:** {example}").format(**ud)
-                    if len(description) > 2048:
-                        description = "{}...".format(description[:2045])
-                    embed.description = description
-
-                    embed.set_footer(
-                        text=_(
-                            "{thumbs_down} Down / {thumbs_up} Up, Powered by Urban Dictionary."
-                        ).format(**ud)
-                    )
-                    embeds.append(embed)
-
-                if embeds is not None and len(embeds) > 0:
-                    await menu(
-                        ctx,
-                        pages=embeds,
-                        controls=DEFAULT_CONTROLS,
-                        message=None,
-                        page=0,
-                        timeout=30,
-                    )
-            else:
-                messages = []
-                for ud in data["list"]:
-                    ud.setdefault("example", "N/A")
-                    message = _(
-                        "<{permalink}>\n {word} by {author}\n\n{description}\n\n"
-                        "{thumbs_down} Down / {thumbs_up} Up, Powered by Urban Dictionary."
-                    ).format(word=ud.pop("word").capitalize(), description="{description}", **ud)
-                    max_desc_len = 2000 - len(message)
-
-                    description = _("{definition}\n\n**Example:** {example}").format(**ud)
-                    if len(description) > max_desc_len:
-                        description = "{}...".format(description[: max_desc_len - 3])
-
-                    message = message.format(description=description)
-                    messages.append(message)
-
-                if messages is not None and len(messages) > 0:
-                    await menu(
-                        ctx,
-                        pages=messages,
-                        controls=DEFAULT_CONTROLS,
-                        message=None,
-                        page=0,
-                        timeout=30,
-                    )
->>>>>>> 2da9b502
         else:
             await ctx.send(
                 _("No Urban Dictionary entries were found, or there was an error in the process.")
