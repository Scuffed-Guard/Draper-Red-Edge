msgid ""
msgstr ""
"Project-Id-Version: red-discordbot\n"
<<<<<<< HEAD
"POT-Creation-Date: 2020-10-15 12:29+0000\n"
=======
"POT-Creation-Date: 2020-10-22 12:30+0000\n"
>>>>>>> b018c6a2
"Last-Translator: \n"
"Language-Team: Chinese Traditional\n"
"MIME-Version: 1.0\n"
"Content-Type: text/plain; charset=UTF-8\n"
"Content-Transfer-Encoding: 8bit\n"
"Generated-By: redgettext 3.1\n"
"Plural-Forms: nplurals=1; plural=0;\n"
"X-Crowdin-Project: red-discordbot\n"
"X-Crowdin-Project-ID: 289505\n"
"X-Crowdin-Language: zh-TW\n"
"X-Crowdin-File-ID: 698\n"
"Language: zh_TW\n"

<<<<<<< HEAD
#: redbot/cogs/audio/apis/interface.py:291
msgid "The Spotify API key or client secret has not been set properly. \\nUse `{prefix}audioset spotifyapi` for instructions."
msgstr "Spotify API key 或 client secret 未正確設定。\\n請使用`{prefix} audioset spotifyapi`取得指示。"

#: redbot/cogs/audio/apis/interface.py:333
msgid "This doesn't seem to be a valid Spotify playlist/album URL or code."
msgstr "這似乎不是有效的 Spotify 播放清單/專輯 URL 或代碼。"

#: redbot/cogs/audio/apis/interface.py:457
msgid "This doesn't seem to be a supported Spotify URL or code."
msgstr "這似乎不是支援的 Spotify URL 或代碼。"

#: redbot/cogs/audio/apis/interface.py:540
msgid "The connection was reset while loading the playlist."
msgstr "載入播放清單時重設了連線。"

#: redbot/cogs/audio/apis/interface.py:549
msgid "Player timeout, skipping remaining tracks."
msgstr "播放器逾時，跳過剩餘歌曲。"

#: redbot/cogs/audio/apis/interface.py:573
msgid "Failing to get tracks, skipping remaining."
msgstr "無法取得歌曲，跳過剩餘的歌曲。"

#: redbot/cogs/audio/apis/interface.py:636
msgid "Nothing found.\\nThe YouTube API key may be invalid or you may be rate limited on YouTube's search service.\\nCheck the YouTube API key again and follow the instructions at `{prefix}audioset youtubeapi`."
msgstr "找不到任何內容。\\n您的YouTube API key可能是無效的，或是您在 YouTube 的搜尋服務上受到速率限制。\\n請檢查 YouTube API key，然後依照`{prefix}audioset youtubeapi`中的指示操作。"

#: redbot/cogs/audio/apis/interface.py:646
msgid " {bad_tracks} tracks cannot be queued."
msgstr " {bad_tracks} 首歌曲無法排入佇列。"

#: redbot/cogs/audio/apis/interface.py:654
msgid "Playlist Enqueued"
msgstr "播放清單已加入佇列"

#: redbot/cogs/audio/apis/interface.py:655
msgid "Added {num} tracks to the queue.{maxlength_msg}"
msgstr "已將 {num} 首歌曲加入佇列。{maxlength_msg}"

#: redbot/cogs/audio/apis/interface.py:661
msgid "{time} until start of playlist playback: starts at #{position} in queue"
msgstr "{time} 後開始播放: 從佇列的第 #{position} 首開始"

#: redbot/cogs/audio/apis/spotify.py:174
msgid "The Spotify API key or client secret has not been set properly. \\nUse `{prefix}audioset spotifyapi` for instructions."
msgstr "Spotify API key 或 client secret 未正確設定。\\n請使用`{prefix} audioset spotifyapi`取得指示。"
=======
#: redbot/cogs/audio/apis/interface.py:273
#: redbot/cogs/audio/apis/interface.py:595
msgid "Failing to get tracks, skipping remaining."
msgstr "無法取得歌曲，跳過剩餘的歌曲。"

#: redbot/cogs/audio/apis/interface.py:304
msgid "The Spotify API key or client secret has not been set properly. \\nUse `{prefix}audioset spotifyapi` for instructions."
msgstr "Spotify API key 或 client secret 未正確設定。\\n請使用`{prefix} audioset spotifyapi`取得指示。"

#: redbot/cogs/audio/apis/interface.py:346
msgid "This doesn't seem to be a valid Spotify playlist/album URL or code."
msgstr "這似乎不是有效的 Spotify 播放清單/專輯 URL 或代碼。"

#: redbot/cogs/audio/apis/interface.py:471
msgid "This doesn't seem to be a supported Spotify URL or code."
msgstr "這似乎不是支援的 Spotify URL 或代碼。"

#: redbot/cogs/audio/apis/interface.py:558
msgid "The connection was reset while loading the playlist."
msgstr "載入播放清單時重設了連線。"

#: redbot/cogs/audio/apis/interface.py:569
msgid "Player timeout, skipping remaining tracks."
msgstr "播放器逾時，跳過剩餘歌曲。"

#: redbot/cogs/audio/apis/interface.py:661
msgid " {bad_tracks} tracks cannot be queued."
msgstr " {bad_tracks} 首歌曲無法排入佇列。"

#: redbot/cogs/audio/apis/interface.py:669
msgid "Playlist Enqueued"
msgstr "播放清單已加入佇列"

#: redbot/cogs/audio/apis/interface.py:670
msgid "Added {num} tracks to the queue.{maxlength_msg}"
msgstr "已將 {num} 首歌曲加入佇列。{maxlength_msg}"

#: redbot/cogs/audio/apis/interface.py:676
msgid "{time} until start of playlist playback: starts at #{position} in queue"
msgstr "{time} 後開始播放: 從佇列的第 #{position} 首開始"

#: redbot/cogs/audio/apis/interface.py:687
msgid "Nothing found.\\nThe YouTube API key may be invalid or you may be rate limited on YouTube's search service.\\nCheck the YouTube API key again and follow the instructions at `{prefix}audioset youtubeapi`."
msgstr "找不到任何內容。\\n您的YouTube API key可能是無效的，或是您在 YouTube 的搜尋服務上受到速率限制。\\n請檢查 YouTube API key，然後依照`{prefix}audioset youtubeapi`中的指示操作。"

#: redbot/cogs/audio/apis/spotify.py:175
msgid "The Spotify API key or client secret has not been set properly. \\nUse `{prefix}audioset spotifyapi` for instructions."
msgstr "Spotify API key 或 client secret 未正確設定。\\n請使用`{prefix} audioset spotifyapi`取得指示。"

#: redbot/cogs/audio/apis/youtube.py:62
msgid "Your YouTube Data API token is invalid.\\nCheck the YouTube API key again and follow the instructions at `{prefix}audioset youtubeapi`."
msgstr ""

#: redbot/cogs/audio/apis/youtube.py:74
msgid "YouTube API error code: 403\\nYour YouTube API key may have reached the account's query limit for today. Please check <https://developers.google.com/youtube/v3/getting-started#quota> for more information."
msgstr ""
>>>>>>> b018c6a2
<|MERGE_RESOLUTION|>--- conflicted
+++ resolved
@@ -1,11 +1,7 @@
 msgid ""
 msgstr ""
 "Project-Id-Version: red-discordbot\n"
-<<<<<<< HEAD
-"POT-Creation-Date: 2020-10-15 12:29+0000\n"
-=======
 "POT-Creation-Date: 2020-10-22 12:30+0000\n"
->>>>>>> b018c6a2
 "Last-Translator: \n"
 "Language-Team: Chinese Traditional\n"
 "MIME-Version: 1.0\n"
@@ -19,55 +15,6 @@
 "X-Crowdin-File-ID: 698\n"
 "Language: zh_TW\n"
 
-<<<<<<< HEAD
-#: redbot/cogs/audio/apis/interface.py:291
-msgid "The Spotify API key or client secret has not been set properly. \\nUse `{prefix}audioset spotifyapi` for instructions."
-msgstr "Spotify API key 或 client secret 未正確設定。\\n請使用`{prefix} audioset spotifyapi`取得指示。"
-
-#: redbot/cogs/audio/apis/interface.py:333
-msgid "This doesn't seem to be a valid Spotify playlist/album URL or code."
-msgstr "這似乎不是有效的 Spotify 播放清單/專輯 URL 或代碼。"
-
-#: redbot/cogs/audio/apis/interface.py:457
-msgid "This doesn't seem to be a supported Spotify URL or code."
-msgstr "這似乎不是支援的 Spotify URL 或代碼。"
-
-#: redbot/cogs/audio/apis/interface.py:540
-msgid "The connection was reset while loading the playlist."
-msgstr "載入播放清單時重設了連線。"
-
-#: redbot/cogs/audio/apis/interface.py:549
-msgid "Player timeout, skipping remaining tracks."
-msgstr "播放器逾時，跳過剩餘歌曲。"
-
-#: redbot/cogs/audio/apis/interface.py:573
-msgid "Failing to get tracks, skipping remaining."
-msgstr "無法取得歌曲，跳過剩餘的歌曲。"
-
-#: redbot/cogs/audio/apis/interface.py:636
-msgid "Nothing found.\\nThe YouTube API key may be invalid or you may be rate limited on YouTube's search service.\\nCheck the YouTube API key again and follow the instructions at `{prefix}audioset youtubeapi`."
-msgstr "找不到任何內容。\\n您的YouTube API key可能是無效的，或是您在 YouTube 的搜尋服務上受到速率限制。\\n請檢查 YouTube API key，然後依照`{prefix}audioset youtubeapi`中的指示操作。"
-
-#: redbot/cogs/audio/apis/interface.py:646
-msgid " {bad_tracks} tracks cannot be queued."
-msgstr " {bad_tracks} 首歌曲無法排入佇列。"
-
-#: redbot/cogs/audio/apis/interface.py:654
-msgid "Playlist Enqueued"
-msgstr "播放清單已加入佇列"
-
-#: redbot/cogs/audio/apis/interface.py:655
-msgid "Added {num} tracks to the queue.{maxlength_msg}"
-msgstr "已將 {num} 首歌曲加入佇列。{maxlength_msg}"
-
-#: redbot/cogs/audio/apis/interface.py:661
-msgid "{time} until start of playlist playback: starts at #{position} in queue"
-msgstr "{time} 後開始播放: 從佇列的第 #{position} 首開始"
-
-#: redbot/cogs/audio/apis/spotify.py:174
-msgid "The Spotify API key or client secret has not been set properly. \\nUse `{prefix}audioset spotifyapi` for instructions."
-msgstr "Spotify API key 或 client secret 未正確設定。\\n請使用`{prefix} audioset spotifyapi`取得指示。"
-=======
 #: redbot/cogs/audio/apis/interface.py:273
 #: redbot/cogs/audio/apis/interface.py:595
 msgid "Failing to get tracks, skipping remaining."
@@ -124,4 +71,3 @@
 #: redbot/cogs/audio/apis/youtube.py:74
 msgid "YouTube API error code: 403\\nYour YouTube API key may have reached the account's query limit for today. Please check <https://developers.google.com/youtube/v3/getting-started#quota> for more information."
 msgstr ""
->>>>>>> b018c6a2
