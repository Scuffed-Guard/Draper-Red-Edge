--- conflicted
+++ resolved
@@ -1,11 +1,7 @@
 msgid ""
 msgstr ""
 "Project-Id-Version: red-discordbot\n"
-<<<<<<< HEAD
-"POT-Creation-Date: 2020-10-15 12:29+0000\n"
-=======
 "POT-Creation-Date: 2020-10-22 12:30+0000\n"
->>>>>>> b018c6a2
 "Last-Translator: \n"
 "Language-Team: German\n"
 "MIME-Version: 1.0\n"
@@ -19,53 +15,6 @@
 "X-Crowdin-File-ID: 698\n"
 "Language: de_DE\n"
 
-<<<<<<< HEAD
-#: redbot/cogs/audio/apis/interface.py:291
-msgid "The Spotify API key or client secret has not been set properly. \\nUse `{prefix}audioset spotifyapi` for instructions."
-msgstr "Der Spotify-API-Schlüssel oder Client-Secret wurde nicht richtig gesetzt. \\nBenutze `{prefix}Audioset spotifyapi` für Anweisungen."
-
-#: redbot/cogs/audio/apis/interface.py:333
-msgid "This doesn't seem to be a valid Spotify playlist/album URL or code."
-msgstr "Dies scheint keine gültige Spotify-Playlist/Album-URL oder Spotify-Code zu sein."
-
-#: redbot/cogs/audio/apis/interface.py:457
-msgid "This doesn't seem to be a supported Spotify URL or code."
-msgstr "Dies scheint keine unterstützte Spotify-URL oder Spotify-Code zu sein."
-
-#: redbot/cogs/audio/apis/interface.py:540
-msgid "The connection was reset while loading the playlist."
-msgstr "Die Verbindung wurde zurückgesetzt beim Laden der Playlist."
-
-#: redbot/cogs/audio/apis/interface.py:549
-msgid "Player timeout, skipping remaining tracks."
-msgstr "Audioplayer-Timeout. Verbleibende Titel werden übersprungen."
-
-#: redbot/cogs/audio/apis/interface.py:573
-msgid "Failing to get tracks, skipping remaining."
-msgstr "Fehler beim laden der Tracks. Verbleibende Tracks werden übersprungen."
-
-#: redbot/cogs/audio/apis/interface.py:636
-msgid "Nothing found.\\nThe YouTube API key may be invalid or you may be rate limited on YouTube's search service.\\nCheck the YouTube API key again and follow the instructions at `{prefix}audioset youtubeapi`."
-msgstr "Nichts Gefunden.\\n Der Youtube API Key könnte falsch sein oder du überschreitest das Rate Limit der Youtube Suche.\\n Kontrollieren den Youtube API Key nocheinmal und dann folge der Anleitung bei `{prefix}audioset youtubeapi`."
-
-#: redbot/cogs/audio/apis/interface.py:646
-msgid " {bad_tracks} tracks cannot be queued."
-msgstr " {bad_tracks} Tracks können nicht zur Warteschlange hinzugefügt werden."
-
-#: redbot/cogs/audio/apis/interface.py:654
-msgid "Playlist Enqueued"
-msgstr "Wiedergabeliste eingereiht"
-
-#: redbot/cogs/audio/apis/interface.py:655
-msgid "Added {num} tracks to the queue.{maxlength_msg}"
-msgstr "Es wurden {num} Tracks zu der Playlist hinzugefügt.{maxlength_msg}"
-
-#: redbot/cogs/audio/apis/interface.py:661
-msgid "{time} until start of playlist playback: starts at #{position} in queue"
-msgstr "{time} bis zum Start der Wiedergabeliste: beginnt bei #{position} in der Warteschlange"
-
-#: redbot/cogs/audio/apis/spotify.py:174
-=======
 #: redbot/cogs/audio/apis/interface.py:273
 #: redbot/cogs/audio/apis/interface.py:595
 msgid "Failing to get tracks, skipping remaining."
@@ -112,7 +61,6 @@
 msgstr "Nichts Gefunden.\\n Der Youtube API Key könnte falsch sein oder du überschreitest das Rate Limit der Youtube Suche.\\n Kontrollieren den Youtube API Key nocheinmal und dann folge der Anleitung bei `{prefix}audioset youtubeapi`."
 
 #: redbot/cogs/audio/apis/spotify.py:175
->>>>>>> b018c6a2
 msgid "The Spotify API key or client secret has not been set properly. \\nUse `{prefix}audioset spotifyapi` for instructions."
 msgstr "Der Spotify API Key oder dar Client secret wurden nicht richtig eingestellt.\\n Benutze `{prefix}audioset spotifyapi` für eine Anleitung."
 
