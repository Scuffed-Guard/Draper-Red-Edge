--- conflicted
+++ resolved
@@ -1,11 +1,7 @@
 msgid ""
 msgstr ""
 "Project-Id-Version: red-discordbot\n"
-<<<<<<< HEAD
-"POT-Creation-Date: 2020-10-15 12:29+0000\n"
-=======
 "POT-Creation-Date: 2020-10-22 12:30+0000\n"
->>>>>>> b018c6a2
 "Last-Translator: \n"
 "Language-Team: French\n"
 "MIME-Version: 1.0\n"
@@ -19,53 +15,6 @@
 "X-Crowdin-File-ID: 698\n"
 "Language: fr_FR\n"
 
-<<<<<<< HEAD
-#: redbot/cogs/audio/apis/interface.py:291
-msgid "The Spotify API key or client secret has not been set properly. \\nUse `{prefix}audioset spotifyapi` for instructions."
-msgstr "La clé API de Spotify ou le secret client n'ont pas étés correctement définis. \\nUtilisez `{prefix}audioset spotifyapi` pour connaître la marche à suivre."
-
-#: redbot/cogs/audio/apis/interface.py:333
-msgid "This doesn't seem to be a valid Spotify playlist/album URL or code."
-msgstr "Cela ne semble pas être une URL ou un album/playlist Spotify valide."
-
-#: redbot/cogs/audio/apis/interface.py:457
-msgid "This doesn't seem to be a supported Spotify URL or code."
-msgstr "Cela ne semble pas être une URL ou un code Spotify pris en charge."
-
-#: redbot/cogs/audio/apis/interface.py:540
-msgid "The connection was reset while loading the playlist."
-msgstr "La connexion a été réinitialisée lors du chargement de la playlist."
-
-#: redbot/cogs/audio/apis/interface.py:549
-msgid "Player timeout, skipping remaining tracks."
-msgstr "Arrêt du lecteur, pistes restantes ignorées."
-
-#: redbot/cogs/audio/apis/interface.py:573
-msgid "Failing to get tracks, skipping remaining."
-msgstr "Impossible d'obtenir les pistes, pistes ignorées."
-
-#: redbot/cogs/audio/apis/interface.py:636
-msgid "Nothing found.\\nThe YouTube API key may be invalid or you may be rate limited on YouTube's search service.\\nCheck the YouTube API key again and follow the instructions at `{prefix}audioset youtubeapi`."
-msgstr "Rien n'a été trouvé.\\nLa clé de l'API YouTube peut être invalide ou vous pouvez être limité sur le service de recherche de YouTube.\\nVérifiez à nouveau la clé de l'API YouTube et suivez les instructions à `{prefix}audioset youtubeapi`."
-
-#: redbot/cogs/audio/apis/interface.py:646
-msgid " {bad_tracks} tracks cannot be queued."
-msgstr " {bad_tracks} pistes ne peuvent pas être mises en attente."
-
-#: redbot/cogs/audio/apis/interface.py:654
-msgid "Playlist Enqueued"
-msgstr "Playlist en file d’attente"
-
-#: redbot/cogs/audio/apis/interface.py:655
-msgid "Added {num} tracks to the queue.{maxlength_msg}"
-msgstr "Ajout de {num} pistes à la file d'attente.{maxlength_msg}"
-
-#: redbot/cogs/audio/apis/interface.py:661
-msgid "{time} until start of playlist playback: starts at #{position} in queue"
-msgstr "{time} avant le début de la lecture de la playlist : commence à #{position} dans la liste"
-
-#: redbot/cogs/audio/apis/spotify.py:174
-=======
 #: redbot/cogs/audio/apis/interface.py:273
 #: redbot/cogs/audio/apis/interface.py:595
 msgid "Failing to get tracks, skipping remaining."
@@ -112,7 +61,6 @@
 msgstr "Rien n'a été trouvé.\\nLa clé de l'API YouTube peut être invalide ou vous pouvez être limité sur le service de recherche de YouTube.\\nVérifiez à nouveau la clé de l'API YouTube et suivez les instructions à `{prefix}audioset youtubeapi`."
 
 #: redbot/cogs/audio/apis/spotify.py:175
->>>>>>> b018c6a2
 msgid "The Spotify API key or client secret has not been set properly. \\nUse `{prefix}audioset spotifyapi` for instructions."
 msgstr "La clé API de Spotify ou le secret client n'ont pas étés correctement définis. \\nUtilisez `{prefix}audioset spotifyapi` pour connaître la marche à suivre."
 
