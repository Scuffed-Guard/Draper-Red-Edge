--- conflicted
+++ resolved
@@ -1,11 +1,7 @@
 msgid ""
 msgstr ""
 "Project-Id-Version: red-discordbot\n"
-<<<<<<< HEAD
-"POT-Creation-Date: 2020-10-15 12:29+0000\n"
-=======
 "POT-Creation-Date: 2020-10-22 12:30+0000\n"
->>>>>>> b018c6a2
 "Last-Translator: \n"
 "Language-Team: French\n"
 "MIME-Version: 1.0\n"
@@ -19,450 +15,6 @@
 "X-Crowdin-File-ID: 688\n"
 "Language: fr_FR\n"
 
-<<<<<<< HEAD
-#: redbot/cogs/audio/core/utilities/formatting.py:73
-msgid "tracks"
-msgstr "pistes"
-
-#: redbot/cogs/audio/core/utilities/formatting.py:83
-#: redbot/cogs/audio/core/utilities/formatting.py:272
-msgid "Page {page_num}/{total_pages}"
-msgstr "Page {page_num}/{total_pages}"
-
-#: redbot/cogs/audio/core/utilities/formatting.py:94
-msgid "Connection to Lavalink has failed."
-msgstr "La connexion à Lavalink a échoué."
-
-#: redbot/cogs/audio/core/utilities/formatting.py:97
-#: redbot/cogs/audio/core/utilities/player.py:582
-#: redbot/cogs/audio/core/utilities/playlists.py:499
-msgid "Please check your console or logs for details."
-msgstr "Veuillez vérifier votre console ou les logs pour plus de détails."
-
-#: redbot/cogs/audio/core/utilities/formatting.py:105
-#: redbot/cogs/audio/core/utilities/playlists.py:529
-msgid "Connect to a voice channel first."
-msgstr "Rejoignez un salon vocal d'abord."
-
-#: redbot/cogs/audio/core/utilities/formatting.py:108
-#: redbot/cogs/audio/core/utilities/playlists.py:522
-msgid "Connection to Lavalink has not yet been established."
-msgstr "La connexion à Lavalink n'a pas encore été établie."
-
-#: redbot/cogs/audio/core/utilities/formatting.py:114
-#: redbot/cogs/audio/core/utilities/player.py:430
-#: redbot/cogs/audio/core/utilities/player.py:514
-msgid "Queue size limit reached."
-msgstr "Limite de la file de lecture atteinte."
-
-#: redbot/cogs/audio/core/utilities/formatting.py:114
-msgid "Unable To Play Tracks"
-msgstr "Impossible de jouer des pistes"
-
-#: redbot/cogs/audio/core/utilities/formatting.py:152
-#: redbot/cogs/audio/core/utilities/player.py:587
-msgid "Track Enqueued"
-msgstr "Piste ajoutée"
-
-#: redbot/cogs/audio/core/utilities/formatting.py:167
-#: redbot/cogs/audio/core/utilities/player.py:539
-msgid "This track is not allowed in this server."
-msgstr "Ce titre n'est pas autorisé sur le serveur."
-
-#: redbot/cogs/audio/core/utilities/formatting.py:185
-#: redbot/cogs/audio/core/utilities/player.py:561
-msgid "Track exceeds maximum length."
-msgstr "Cette piste dépasse la limite maximale."
-
-#: redbot/cogs/audio/core/utilities/formatting.py:202
-#: redbot/cogs/audio/core/utilities/player.py:590
-msgid "{time} until track playback: #{position} in queue"
-msgstr "{time} avant la lecture de la piste : #{position} dans la file d’attente"
-
-#: redbot/cogs/audio/core/utilities/formatting.py:260
-msgid "Tracks Found:"
-msgstr "Pistes trouvées :"
-
-#: redbot/cogs/audio/core/utilities/formatting.py:261
-msgid "search results"
-msgstr "résultats de la recherche"
-
-#: redbot/cogs/audio/core/utilities/formatting.py:263
-msgid "Folders Found:"
-msgstr "Dossiers trouvés :"
-
-#: redbot/cogs/audio/core/utilities/formatting.py:264
-msgid "local folders"
-msgstr "dossiers locaux"
-
-#: redbot/cogs/audio/core/utilities/formatting.py:266
-msgid "Files Found:"
-msgstr "Fichiers trouvés :"
-
-#: redbot/cogs/audio/core/utilities/formatting.py:267
-msgid "local tracks"
-msgstr "titres locaux"
-
-#: redbot/cogs/audio/core/utilities/formatting.py:379
-#: redbot/cogs/audio/core/utilities/playlists.py:225
-msgid "Unknown"
-msgstr "Inconnu"
-
-#: redbot/cogs/audio/core/utilities/formatting.py:380
-msgid " - Name:   <{pname}>\\n - Scope:  < {scope} >\\n - ID:     < {pid} >\\n - Tracks: < {ptracks} >\\n - Author: < {author} >\\n\\n"
-msgstr ""
-
-#: redbot/cogs/audio/core/utilities/local_tracks.py:106
-#: redbot/cogs/audio/core/utilities/player.py:235
-#: redbot/cogs/audio/core/utilities/player.py:245
-#: redbot/cogs/audio/core/utilities/player.py:324
-#: redbot/cogs/audio/core/utilities/player.py:638
-msgid "Invalid Environment"
-msgstr "Environnement invalide"
-
-#: redbot/cogs/audio/core/utilities/local_tracks.py:106
-msgid "No localtracks folder."
-msgstr "Aucun dossier de localtracks."
-
-#: redbot/cogs/audio/core/utilities/miscellaneous.py:51
-msgid "Not enough {currency}"
-msgstr "Pas assez de {currency}"
-
-#: redbot/cogs/audio/core/utilities/miscellaneous.py:52
-msgid "{required_credits} {currency} required, but you have {bal}."
-msgstr ""
-
-#: redbot/cogs/audio/core/utilities/player.py:75
-msgid "music in {} servers"
-msgstr "musique dans {} serveurs"
-
-#: redbot/cogs/audio/core/utilities/player.py:133
-#: redbot/cogs/audio/core/utilities/player.py:137
-#: redbot/cogs/audio/core/utilities/player.py:142
-msgid "There's nothing in the queue."
-msgstr "Il n'y a rien dans la liste."
-
-#: redbot/cogs/audio/core/utilities/player.py:139
-msgid "Currently livestreaming {track}"
-msgstr "Actuellement en streaming {track}"
-
-#: redbot/cogs/audio/core/utilities/player.py:144
-msgid "{time} left on {track}"
-msgstr "{time} restant sur {track}"
-
-#: redbot/cogs/audio/core/utilities/player.py:152
-#: redbot/cogs/audio/core/utilities/player.py:187
-msgid "Track Skipped"
-msgstr "Piste passée"
-
-#: redbot/cogs/audio/core/utilities/player.py:165
-msgid "Track number must be equal to or greater than 1."
-msgstr "Le numéro de piste doit être égal ou supérieur à 1."
-
-#: redbot/cogs/audio/core/utilities/player.py:171
-msgid "There are only {queuelen} songs currently queued."
-msgstr ""
-
-#: redbot/cogs/audio/core/utilities/player.py:177
-msgid "{skip_to_track} Tracks Skipped"
-msgstr ""
-
-#: redbot/cogs/audio/core/utilities/player.py:236
-msgid "The owner needs to set the Spotify client ID and Spotify client secret, before Spotify URLs or codes can be used. \\nSee `{prefix}audioset spotifyapi` for instructions."
-msgstr ""
-
-#: redbot/cogs/audio/core/utilities/player.py:246
-msgid "The owner needs to set the YouTube API key before Spotify URLs or codes can be used.\\nSee `{prefix}audioset youtubeapi` for instructions."
-msgstr ""
-
-#: redbot/cogs/audio/core/utilities/player.py:255
-#: redbot/cogs/audio/core/utilities/player.py:356
-#: redbot/cogs/audio/core/utilities/playlists.py:564
-msgid "Unable To Get Tracks"
-msgstr "Impossible d'obtenir les pistes"
-
-#: redbot/cogs/audio/core/utilities/player.py:256
-#: redbot/cogs/audio/core/utilities/player.py:357
-#: redbot/cogs/audio/core/utilities/playlists.py:565
-msgid "Wait until the playlist has finished loading."
-msgstr "Attendre jusqu'à ce que la playlist finisse de charger."
-
-#: redbot/cogs/audio/core/utilities/player.py:267
-#: redbot/cogs/audio/core/utilities/player.py:306
-#: redbot/cogs/audio/core/utilities/player.py:396
-#: redbot/cogs/audio/core/utilities/playlists.py:575
-#: redbot/cogs/audio/core/utilities/playlists.py:605
-msgid "Nothing found."
-msgstr "Aucun résultat."
-
-#: redbot/cogs/audio/core/utilities/player.py:270
-#: redbot/cogs/audio/core/utilities/player.py:308
-#: redbot/cogs/audio/core/utilities/player.py:411
-#: redbot/cogs/audio/core/utilities/playlists.py:577
-#: redbot/cogs/audio/core/utilities/playlists.py:607
-msgid "Track is not playable."
-msgstr "La piste n'est pas jouable."
-
-#: redbot/cogs/audio/core/utilities/player.py:271
-#: redbot/cogs/audio/core/utilities/player.py:309
-#: redbot/cogs/audio/core/utilities/player.py:413
-#: redbot/cogs/audio/core/utilities/playlists.py:578
-#: redbot/cogs/audio/core/utilities/playlists.py:608
-msgid "**{suffix}** is not a fully supported format and some tracks may not play."
-msgstr "**{suffix}** n'est pas un format supporté et certaines pistes peuvent ne pas être jouées."
-
-#: redbot/cogs/audio/core/utilities/player.py:298
-#: redbot/cogs/audio/core/utilities/player.py:384
-#: redbot/cogs/audio/core/utilities/player.py:645
-#: redbot/cogs/audio/core/utilities/playlists.py:410
-#: redbot/cogs/audio/core/utilities/playlists.py:596
-#: redbot/cogs/audio/core/utilities/playlists.py:622
-msgid "Unable to Get Track"
-msgstr "Impossible d'obtenir la piste"
-
-#: redbot/cogs/audio/core/utilities/player.py:299
-#: redbot/cogs/audio/core/utilities/player.py:385
-#: redbot/cogs/audio/core/utilities/player.py:646
-#: redbot/cogs/audio/core/utilities/playlists.py:411
-#: redbot/cogs/audio/core/utilities/playlists.py:597
-#: redbot/cogs/audio/core/utilities/playlists.py:623
-msgid "I'm unable to get a track from Lavalink at the moment, try again in a few minutes."
-msgstr "Je ne parviens actuellement pas à me connecter à Lavalink pour l'instant. Réessayez dans quelques minutes."
-
-#: redbot/cogs/audio/core/utilities/player.py:325
-msgid "The Spotify API key or client secret has not been set properly. \\nUse `{prefix}audioset spotifyapi` for instructions."
-msgstr "La clé API de Spotify ou le secret client n'ont pas étés correctement définis. \\nUtilisez `{prefix}audioset spotifyapi` pour connaître la marche à suivre."
-
-#: redbot/cogs/audio/core/utilities/player.py:344
-msgid "Unable To Find Tracks"
-msgstr "Impossible de trouver les pistes"
-
-#: redbot/cogs/audio/core/utilities/player.py:345
-msgid "This doesn't seem to be a supported Spotify URL or code."
-msgstr "Cela ne semble pas être une URL ou un code Spotify pris en charge."
-
-#: redbot/cogs/audio/core/utilities/player.py:371
-msgid "{query} is not an allowed query."
-msgstr "{query} n'est pas une requête autorisée."
-
-#: redbot/cogs/audio/core/utilities/player.py:404
-msgid "Local tracks will not work if the `Lavalink.jar` cannot see the track.\\nThis may be due to permissions or because Lavalink.jar is being run in a different machine than the local tracks."
-msgstr ""
-
-#: redbot/cogs/audio/core/utilities/player.py:477
-msgid " {bad_tracks} tracks cannot be queued."
-msgstr ""
-
-#: redbot/cogs/audio/core/utilities/player.py:483
-msgid "No Title"
-msgstr "Sans titre"
-
-#: redbot/cogs/audio/core/utilities/player.py:489
-msgid "Playlist Enqueued"
-msgstr "Playlist en file d’attente"
-
-#: redbot/cogs/audio/core/utilities/player.py:492
-msgid "Added {num} tracks to the queue.{maxlength_msg}"
-msgstr "Ajout de {num} pistes à la file d'attente.{maxlength_msg}"
-
-#: redbot/cogs/audio/core/utilities/player.py:498
-msgid "{time} until start of playlist playback: starts at #{position} in queue"
-msgstr "{time} avant le début de la lecture de la playlist : commence à #{position} dans la liste"
-
-#: redbot/cogs/audio/core/utilities/player.py:579
-msgid "Nothing found"
-msgstr "Aucun résultat"
-
-#: redbot/cogs/audio/core/utilities/player.py:611
-msgid "Please wait, finding tracks..."
-msgstr "Veuillez patienter, recherche des pistes ..."
-
-#: redbot/cogs/audio/core/utilities/player.py:617
-msgid "Getting track {num}/{total}..."
-msgstr "Obtention de la piste {num}/{total}..."
-
-#: redbot/cogs/audio/core/utilities/player.py:618
-msgid "Matching track {num}/{total}..."
-msgstr "Piste correspondante {num}/{total}..."
-
-#: redbot/cogs/audio/core/utilities/player.py:619
-#: redbot/cogs/audio/core/utilities/playlists.py:326
-#: redbot/cogs/audio/core/utilities/playlists.py:399
-msgid "Loading track {num}/{total}..."
-msgstr "Chargement de piste {num}/{total} ..."
-
-#: redbot/cogs/audio/core/utilities/player.py:620
-msgid "Approximate time remaining: {seconds}"
-msgstr "Temps approximatif restant: {seconds}"
-
-#: redbot/cogs/audio/core/utilities/player.py:655
-msgid "The connection was reset while loading the playlist."
-msgstr "La connexion a été réinitialisée lors du chargement de la playlist."
-
-#: redbot/cogs/audio/core/utilities/playlists.py:68
-msgid "You do not have the permissions to manage {name} (`{id}`) [**{scope}**]."
-msgstr "Vous n'avez pas les permissions pour gérer {name} (`{id}`) [**{scope}**]."
-
-#: redbot/cogs/audio/core/utilities/playlists.py:86
-msgid "You do not have the permissions to manage that playlist in {guild}."
-msgstr "Vous n'avez pas les permissions pour gérer cette playlist dans {guild}."
-
-#: redbot/cogs/audio/core/utilities/playlists.py:93
-msgid "You do not have the permissions to manage playlist owned by {user}."
-msgstr "Vous n'avez pas les permissions de gérer la playlist appartenant à {user}."
-
-#: redbot/cogs/audio/core/utilities/playlists.py:97
-msgid "You do not have the permissions to manage playlists in {scope} scope."
-msgstr ""
-
-#: redbot/cogs/audio/core/utilities/playlists.py:101
-msgid "No access to playlist."
-msgstr "Pas d'accès à la playlist."
-
-#: redbot/cogs/audio/core/utilities/playlists.py:209
-msgid "{match_count} playlists match {original_input}: Please try to be more specific, or use the playlist ID."
-msgstr "{match_count} playlists correspondent à {original_input}: Essayez d'être plus spécifique, ou utilisez l'ID de la playlist."
-
-#: redbot/cogs/audio/core/utilities/playlists.py:226
-msgid "{number}.    <{playlist.name}>\\n - Scope:  < {scope} >\\n - ID:     < {playlist.id} >\\n - Tracks: < {tracks} >\\n - Author: < {author} >\\n\\n"
-msgstr ""
-
-#: redbot/cogs/audio/core/utilities/playlists.py:243
-msgid "{playlists} playlists found, which one would you like?"
-msgstr ""
-
-#: redbot/cogs/audio/core/utilities/playlists.py:262
-#: redbot/cogs/audio/core/utilities/playlists.py:268
-msgid "Too many matches found and you did not select which one you wanted."
-msgstr ""
-
-#: redbot/cogs/audio/core/utilities/playlists.py:293
-msgid "Playlists you can access in this server:"
-msgstr "Playlists auxquelles vous pouvez accéder sur ce serveur:"
-
-#: redbot/cogs/audio/core/utilities/playlists.py:299
-msgid "Playlists for {scope}:"
-msgstr "Playlists pour {scope}:"
-
-#: redbot/cogs/audio/core/utilities/playlists.py:303
-msgid "Page {page_num}/{total_pages} | {num} playlists."
-msgstr "Page {page_num}/{total_pages} | {num} playlists."
-
-#: redbot/cogs/audio/core/utilities/playlists.py:319
-#: redbot/cogs/audio/core/utilities/playlists.py:397
-msgid "Please wait, adding tracks..."
-msgstr "Veuillez patienter, ajout de pistes ..."
-
-#: redbot/cogs/audio/core/utilities/playlists.py:346
-#: redbot/cogs/audio/core/utilities/playlists.py:446
-msgid "Empty playlist {name} (`{id}`) [**{scope}**] created."
-msgstr "Playlist vide {name} (`{id}`) [**{scope}**] créée."
-
-#: redbot/cogs/audio/core/utilities/playlists.py:351
-#: redbot/cogs/audio/core/utilities/playlists.py:451
-msgid "Added {num} tracks from the {playlist_name} playlist. {num_bad} track(s) could not be loaded."
-msgstr "{num} pistes de la playlist {playlist_name} ont été ajoutés. {num_bad} piste(s) n’ont pu être chargé."
-
-#: redbot/cogs/audio/core/utilities/playlists.py:356
-#: redbot/cogs/audio/core/utilities/playlists.py:456
-msgid "Added {num} tracks from the {playlist_name} playlist."
-msgstr "{num} pistes de la playlist {playlist_name} ont été ajoutés."
-
-#: redbot/cogs/audio/core/utilities/playlists.py:360
-#: redbot/cogs/audio/core/utilities/playlists.py:460
-msgid "Playlist Saved"
-msgstr "Playlist enregistrée"
-
-#: redbot/cogs/audio/core/utilities/playlists.py:496
-msgid "Connection to Lavalink has failed"
-msgstr "La connexion à Lavalink a échoué"
-
-#: redbot/cogs/audio/core/utilities/playlists.py:510
-#: redbot/cogs/audio/core/utilities/playlists.py:521
-#: redbot/cogs/audio/core/utilities/playlists.py:528
-#: redbot/cogs/audio/core/utilities/playlists.py:541
-msgid "Unable To Get Playlists"
-msgstr "Impossible d'obtenir des playlists"
-
-#: redbot/cogs/audio/core/utilities/playlists.py:511
-msgid "I don't have permission to connect to your channel."
-msgstr "Je n'ai pas la permission de me connecter à votre salon."
-
-#: redbot/cogs/audio/core/utilities/playlists.py:542
-msgid "You must be in the voice channel to use the playlist command."
-msgstr "Vous devez être dans le salon vocal pour utiliser la commande de playlist."
-
-#: redbot/cogs/audio/core/utilities/playlists.py:645
-msgid "the Global"
-msgstr "le Global"
-
-#: redbot/cogs/audio/core/utilities/playlists.py:645
-msgid "Global"
-msgstr "Global"
-
-#: redbot/cogs/audio/core/utilities/playlists.py:647
-msgid "the Server"
-msgstr "le serveur"
-
-#: redbot/cogs/audio/core/utilities/playlists.py:647
-msgid "Server"
-msgstr "Serveur"
-
-#: redbot/cogs/audio/core/utilities/playlists.py:649
-msgid "the User"
-msgstr "l'utilisateur"
-
-#: redbot/cogs/audio/core/utilities/playlists.py:649
-msgid "User"
-msgstr "Utilisateur"
-
-#: redbot/cogs/audio/core/utilities/queue.py:37
-msgid "__Too many songs in the queue, only showing the first 500__.\\n\\n"
-msgstr ""
-
-#: redbot/cogs/audio/core/utilities/queue.py:54
-msgid "**Currently livestreaming:**\\n"
-msgstr ""
-
-#: redbot/cogs/audio/core/utilities/queue.py:56
-#: redbot/cogs/audio/core/utilities/queue.py:61
-msgid "Requested by: **{user}**"
-msgstr "Demandé par : **{user} **"
-
-#: redbot/cogs/audio/core/utilities/queue.py:59
-msgid "Playing: "
-msgstr "Joue à : "
-
-#: redbot/cogs/audio/core/utilities/queue.py:73
-msgid "requested by **{user}**\\n"
-msgstr "demandé par : **{user} **\\n"
-
-#: redbot/cogs/audio/core/utilities/queue.py:77
-msgid "Queue for __{guild_name}__"
-msgstr "Liste pour __{guild_name}__"
-
-#: redbot/cogs/audio/core/utilities/queue.py:85
-msgid "Page {page_num}/{total_pages} | {num_tracks} tracks, {num_remaining} remaining\\n"
-msgstr ""
-
-#: redbot/cogs/audio/core/utilities/queue.py:94
-msgid "Auto-Play"
-msgstr "Lacture automatique"
-
-#: redbot/cogs/audio/core/utilities/queue.py:100
-msgid "Shuffle"
-msgstr "Aléatoire"
-
-#: redbot/cogs/audio/core/utilities/queue.py:106
-msgid "Repeat"
-msgstr "Répétition"
-
-#: redbot/cogs/audio/core/utilities/queue.py:158
-msgid "Matching Tracks:"
-msgstr "Pistes correspondantes :"
-
-#: redbot/cogs/audio/core/utilities/queue.py:161
-=======
 #: redbot/cogs/audio/core/utilities/formatting.py:75
 msgid "tracks"
 msgstr "pistes"
@@ -905,6 +457,5 @@
 msgstr "Pistes correspondantes :"
 
 #: redbot/cogs/audio/core/utilities/queue.py:164
->>>>>>> b018c6a2
 msgid "Page {page_num}/{total_pages} | {num_tracks} tracks"
 msgstr ""
