import asyncio
import contextlib
import datetime
import functools
import logging
import re
from pathlib import Path
<<<<<<< HEAD
=======

>>>>>>> 15bdc2be
from typing import Any, Final, Mapping, MutableMapping, Pattern, Union, cast

import discord
import lavalink
from discord.embeds import EmptyEmbed

from redbot import json
from redbot.core import bank, commands
from redbot.core.commands import Context
from redbot.core.i18n import Translator
from redbot.core.utils import AsyncIter
from redbot.core.utils.chat_formatting import humanize_number

from ...apis.playlist_interface import get_all_playlist_for_migration23
from ...utils import PlaylistScope, task_callback
from ..abc import MixinMeta
from ..cog_utils import CompositeMetaClass

log = logging.getLogger("red.cogs.Audio.cog.Utilities.miscellaneous")
_ = Translator("Audio", Path(__file__))
_RE_TIME_CONVERTER: Final[Pattern] = re.compile(r"(?:(\d+):)?([0-5]?[0-9]):([0-5][0-9])")
_prefer_lyrics_cache = {}


class MiscellaneousUtilities(MixinMeta, metaclass=CompositeMetaClass):
    async def _clear_react(
        self, message: discord.Message, emoji: MutableMapping = None
    ) -> asyncio.Task:
        """Non blocking version of clear_react."""
        task = self.bot.loop.create_task(self.clear_react(message, emoji))
        task.add_done_callback(task_callback)
        return task

    async def maybe_charge_requester(self, ctx: commands.Context, jukebox_price: int) -> bool:
        jukebox = await self.config.guild(ctx.guild).jukebox()
        if jukebox and not await self._can_instaskip(ctx, ctx.author):
            can_spend = await bank.can_spend(ctx.author, jukebox_price)
            if can_spend:
                await bank.withdraw_credits(ctx.author, jukebox_price)
            else:
                credits_name = await bank.get_currency_name(ctx.guild)
                bal = await bank.get_balance(ctx.author)
                await self.send_embed_msg(
                    ctx,
                    title=_("Not enough {currency}").format(currency=credits_name),
                    description=_(
                        "{required_credits} {currency} required, but you have {bal}."
                    ).format(
                        currency=credits_name,
                        required_credits=humanize_number(jukebox_price),
                        bal=humanize_number(bal),
                    ),
                )
            return can_spend
        else:
            return True

    async def send_embed_msg(
        self, ctx: commands.Context, author: Mapping[str, str] = None, **kwargs
    ) -> discord.Message:
        colour = kwargs.get("colour") or kwargs.get("color") or await self.bot.get_embed_color(ctx)
        title = kwargs.get("title", EmptyEmbed) or EmptyEmbed
        _type = kwargs.get("type", "rich") or "rich"
        url = kwargs.get("url", EmptyEmbed) or EmptyEmbed
        description = kwargs.get("description", EmptyEmbed) or EmptyEmbed
        timestamp = kwargs.get("timestamp")
        footer = kwargs.get("footer")
        thumbnail = kwargs.get("thumbnail")
        contents = dict(title=title, type=_type, url=url, description=description)
        if hasattr(kwargs.get("embed"), "to_dict"):
            embed = kwargs.get("embed")
            if embed is not None:
                embed = embed.to_dict()
        else:
            embed = {}
        colour = embed.get("color") if embed.get("color") else colour
        contents.update(embed)
        if timestamp and isinstance(timestamp, datetime.datetime):
            contents["timestamp"] = timestamp
        embed = discord.Embed.from_dict(contents)
        embed.color = colour
        if footer:
            embed.set_footer(text=footer)
        if thumbnail:
            embed.set_thumbnail(url=thumbnail)
        if author:
            name = author.get("name")
            url = author.get("url")
            if name and url:
                embed.set_author(name=name, icon_url=url)
            elif name:
                embed.set_author(name=name)
        return await ctx.send(embed=embed)

    async def maybe_run_pending_db_tasks(self, ctx: commands.Context) -> None:
        if self.api_interface is not None:
            await self.api_interface.run_tasks(ctx)

    async def _close_database(self) -> None:
        if self.api_interface is not None:
            await self.api_interface.run_all_pending_tasks()
            self.api_interface.close()

    async def _check_api_tokens(self) -> MutableMapping:
        spotify = await self.bot.get_shared_api_tokens("spotify")
        youtube = await self.bot.get_shared_api_tokens("youtube")
        return {
            "spotify_client_id": spotify.get("client_id", ""),
            "spotify_client_secret": spotify.get("client_secret", ""),
            "youtube_api": youtube.get("api_key", ""),
        }

    async def update_external_status(self) -> bool:
        external = await self.config.use_external_lavalink()
        if not external:
            if self.player_manager is not None:
                await self.player_manager.shutdown()
            await self.config.use_external_lavalink.set(True)
            return True
        else:
            return False

    def rsetattr(self, obj, attr, val) -> None:
        pre, _, post = attr.rpartition(".")
        setattr(self.rgetattr(obj, pre) if pre else obj, post, val)

    def rgetattr(self, obj, attr, *args) -> Any:
        def _getattr(obj2, attr2):
            return getattr(obj2, attr2, *args)

        return functools.reduce(_getattr, [obj] + attr.split("."))

    async def remove_react(
        self,
        message: discord.Message,
        react_emoji: Union[discord.Emoji, discord.Reaction, discord.PartialEmoji, str],
        react_user: discord.abc.User,
    ) -> None:
        with contextlib.suppress(discord.HTTPException):
            await message.remove_reaction(react_emoji, react_user)

    async def clear_react(self, message: discord.Message, emoji: MutableMapping = None) -> None:
        try:
            await message.clear_reactions()
        except discord.Forbidden:
            if not emoji:
                return
            with contextlib.suppress(discord.HTTPException):
                async for key in AsyncIter(emoji.values(), delay=0.2):
                    await message.remove_reaction(key, self.bot.user)
        except discord.HTTPException:
            return

    def get_track_json(
        self,
        player: lavalink.Player,
        position: Union[int, str] = None,
        other_track: lavalink.Track = None,
    ) -> MutableMapping:
        if position == "np":
            queued_track = player.current
        elif position is None:
            queued_track = other_track
        else:
            queued_track = player.queue[position]
        return self.track_to_json(queued_track)

    def track_to_json(self, track: lavalink.Track) -> MutableMapping:
        track_keys = track._info.keys()
        track_values = track._info.values()
        track_id = track.track_identifier
        track_info = {}
        for k, v in zip(track_keys, track_values):
            track_info[k] = v
        keys = ["track", "info", "extras"]
        values = [track_id, track_info]
        track_obj = {}
        for key, value in zip(keys, values):
            track_obj[key] = value
        return track_obj

    def time_convert(self, length: Union[int, str]) -> int:
        if isinstance(length, int):
            return length

        match = _RE_TIME_CONVERTER.match(length)
        if match is not None:
            hr = int(match.group(1)) if match.group(1) else 0
            mn = int(match.group(2)) if match.group(2) else 0
            sec = int(match.group(3)) if match.group(3) else 0
            pos = sec + (mn * 60) + (hr * 3600)
            return pos
        else:
            try:
                return int(length)
            except ValueError:
                return 0

    async def queue_duration(self, ctx: commands.Context) -> int:
        player = lavalink.get_player(ctx.guild.id)
<<<<<<< HEAD
        dur = [i.length async for i in AsyncIter(player.queue, steps=50)]
=======
        dur = [
            i.length
            async for i in AsyncIter(player.queue, steps=50).filter(lambda x: not x.is_stream)
        ]
>>>>>>> 15bdc2be
        queue_dur = sum(dur)
        if not player.queue:
            queue_dur = 0
        try:
            if not player.current.is_stream:
                remain = player.current.length - player.position
            else:
                remain = 0
        except AttributeError:
            remain = 0
        queue_total_duration = remain + queue_dur
        return queue_total_duration

    async def track_remaining_duration(self, ctx: commands.Context) -> int:
        player = lavalink.get_player(ctx.guild.id)
        if not player.current:
            return 0
        try:
            if not player.current.is_stream:
                remain = player.current.length - player.position
            else:
                remain = 0
        except AttributeError:
            remain = 0
        return remain

    def get_time_string(self, seconds: int) -> str:
        m, s = divmod(seconds, 60)
        h, m = divmod(m, 60)
        d, h = divmod(h, 24)

        if d > 0:
            msg = "{0}d {1}h"
        elif d == 0 and h > 0:
            msg = "{1}h {2}m"
        elif d == 0 and h == 0 and m > 0:
            msg = "{2}m {3}s"
        elif d == 0 and h == 0 and m == 0 and s > 0:
            msg = "{3}s"
        else:
            msg = ""
        return msg.format(d, h, m, s)

    def format_time(self, time: int) -> str:
        """ Formats the given time into DD:HH:MM:SS """
        seconds = time / 1000
        days, seconds = divmod(seconds, 24 * 60 * 60)
        hours, seconds = divmod(seconds, 60 * 60)
        minutes, seconds = divmod(seconds, 60)
        day = ""
        hour = ""
        if days:
            day = "%02d:" % days
        if hours or day:
            hour = "%02d:" % hours
        minutes = "%02d:" % minutes
        sec = "%02d" % seconds
        return f"{day}{hour}{minutes}{sec}"

    async def get_lyrics_status(self, ctx: Context) -> bool:
        global _prefer_lyrics_cache
        prefer_lyrics = _prefer_lyrics_cache.setdefault(
            ctx.guild.id, await self.config.guild(ctx.guild).prefer_lyrics()
        )
        return prefer_lyrics

    async def data_schema_migration(self, from_version: int, to_version: int) -> None:
        database_entries = []
        time_now = int(datetime.datetime.now(datetime.timezone.utc).timestamp())
        if from_version == to_version:
            return
        if from_version < 2 <= to_version:
            all_guild_data = await self.config.all_guilds()
            all_playlist = {}
            async for guild_id, guild_data in AsyncIter(all_guild_data.items()):
                temp_guild_playlist = guild_data.pop("playlists", None)
                if temp_guild_playlist:
                    guild_playlist = {}
                    async for count, (name, data) in AsyncIter(
                        temp_guild_playlist.items()
                    ).enumerate(start=1000):
                        if not data or not name:
                            continue
                        playlist = {"id": count, "name": name, "guild": int(guild_id)}
                        playlist.update(data)
                        guild_playlist[str(count)] = playlist

                        tracks_in_playlist = data.get("tracks", []) or []
                        async for t in AsyncIter(tracks_in_playlist):
                            uri = t.get("info", {}).get("uri")
                            if uri:
                                t = {"loadType": "V2_COMPAT", "tracks": [t], "query": uri}
                                data = json.dumps(t)
                                if all(
                                    k in data
                                    for k in ["loadType", "playlistInfo", "isSeekable", "isStream"]
                                ):
                                    database_entries.append(
                                        {
                                            "query": uri,
                                            "data": data,
                                            "last_updated": time_now,
                                            "last_fetched": time_now,
                                        }
                                    )
                    if guild_playlist:
                        all_playlist[str(guild_id)] = guild_playlist
            await self.config.custom(PlaylistScope.GUILD.value).set(all_playlist)
            # new schema is now in place
            await self.config.schema_version.set(2)

            # migration done, now let's delete all the old stuff
            async for guild_id in AsyncIter(all_guild_data):
                await self.config.guild(
                    cast(discord.Guild, discord.Object(id=guild_id))
                ).clear_raw("playlists")
        if from_version < 3 <= to_version:
            for scope in PlaylistScope.list():
                scope_playlist = await get_all_playlist_for_migration23(
                    self.bot, self.playlist_api, self.config, scope
                )
                async for p in AsyncIter(scope_playlist):
                    await p.save()
                await self.config.custom(scope).clear()
            await self.config.schema_version.set(3)

        if database_entries:
            await self.api_interface.local_cache_api.lavalink.insert(database_entries)<|MERGE_RESOLUTION|>--- conflicted
+++ resolved
@@ -5,10 +5,6 @@
 import logging
 import re
 from pathlib import Path
-<<<<<<< HEAD
-=======
-
->>>>>>> 15bdc2be
 from typing import Any, Final, Mapping, MutableMapping, Pattern, Union, cast
 
 import discord
@@ -209,14 +205,10 @@
 
     async def queue_duration(self, ctx: commands.Context) -> int:
         player = lavalink.get_player(ctx.guild.id)
-<<<<<<< HEAD
-        dur = [i.length async for i in AsyncIter(player.queue, steps=50)]
-=======
         dur = [
             i.length
             async for i in AsyncIter(player.queue, steps=50).filter(lambda x: not x.is_stream)
         ]
->>>>>>> 15bdc2be
         queue_dur = sum(dur)
         if not player.queue:
             queue_dur = 0
