--- conflicted
+++ resolved
@@ -196,12 +196,8 @@
         requester: discord.Member,
         player: lavalink.Player,
     ):
-<<<<<<< HEAD
         notify_channel = self.bot.get_channel(player.fetch("notify_channel"))
-=======
-        notify_channel = self.bot.get_channel(player.fetch("channel"))
         has_perms = self._has_notify_perms(notify_channel)
->>>>>>> 38da7370
         tries = 0
         while not player._is_playing:
             await asyncio.sleep(0.1)
