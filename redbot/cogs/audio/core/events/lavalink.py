--- conflicted
+++ resolved
@@ -68,21 +68,12 @@
                     reason = extra.get("reason", "No Specified Reason").strip()
                     ws_audio_log.info(
                         "WS EVENT - SIMPLE RESUME (Healthy Socket) | "
-<<<<<<< HEAD
-                        "Voice websocket closed event for guild %d -> "
-                        "Code: %d -- Remote: %s -- %s",
-                        guild_id,
-                        _error_code,
-                        by_remote,
-                        reason,
-=======
                         "Voice websocket closed event "
                         "Code: %d -- Remote: %s -- %s, %r",
                         extra.get("code"),
                         by_remote,
                         reason,
                         player,
->>>>>>> e124ae3c
                     )
                 return
             await self._ws_op_codes[guild_id].put((event_channel_id, _error_code))
@@ -528,14 +519,8 @@
                     await player.resume(player.current, start=player.position, replace=True)
                     ws_audio_log.info(
                         "WS EVENT - SIMPLE RESUME (Healthy Socket) | "
-<<<<<<< HEAD
-                        "Voice websocket closed event for guild %d ->"
-                        "Code: %d -- Remote: %s -- %s, %r",
-                        guild_id,
-=======
                         "Voice websocket closed event "
                         "Code: %d -- Remote: %s -- %s, %r",
->>>>>>> e124ae3c
                         code,
                         by_remote,
                         reason,
@@ -544,14 +529,8 @@
                 else:
                     ws_audio_log.info(
                         "WS EVENT - IGNORED (Healthy Socket) | "
-<<<<<<< HEAD
-                        "Voice websocket closed event for guild %d ->"
-                        "Code: %d -- Remote: %s -- %s, %r",
-                        guild_id,
-=======
                         "Voice websocket closed event "
                         "Code: %d -- Remote: %s -- %s, %r",
->>>>>>> e124ae3c
                         code,
                         by_remote,
                         reason,
