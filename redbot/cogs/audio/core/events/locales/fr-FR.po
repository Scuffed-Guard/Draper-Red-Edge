--- conflicted
+++ resolved
@@ -1,11 +1,7 @@
 msgid ""
 msgstr ""
 "Project-Id-Version: red-discordbot\n"
-<<<<<<< HEAD
-"POT-Creation-Date: 2020-10-15 12:29+0000\n"
-=======
 "POT-Creation-Date: 2020-10-26 17:01+0000\n"
->>>>>>> b018c6a2
 "Last-Translator: \n"
 "Language-Team: French\n"
 "MIME-Version: 1.0\n"
@@ -19,116 +15,6 @@
 "X-Crowdin-File-ID: 670\n"
 "Language: fr_FR\n"
 
-<<<<<<< HEAD
-#: redbot/cogs/audio/core/events/dpy.py:39
-msgid "You have attempted to run Audio's Lavalink server on an unsupported architecture. Only settings related commands will be available."
-msgstr "Vous avez essayer d'exécuter le serveur Lavalink d'Audio sur une architecture non supporté. Seulement les commandes relatives aux paramètres seront disponibles."
-
-#: redbot/cogs/audio/core/events/dpy.py:69
-msgid "I'm missing permissions in this server, Please address this as soon as possible.\\n\\nExpected Permissions:\\n"
-msgstr ""
-
-#: redbot/cogs/audio/core/events/dpy.py:76
-msgid "Enabled"
-msgstr "Activé"
-
-#: redbot/cogs/audio/core/events/dpy.py:76
-msgid "Disabled"
-msgstr "Désactivé"
-
-#: redbot/cogs/audio/core/events/dpy.py:123
-msgid "No DJ role found. Disabling DJ mode."
-msgstr "Aucun rôle DJ détecté. Désactivation du mode DJ."
-
-#: redbot/cogs/audio/core/events/dpy.py:133
-msgid "`{user_input}` is not a valid value for `{command}`"
-msgstr "`{user_input}` n'est pas une valeur valide pour `{command}`"
-
-#: redbot/cogs/audio/core/events/dpy.py:141
-msgid "Unable To Parse Argument"
-msgstr "Impossible d'analyser l'argument"
-
-#: redbot/cogs/audio/core/events/dpy.py:153
-#: redbot/cogs/audio/core/events/dpy.py:162
-msgid "Invalid Argument"
-msgstr "Argument invalide"
-
-#: redbot/cogs/audio/core/events/dpy.py:154
-msgid "The argument you gave for `{}` is not valid: I was expecting a `{}`."
-msgstr "L'argument que vous avez donné pour `{}` n'est pas valide : je m'attendais à `{}`."
-
-#: redbot/cogs/audio/core/events/dpy.py:174
-msgid "Invalid Environment"
-msgstr "Environnement invalide"
-
-#: redbot/cogs/audio/core/events/dpy.py:175
-msgid "Connection to Lavalink has been lost."
-msgstr "La connexion à Lavalink a été perdue."
-
-#: redbot/cogs/audio/core/events/dpy.py:183
-msgid "No Player Available"
-msgstr "Aucun lecteur audio disponible"
-
-#: redbot/cogs/audio/core/events/dpy.py:184
-msgid "The bot is not connected to a voice channel."
-msgstr "Le bot n'est pas connecté à un salon vocal."
-
-#: redbot/cogs/audio/core/events/dpy.py:192
-#: redbot/cogs/audio/core/events/lavalink.py:94
-msgid "Unable to Get Track"
-msgstr "Impossible d'obtenir la piste"
-
-#: redbot/cogs/audio/core/events/dpy.py:193
-#: redbot/cogs/audio/core/events/lavalink.py:95
-msgid "I'm unable to get a track from Lavalink at the moment, try again in a few minutes."
-msgstr "Je ne parviens actuellement pas à me connecter à Lavalink pour l'instant. Réessayez dans quelques minutes."
-
-#: redbot/cogs/audio/core/events/dpy.py:204
-msgid "There was an issue communicating with Discord."
-msgstr ""
-
-#: redbot/cogs/audio/core/events/dpy.py:205
-msgid "This error has been reported to the bot owner."
-msgstr ""
-
-#: redbot/cogs/audio/core/events/lavalink.py:85
-msgid "Couldn't get a valid track."
-msgstr "Impossible d'obtenir une piste valide."
-
-#: redbot/cogs/audio/core/events/lavalink.py:117
-msgid "Auto Play started."
-msgstr "Lecture automatique démarrée."
-
-#: redbot/cogs/audio/core/events/lavalink.py:132
-msgid "Now Playing"
-msgstr "Lecture en cours"
-
-#: redbot/cogs/audio/core/events/lavalink.py:134
-msgid "Track length: {length} | Requested by: {user}"
-msgstr "Durée de la piste : {length} | Demandé par {user}"
-
-#: redbot/cogs/audio/core/events/lavalink.py:155
-msgid "Queue ended."
-msgstr "File d’attente terminée."
-
-#: redbot/cogs/audio/core/events/lavalink.py:197
-msgid "Multiple Errors Detected"
-msgstr "Multiples erreurs détectées"
-
-#: redbot/cogs/audio/core/events/lavalink.py:198
-msgid "Closing the audio player due to multiple errors being detected. If this persists, please inform the bot owner as the Audio cog may be temporally unavailable."
-msgstr "Fermeture du lecteur audio suite à de multiples erreurs détectées. Si cela persiste, veuillez informer le propriétaire du bot car le cog Audio peut être temporairement indisponible."
-
-#: redbot/cogs/audio/core/events/lavalink.py:212
-msgid "Track Stuck"
-msgstr "Piste Bloquée"
-
-#: redbot/cogs/audio/core/events/lavalink.py:213
-msgid "Playback of the song has stopped due to an unexcepted error.\\n{error}"
-msgstr ""
-
-#: redbot/cogs/audio/core/events/lavalink.py:219
-=======
 #: redbot/cogs/audio/core/events/dpy.py:40
 msgid "You have attempted to run Audio's Lavalink server on an unsupported architecture. Only settings related commands will be available."
 msgstr "Vous avez essayer d'exécuter le serveur Lavalink d'Audio sur une architecture non supporté. Seulement les commandes relatives aux paramètres seront disponibles."
@@ -237,6 +123,5 @@
 msgstr ""
 
 #: redbot/cogs/audio/core/events/lavalink.py:224
->>>>>>> b018c6a2
 msgid "Track Error"
 msgstr "Erreur de la piste"
