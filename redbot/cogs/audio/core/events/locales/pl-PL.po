msgid ""
msgstr ""
"Project-Id-Version: red-discordbot\n"
<<<<<<< HEAD
"POT-Creation-Date: 2020-10-15 12:29+0000\n"
=======
"POT-Creation-Date: 2020-10-26 17:01+0000\n"
>>>>>>> b018c6a2
"Last-Translator: \n"
"Language-Team: Polish\n"
"MIME-Version: 1.0\n"
"Content-Type: text/plain; charset=UTF-8\n"
"Content-Transfer-Encoding: 8bit\n"
"Generated-By: redgettext 3.1\n"
"Plural-Forms: nplurals=4; plural=(n==1 ? 0 : (n%10>=2 && n%10<=4) && (n%100<12 || n%100>14) ? 1 : n!=1 && (n%10>=0 && n%10<=1) || (n%10>=5 && n%10<=9) || (n%100>=12 && n%100<=14) ? 2 : 3);\n"
"X-Crowdin-Project: red-discordbot\n"
"X-Crowdin-Project-ID: 289505\n"
"X-Crowdin-Language: pl\n"
"X-Crowdin-File-ID: 670\n"
"Language: pl_PL\n"

<<<<<<< HEAD
#: redbot/cogs/audio/core/events/dpy.py:39
msgid "You have attempted to run Audio's Lavalink server on an unsupported architecture. Only settings related commands will be available."
msgstr "Próbowałeś uruchomić serwer Audio Lavalink na nieobsługiwanej architekturze. Dostępne będą tylko komendy związane z ustawieniami."

#: redbot/cogs/audio/core/events/dpy.py:69
msgid "I'm missing permissions in this server, Please address this as soon as possible.\\n\\nExpected Permissions:\\n"
msgstr ""

#: redbot/cogs/audio/core/events/dpy.py:76
msgid "Enabled"
msgstr "Włączone"

#: redbot/cogs/audio/core/events/dpy.py:76
msgid "Disabled"
msgstr "Wyłączone"

#: redbot/cogs/audio/core/events/dpy.py:123
msgid "No DJ role found. Disabling DJ mode."
msgstr "Nie znaleziono roli DJ. Wyłączanie trybu DJ."

#: redbot/cogs/audio/core/events/dpy.py:133
msgid "`{user_input}` is not a valid value for `{command}`"
msgstr "`{user_input}` nie jest poprawną wartością dla `{command}`"

#: redbot/cogs/audio/core/events/dpy.py:141
msgid "Unable To Parse Argument"
msgstr "Nie można przeanalizować argumentu"

#: redbot/cogs/audio/core/events/dpy.py:153
#: redbot/cogs/audio/core/events/dpy.py:162
msgid "Invalid Argument"
msgstr "Nieprawidłowy argument"

#: redbot/cogs/audio/core/events/dpy.py:154
msgid "The argument you gave for `{}` is not valid: I was expecting a `{}`."
msgstr "Argument który podałeś dla `{}` jest nieprawidłowy: oczekiwałem/am `{}`."

#: redbot/cogs/audio/core/events/dpy.py:174
msgid "Invalid Environment"
msgstr "Nieprawidłowe środowisko"

#: redbot/cogs/audio/core/events/dpy.py:175
msgid "Connection to Lavalink has been lost."
msgstr "Połączenie z Lavalink zostało utracone."

#: redbot/cogs/audio/core/events/dpy.py:183
msgid "No Player Available"
msgstr "Brak dostępnego odtwarzacza"

#: redbot/cogs/audio/core/events/dpy.py:184
msgid "The bot is not connected to a voice channel."
msgstr "Bot nie jest podłączony do kanału głosowego."

#: redbot/cogs/audio/core/events/dpy.py:192
#: redbot/cogs/audio/core/events/lavalink.py:94
msgid "Unable to Get Track"
msgstr "Nie można pobrać utworu"

#: redbot/cogs/audio/core/events/dpy.py:193
#: redbot/cogs/audio/core/events/lavalink.py:95
msgid "I'm unable to get a track from Lavalink at the moment, try again in a few minutes."
msgstr "W tej chwili nie mogę pobrać utworu z Lavalinka, spróbuj ponownie za kilka minut."

#: redbot/cogs/audio/core/events/dpy.py:204
msgid "There was an issue communicating with Discord."
msgstr ""

#: redbot/cogs/audio/core/events/dpy.py:205
msgid "This error has been reported to the bot owner."
msgstr ""

#: redbot/cogs/audio/core/events/lavalink.py:85
msgid "Couldn't get a valid track."
msgstr "Nie można uzyskać prawidłowego utworu."

#: redbot/cogs/audio/core/events/lavalink.py:117
msgid "Auto Play started."
msgstr "Automatyczne odtwarzanie rozpoczęte."

#: redbot/cogs/audio/core/events/lavalink.py:132
msgid "Now Playing"
msgstr "Teraz gram"

#: redbot/cogs/audio/core/events/lavalink.py:134
msgid "Track length: {length} | Requested by: {user}"
msgstr "Długość utworu: {length} | Żądany przez: {user}"

#: redbot/cogs/audio/core/events/lavalink.py:155
msgid "Queue ended."
msgstr "Kolejka zakończona."

#: redbot/cogs/audio/core/events/lavalink.py:197
msgid "Multiple Errors Detected"
msgstr "Wykryto wiele błędów"

#: redbot/cogs/audio/core/events/lavalink.py:198
msgid "Closing the audio player due to multiple errors being detected. If this persists, please inform the bot owner as the Audio cog may be temporally unavailable."
msgstr "Zamykanie odtwarzacza audio z powodu wykrycia wielu błędów. Jeśli to się powtarza, poinformuj właściciela bota, ponieważ moduł Audio może być tymczasowo niedostępny."

#: redbot/cogs/audio/core/events/lavalink.py:212
msgid "Track Stuck"
msgstr "Zacięty utwór"

#: redbot/cogs/audio/core/events/lavalink.py:213
msgid "Playback of the song has stopped due to an unexcepted error.\\n{error}"
msgstr "Odtwarzanie utworu zostało zatrzymane z powodu nieoczekiwanego błędu.\\n{error}"

#: redbot/cogs/audio/core/events/lavalink.py:219
=======
#: redbot/cogs/audio/core/events/dpy.py:40
msgid "You have attempted to run Audio's Lavalink server on an unsupported architecture. Only settings related commands will be available."
msgstr "Próbowałeś uruchomić serwer Audio Lavalink na nieobsługiwanej architekturze. Dostępne będą tylko komendy związane z ustawieniami."

#: redbot/cogs/audio/core/events/dpy.py:70
msgid "I'm missing permissions in this server, Please address this as soon as possible.\\n\\nExpected Permissions:\\n"
msgstr ""

#: redbot/cogs/audio/core/events/dpy.py:77
msgid "Enabled"
msgstr "Włączone"

#: redbot/cogs/audio/core/events/dpy.py:77
msgid "Disabled"
msgstr "Wyłączone"

#: redbot/cogs/audio/core/events/dpy.py:124
msgid "No DJ role found. Disabling DJ mode."
msgstr "Nie znaleziono roli DJ. Wyłączanie trybu DJ."

#: redbot/cogs/audio/core/events/dpy.py:134
msgid "`{user_input}` is not a valid value for `{command}`"
msgstr "`{user_input}` nie jest poprawną wartością dla `{command}`"

#: redbot/cogs/audio/core/events/dpy.py:142
msgid "Unable To Parse Argument"
msgstr "Nie można przeanalizować argumentu"

#: redbot/cogs/audio/core/events/dpy.py:154
#: redbot/cogs/audio/core/events/dpy.py:163
msgid "Invalid Argument"
msgstr "Nieprawidłowy argument"

#: redbot/cogs/audio/core/events/dpy.py:155
msgid "The argument you gave for `{}` is not valid: I was expecting a `{}`."
msgstr "Argument który podałeś dla `{}` jest nieprawidłowy: oczekiwałem/am `{}`."

#: redbot/cogs/audio/core/events/dpy.py:175
msgid "Invalid Environment"
msgstr "Nieprawidłowe środowisko"

#: redbot/cogs/audio/core/events/dpy.py:176
msgid "Connection to Lavalink has been lost."
msgstr "Połączenie z Lavalink zostało utracone."

#: redbot/cogs/audio/core/events/dpy.py:184
msgid "No Player Available"
msgstr "Brak dostępnego odtwarzacza"

#: redbot/cogs/audio/core/events/dpy.py:185
msgid "The bot is not connected to a voice channel."
msgstr "Bot nie jest podłączony do kanału głosowego."

#: redbot/cogs/audio/core/events/dpy.py:193
#: redbot/cogs/audio/core/events/lavalink.py:98
msgid "Unable to Get Track"
msgstr "Nie można pobrać utworu"

#: redbot/cogs/audio/core/events/dpy.py:194
#: redbot/cogs/audio/core/events/lavalink.py:99
msgid "I'm unable to get a track from Lavalink at the moment, try again in a few minutes."
msgstr "W tej chwili nie mogę pobrać utworu z Lavalinka, spróbuj ponownie za kilka minut."

#: redbot/cogs/audio/core/events/dpy.py:205
msgid "There was an issue communicating with Discord."
msgstr ""

#: redbot/cogs/audio/core/events/dpy.py:206
msgid "This error has been reported to the bot owner."
msgstr ""

#: redbot/cogs/audio/core/events/lavalink.py:89
msgid "Couldn't get a valid track."
msgstr "Nie można uzyskać prawidłowego utworu."

#: redbot/cogs/audio/core/events/lavalink.py:121
msgid "Auto Play started."
msgstr "Automatyczne odtwarzanie rozpoczęte."

#: redbot/cogs/audio/core/events/lavalink.py:136
msgid "Now Playing"
msgstr "Teraz gram"

#: redbot/cogs/audio/core/events/lavalink.py:138
msgid "Track length: {length} | Requested by: {user}"
msgstr "Długość utworu: {length} | Żądany przez: {user}"

#: redbot/cogs/audio/core/events/lavalink.py:159
msgid "Queue ended."
msgstr "Kolejka zakończona."

#: redbot/cogs/audio/core/events/lavalink.py:202
msgid "Multiple Errors Detected"
msgstr "Wykryto wiele błędów"

#: redbot/cogs/audio/core/events/lavalink.py:203
msgid "Closing the audio player due to multiple errors being detected. If this persists, please inform the bot owner as the Audio cog may be temporally unavailable."
msgstr "Zamykanie odtwarzacza audio z powodu wykrycia wielu błędów. Jeśli to się powtarza, poinformuj właściciela bota, ponieważ moduł Audio może być tymczasowo niedostępny."

#: redbot/cogs/audio/core/events/lavalink.py:217
msgid "Track Stuck"
msgstr "Zacięty utwór"

#: redbot/cogs/audio/core/events/lavalink.py:218
msgid "Playback of the song has stopped due to an unexcepted error.\\n{error}"
msgstr "Odtwarzanie utworu zostało zatrzymane z powodu nieoczekiwanego błędu.\\n{error}"

#: redbot/cogs/audio/core/events/lavalink.py:224
>>>>>>> b018c6a2
msgid "Track Error"
msgstr "Błąd utworu"
<|MERGE_RESOLUTION|>--- conflicted
+++ resolved
@@ -1,11 +1,7 @@
 msgid ""
 msgstr ""
 "Project-Id-Version: red-discordbot\n"
-<<<<<<< HEAD
-"POT-Creation-Date: 2020-10-15 12:29+0000\n"
-=======
 "POT-Creation-Date: 2020-10-26 17:01+0000\n"
->>>>>>> b018c6a2
 "Last-Translator: \n"
 "Language-Team: Polish\n"
 "MIME-Version: 1.0\n"
@@ -19,116 +15,6 @@
 "X-Crowdin-File-ID: 670\n"
 "Language: pl_PL\n"
 
-<<<<<<< HEAD
-#: redbot/cogs/audio/core/events/dpy.py:39
-msgid "You have attempted to run Audio's Lavalink server on an unsupported architecture. Only settings related commands will be available."
-msgstr "Próbowałeś uruchomić serwer Audio Lavalink na nieobsługiwanej architekturze. Dostępne będą tylko komendy związane z ustawieniami."
-
-#: redbot/cogs/audio/core/events/dpy.py:69
-msgid "I'm missing permissions in this server, Please address this as soon as possible.\\n\\nExpected Permissions:\\n"
-msgstr ""
-
-#: redbot/cogs/audio/core/events/dpy.py:76
-msgid "Enabled"
-msgstr "Włączone"
-
-#: redbot/cogs/audio/core/events/dpy.py:76
-msgid "Disabled"
-msgstr "Wyłączone"
-
-#: redbot/cogs/audio/core/events/dpy.py:123
-msgid "No DJ role found. Disabling DJ mode."
-msgstr "Nie znaleziono roli DJ. Wyłączanie trybu DJ."
-
-#: redbot/cogs/audio/core/events/dpy.py:133
-msgid "`{user_input}` is not a valid value for `{command}`"
-msgstr "`{user_input}` nie jest poprawną wartością dla `{command}`"
-
-#: redbot/cogs/audio/core/events/dpy.py:141
-msgid "Unable To Parse Argument"
-msgstr "Nie można przeanalizować argumentu"
-
-#: redbot/cogs/audio/core/events/dpy.py:153
-#: redbot/cogs/audio/core/events/dpy.py:162
-msgid "Invalid Argument"
-msgstr "Nieprawidłowy argument"
-
-#: redbot/cogs/audio/core/events/dpy.py:154
-msgid "The argument you gave for `{}` is not valid: I was expecting a `{}`."
-msgstr "Argument który podałeś dla `{}` jest nieprawidłowy: oczekiwałem/am `{}`."
-
-#: redbot/cogs/audio/core/events/dpy.py:174
-msgid "Invalid Environment"
-msgstr "Nieprawidłowe środowisko"
-
-#: redbot/cogs/audio/core/events/dpy.py:175
-msgid "Connection to Lavalink has been lost."
-msgstr "Połączenie z Lavalink zostało utracone."
-
-#: redbot/cogs/audio/core/events/dpy.py:183
-msgid "No Player Available"
-msgstr "Brak dostępnego odtwarzacza"
-
-#: redbot/cogs/audio/core/events/dpy.py:184
-msgid "The bot is not connected to a voice channel."
-msgstr "Bot nie jest podłączony do kanału głosowego."
-
-#: redbot/cogs/audio/core/events/dpy.py:192
-#: redbot/cogs/audio/core/events/lavalink.py:94
-msgid "Unable to Get Track"
-msgstr "Nie można pobrać utworu"
-
-#: redbot/cogs/audio/core/events/dpy.py:193
-#: redbot/cogs/audio/core/events/lavalink.py:95
-msgid "I'm unable to get a track from Lavalink at the moment, try again in a few minutes."
-msgstr "W tej chwili nie mogę pobrać utworu z Lavalinka, spróbuj ponownie za kilka minut."
-
-#: redbot/cogs/audio/core/events/dpy.py:204
-msgid "There was an issue communicating with Discord."
-msgstr ""
-
-#: redbot/cogs/audio/core/events/dpy.py:205
-msgid "This error has been reported to the bot owner."
-msgstr ""
-
-#: redbot/cogs/audio/core/events/lavalink.py:85
-msgid "Couldn't get a valid track."
-msgstr "Nie można uzyskać prawidłowego utworu."
-
-#: redbot/cogs/audio/core/events/lavalink.py:117
-msgid "Auto Play started."
-msgstr "Automatyczne odtwarzanie rozpoczęte."
-
-#: redbot/cogs/audio/core/events/lavalink.py:132
-msgid "Now Playing"
-msgstr "Teraz gram"
-
-#: redbot/cogs/audio/core/events/lavalink.py:134
-msgid "Track length: {length} | Requested by: {user}"
-msgstr "Długość utworu: {length} | Żądany przez: {user}"
-
-#: redbot/cogs/audio/core/events/lavalink.py:155
-msgid "Queue ended."
-msgstr "Kolejka zakończona."
-
-#: redbot/cogs/audio/core/events/lavalink.py:197
-msgid "Multiple Errors Detected"
-msgstr "Wykryto wiele błędów"
-
-#: redbot/cogs/audio/core/events/lavalink.py:198
-msgid "Closing the audio player due to multiple errors being detected. If this persists, please inform the bot owner as the Audio cog may be temporally unavailable."
-msgstr "Zamykanie odtwarzacza audio z powodu wykrycia wielu błędów. Jeśli to się powtarza, poinformuj właściciela bota, ponieważ moduł Audio może być tymczasowo niedostępny."
-
-#: redbot/cogs/audio/core/events/lavalink.py:212
-msgid "Track Stuck"
-msgstr "Zacięty utwór"
-
-#: redbot/cogs/audio/core/events/lavalink.py:213
-msgid "Playback of the song has stopped due to an unexcepted error.\\n{error}"
-msgstr "Odtwarzanie utworu zostało zatrzymane z powodu nieoczekiwanego błędu.\\n{error}"
-
-#: redbot/cogs/audio/core/events/lavalink.py:219
-=======
 #: redbot/cogs/audio/core/events/dpy.py:40
 msgid "You have attempted to run Audio's Lavalink server on an unsupported architecture. Only settings related commands will be available."
 msgstr "Próbowałeś uruchomić serwer Audio Lavalink na nieobsługiwanej architekturze. Dostępne będą tylko komendy związane z ustawieniami."
@@ -237,6 +123,5 @@
 msgstr "Odtwarzanie utworu zostało zatrzymane z powodu nieoczekiwanego błędu.\\n{error}"
 
 #: redbot/cogs/audio/core/events/lavalink.py:224
->>>>>>> b018c6a2
 msgid "Track Error"
 msgstr "Błąd utworu"
