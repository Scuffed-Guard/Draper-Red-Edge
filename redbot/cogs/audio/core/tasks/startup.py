import asyncio
import datetime
import itertools
import logging
from pathlib import Path

from typing import Optional

import lavalink

from redbot.core.data_manager import cog_data_path
from redbot.core.i18n import Translator
from redbot.core.utils import AsyncIter
from redbot.core.utils._internal_utils import send_to_owners_with_prefix_replaced
from redbot.core.utils.dbtools import APSWConnectionWrapper

from ...apis.interface import AudioAPIInterface
from ...apis.playlist_wrapper import PlaylistWrapper
from ...audio_logging import debug_exc_log
from ...errors import DatabaseError, TrackEnqueueError
from ...utils import task_callback
from ..abc import MixinMeta
from ..cog_utils import _OWNER_NOTIFICATION, _SCHEMA_VERSION, CompositeMetaClass

log = logging.getLogger("red.cogs.Audio.cog.Tasks.startup")
_ = Translator("Audio", Path(__file__))


class StartUpTasks(MixinMeta, metaclass=CompositeMetaClass):
    def start_up_task(self):
        # There has to be a task since this requires the bot to be ready
        # If it waits for ready in startup, we cause a deadlock during initial load
        # as initial load happens before the bot can ever be ready.
        self.cog_init_task = self.bot.loop.create_task(self.initialize())
        self.cog_init_task.add_done_callback(task_callback)

    async def initialize(self) -> None:
        await self.bot.wait_until_red_ready()
        # Unlike most cases, we want the cache to exit before migration.
        try:
            await self.maybe_message_all_owners()
            self.db_conn = APSWConnectionWrapper(
                str(cog_data_path(self.bot.get_cog("Audio")) / "Audio.db")
            )
            self.api_interface = AudioAPIInterface(
                self.bot, self.config, self.session, self.db_conn, self.bot.get_cog("Audio")
            )
            self.playlist_api = PlaylistWrapper(self.bot, self.config, self.db_conn)
            await self.playlist_api.init()
            await self.api_interface.initialize()
            self.global_api_user = await self.api_interface.global_cache_api.get_perms()
            await self.data_schema_migration(
                from_version=await self.config.schema_version(), to_version=_SCHEMA_VERSION
            )
            await self.playlist_api.delete_scheduled()
            await self.api_interface.persistent_queue_api.delete_scheduled()
            self.lavalink_restart_connect()
            self.player_automated_timer_task = self.bot.loop.create_task(
                self.player_automated_timer()
            )
            self.player_automated_timer_task.add_done_callback(task_callback)
        except Exception as err:
            log.exception("Audio failed to start up, please report this issue.", exc_info=err)
            raise err

        self.cog_ready_event.set()

    async def restore_players(self):
        tries = 0
        tracks_to_restore = await self.api_interface.persistent_queue_api.fetch_all()
        while not lavalink.node._nodes:
            await asyncio.sleep(1)
            tries += 1
            if tries > 60:
                log.exception("Unable to restore players, couldn't connect to Lavalink.")
                return
        metadata = {}
        all_guilds = await self.config.all_guilds()
        async for guild_id, guild_data in AsyncIter(all_guilds.items(), steps=100):
            if guild_data["auto_play"]:
                if guild_data["currently_auto_playing_in"]:
                    notify_channel, vc_id = guild_data["currently_auto_playing_in"]
                    metadata[guild_id] = (notify_channel, vc_id)

        for guild_id, track_data in itertools.groupby(tracks_to_restore, key=lambda x: x.guild_id):
            await asyncio.sleep(0)
            tries = 0
            try:
                player: Optional[lavalink.Player] = None
                track_data = list(track_data)
                guild = self.bot.get_guild(guild_id)
                if not guild:
                    continue
                persist_cache = self._persist_queue_cache.setdefault(
                    guild_id, await self.config.guild(guild).persist_queue()
                )
                if not persist_cache:
                    await self.api_interface.persistent_queue_api.drop(guild_id)
                    continue
                if self.lavalink_connection_aborted:
                    player = None
                else:
                    try:
                        player = lavalink.get_player(guild_id)
                    except IndexError:
                        player = None
                    except KeyError:
                        player = None
                vc = 0
                if player is None:
                    auto_deafen = await self.config.guild_from_id(guild.id).auto_deafen()
<<<<<<< HEAD
                    while tries < 25 and vc is not None:
=======
                    while tries < 5 and vc is not None:
>>>>>>> 1164288d
                        try:
                            notify_channel_id, vc_id = metadata.pop(
                                guild_id, (None, track_data[-1].room_id)
                            )
                            vc = guild.get_channel(vc_id)
                            if not vc:
                                break
                            perms = vc.permissions_for(guild.me)
                            if not (perms.connect and perms.speak):
                                vc = None
                                break
                            await lavalink.connect(vc, deafen=auto_deafen)
                            player = lavalink.get_player(guild.id)
                            player.store("connect", datetime.datetime.utcnow())
                            player.store("guild", guild_id)
                            player.store("channel", notify_channel_id)
                            break
                        except IndexError:
                            await asyncio.sleep(5)
                            tries += 1
                        except Exception as exc:
                            tries += 1
                            debug_exc_log(log, exc, "Failed to restore music voice channel")
                            if vc is None:
                                break
<<<<<<< HEAD

                if tries >= 25 or guild is None or vc is None or player is None:
=======
                            else:
                                await asyncio.sleep(1)

                if tries >= 5 or guild is None or vc is None or player is None:
>>>>>>> 1164288d
                    await self.api_interface.persistent_queue_api.drop(guild_id)
                    continue

                shuffle = await self.config.guild(guild).shuffle()
                repeat = await self.config.guild(guild).repeat()
                volume = await self.config.guild(guild).volume()
                shuffle_bumped = await self.config.guild(guild).shuffle_bumped()
                player.repeat = repeat
                player.shuffle = shuffle
                player.shuffle_bumped = shuffle_bumped
                if player.volume != volume:
                    await player.set_volume(volume)
                for track in track_data:
                    track = track.track_object
                    player.add(guild.get_member(track.extras.get("requester")) or guild.me, track)
                player.maybe_shuffle()
                if not player.is_playing:
                    await player.play()
            except Exception as err:
                debug_exc_log(log, err, f"Error restoring player in {guild_id}")
                await self.api_interface.persistent_queue_api.drop(guild_id)

        for guild_id, (notify_channel_id, vc_id) in metadata.items():
            guild = self.bot.get_guild(guild_id)
            player: Optional[lavalink.Player] = None
            vc = 0
            tries = 0
            if not guild:
                continue
            if self.lavalink_connection_aborted:
                player = None
            else:
                try:
                    player = lavalink.get_player(guild_id)
                except IndexError:
                    player = None
                except KeyError:
                    player = None
            if player is None:
                auto_deafen = await self.config.guild_from_id(guild.id).auto_deafen()
<<<<<<< HEAD
                while tries < 25 and vc is not None:
=======
                while tries < 5 and vc is not None:
>>>>>>> 1164288d
                    try:
                        vc = guild.get_channel(vc_id)
                        if not vc:
                            break
                        perms = vc.permissions_for(guild.me)
                        if not (perms.connect and perms.speak):
                            vc = None
                            break
                        await lavalink.connect(vc, deafen=auto_deafen)
                        player = lavalink.get_player(guild.id)
                        player.store("connect", datetime.datetime.utcnow())
                        player.store("guild", guild_id)
                        player.store("channel", notify_channel_id)
                        break
                    except IndexError:
                        await asyncio.sleep(5)
                        tries += 1
                    except Exception as exc:
                        tries += 1
                        debug_exc_log(log, exc, "Failed to restore music voice channel")
                        if vc is None:
                            break
<<<<<<< HEAD
                if tries >= 25 or guild is None or vc is None or player is None:
=======
                        else:
                            await asyncio.sleep(1)
                if tries >= 5 or guild is None or vc is None or player is None:
>>>>>>> 1164288d
                    continue
                shuffle = await self.config.guild(guild).shuffle()
                repeat = await self.config.guild(guild).repeat()
                volume = await self.config.guild(guild).volume()
                shuffle_bumped = await self.config.guild(guild).shuffle_bumped()
                player.repeat = repeat
                player.shuffle = shuffle
                player.shuffle_bumped = shuffle_bumped
                if player.volume != volume:
                    await player.set_volume(volume)
                player.maybe_shuffle()
                if not player.is_playing:
                    notify_channel = player.fetch("channel")
                    try:
                        await self.api_interface.autoplay(player, self.playlist_api)
                    except DatabaseError:
                        notify_channel = self.bot.get_channel(notify_channel)
                        if notify_channel:
                            await self.send_embed_msg(
                                notify_channel, title=_("Couldn't get a valid track.")
                            )
                        return
                    except TrackEnqueueError:
                        notify_channel = self.bot.get_channel(notify_channel)
                        if notify_channel:
                            await self.send_embed_msg(
                                notify_channel,
                                title=_("Unable to Get Track"),
                                description=_(
                                    "I'm unable to get a track from Lavalink at the moment, try again in a few "
                                    "minutes."
                                ),
                            )
                        return
        del metadata
        del all_guilds

    async def maybe_message_all_owners(self):
        current_notification = await self.config.owner_notification()
        if current_notification == _OWNER_NOTIFICATION:
            return
        if current_notification < 1 <= _OWNER_NOTIFICATION:
            msg = _(
                """Hello, this message brings you an important update regarding the core Audio cog:
                
Starting from Audio v2.3.0+ you can take advantage of the **Global Audio API**, a new service offered by the Cog-Creators organization that allows your bot to greatly reduce the amount of requests done to YouTube / Spotify. This reduces the likelihood of YouTube rate-limiting your bot for making requests too often.
See `[p]help audioset globalapi` for more information.
Access to this service is disabled by default and **requires you to explicitly opt-in** to start using it.

An access token is **required** to use this API. To obtain this token you may join <https://discord.gg/red> and run `?audioapi register` in the #testing channel.
Note: by using this service you accept that your bot's IP address will be disclosed to the Cog-Creators organization and used only for the purpose of providing the Global API service.

On a related note, it is highly recommended that you enable your local cache if you haven't yet.
To do so, run `[p]audioset cache 5`. This cache, which stores only metadata, will make repeated audio requests faster and further reduce the likelihood of YouTube rate-limiting your bot. Since it's only metadata the required disk space for this cache is expected to be negligible."""
            )
            await send_to_owners_with_prefix_replaced(self.bot, msg)
            await self.config.owner_notification.set(1)<|MERGE_RESOLUTION|>--- conflicted
+++ resolved
@@ -109,11 +109,7 @@
                 vc = 0
                 if player is None:
                     auto_deafen = await self.config.guild_from_id(guild.id).auto_deafen()
-<<<<<<< HEAD
-                    while tries < 25 and vc is not None:
-=======
                     while tries < 5 and vc is not None:
->>>>>>> 1164288d
                         try:
                             notify_channel_id, vc_id = metadata.pop(
                                 guild_id, (None, track_data[-1].room_id)
@@ -139,15 +135,10 @@
                             debug_exc_log(log, exc, "Failed to restore music voice channel")
                             if vc is None:
                                 break
-<<<<<<< HEAD
-
-                if tries >= 25 or guild is None or vc is None or player is None:
-=======
                             else:
                                 await asyncio.sleep(1)
 
                 if tries >= 5 or guild is None or vc is None or player is None:
->>>>>>> 1164288d
                     await self.api_interface.persistent_queue_api.drop(guild_id)
                     continue
 
@@ -188,11 +179,7 @@
                     player = None
             if player is None:
                 auto_deafen = await self.config.guild_from_id(guild.id).auto_deafen()
-<<<<<<< HEAD
-                while tries < 25 and vc is not None:
-=======
                 while tries < 5 and vc is not None:
->>>>>>> 1164288d
                     try:
                         vc = guild.get_channel(vc_id)
                         if not vc:
@@ -215,13 +202,9 @@
                         debug_exc_log(log, exc, "Failed to restore music voice channel")
                         if vc is None:
                             break
-<<<<<<< HEAD
-                if tries >= 25 or guild is None or vc is None or player is None:
-=======
                         else:
                             await asyncio.sleep(1)
                 if tries >= 5 or guild is None or vc is None or player is None:
->>>>>>> 1164288d
                     continue
                 shuffle = await self.config.guild(guild).shuffle()
                 repeat = await self.config.guild(guild).repeat()
