--- conflicted
+++ resolved
@@ -115,10 +115,6 @@
                 auto_deafen = guild_data["auto_deafen"]
 
                 if player is None:
-<<<<<<< HEAD
-                    auto_deafen = await self.config.guild_from_id(guild.id).auto_deafen()
-=======
->>>>>>> 2ebd392c
                     while tries < 5 and vc is not None:
                         try:
                             notify_channel_id, vc_id = metadata.pop(
@@ -184,9 +180,6 @@
                 except KeyError:
                     player = None
             if player is None:
-<<<<<<< HEAD
-                auto_deafen = await self.config.guild_from_id(guild.id).auto_deafen()
-=======
                 guild_data = await self.config.guild_from_id(guild.id).all()
                 shuffle = guild_data["shuffle"]
                 repeat = guild_data["repeat"]
@@ -194,7 +187,6 @@
                 shuffle_bumped = guild_data["shuffle_bumped"]
                 auto_deafen = guild_data["auto_deafen"]
 
->>>>>>> 2ebd392c
                 while tries < 5 and vc is not None:
                     try:
                         vc = guild.get_channel(vc_id)
@@ -222,15 +214,8 @@
                             await asyncio.sleep(1)
                 if tries >= 5 or guild is None or vc is None or player is None:
                     continue
-<<<<<<< HEAD
-                shuffle = await self.config.guild(guild).shuffle()
-                repeat = await self.config.guild(guild).repeat()
-                volume = await self.config.guild(guild).volume()
-                shuffle_bumped = await self.config.guild(guild).shuffle_bumped()
-=======
-
-
->>>>>>> 2ebd392c
+
+
                 player.repeat = repeat
                 player.shuffle = shuffle
                 player.shuffle_bumped = shuffle_bumped
@@ -255,13 +240,8 @@
                                 notify_channel,
                                 title=_("Unable to Get Track"),
                                 description=_(
-<<<<<<< HEAD
-                                    "I'm unable to get a track from Lavalink at the moment, try again in a few "
-                                    "minutes."
-=======
                                     "I'm unable to get a track from Lavalink at the moment, "
                                     "try again in a few minutes."
->>>>>>> 2ebd392c
                                 ),
                             )
                         return
