--- conflicted
+++ resolved
@@ -41,11 +41,7 @@
     db_conn: Optional[APSWConnectionWrapper]
     session: aiohttp.ClientSession
 
-<<<<<<< HEAD
-    skip_votes: MutableMapping[int, List[int]]
-=======
     skip_votes: MutableMapping[int, Set[int]]
->>>>>>> 3be96eed
     play_lock: MutableMapping[int, bool]
     _daily_playlist_cache: MutableMapping[int, bool]
     _daily_global_playlist_cache: MutableMapping[int, bool]
