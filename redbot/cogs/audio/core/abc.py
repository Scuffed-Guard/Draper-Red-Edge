--- conflicted
+++ resolved
@@ -44,15 +44,6 @@
 
     skip_votes: MutableMapping[int, Set[int]]
     play_lock: MutableMapping[int, bool]
-<<<<<<< HEAD
-    _daily_playlist_cache: MutableMapping[int, bool]
-    _daily_global_playlist_cache: MutableMapping[int, bool]
-    _persist_queue_cache: MutableMapping[int, bool]
-    _dj_status_cache: MutableMapping[int, Optional[bool]]
-    _dj_role_cache: MutableMapping[int, Optional[int]]
-    _nsfw_cache: MutableMapping[int, bool]
-=======
->>>>>>> babef655
     _error_timer: MutableMapping[int, float]
     _disconnected_players: MutableMapping[int, bool]
     global_api_user: MutableMapping[str, Any]
