import asyncio
import contextlib
import datetime
import logging
import math
from pathlib import Path

from typing import MutableMapping, Optional

import discord
import lavalink

from redbot.core import commands
<<<<<<< HEAD
from redbot.core.utils._dpy_menus_utils import dpymenu
=======
from redbot.core.i18n import Translator
>>>>>>> ca078e7c
from redbot.core.utils import AsyncIter
from redbot.core.utils.menus import (
    DEFAULT_CONTROLS,
    close_menu,
    menu,
    next_page,
    prev_page,
    start_adding_reactions,
)
from redbot.core.utils.predicates import ReactionPredicate

from ..abc import MixinMeta
from ..cog_utils import CompositeMetaClass

log = logging.getLogger("red.cogs.Audio.cog.Commands.queue")
_ = Translator("Audio", Path(__file__))


class QueueCommands(MixinMeta, metaclass=CompositeMetaClass):
    @commands.group(name="queue", invoke_without_command=True)
    @commands.guild_only()
    @commands.bot_has_permissions(embed_links=True, add_reactions=True)
    async def command_queue(self, ctx: commands.Context, *, page: int = 1):
        """List the songs in the queue."""

        async def _queue_menu(
            ctx: commands.Context,
            pages: list,
            controls: MutableMapping,
            message: discord.Message,
            page: int,
            timeout: float,
            emoji: str,
        ):
            if message:
                await ctx.send_help(self.command_queue)
                with contextlib.suppress(discord.HTTPException):
                    await message.delete()
                return None

        queue_controls = {
            "\N{LEFTWARDS BLACK ARROW}\N{VARIATION SELECTOR-16}": prev_page,
            "\N{CROSS MARK}": close_menu,
            "\N{BLACK RIGHTWARDS ARROW}\N{VARIATION SELECTOR-16}": next_page,
            "\N{INFORMATION SOURCE}\N{VARIATION SELECTOR-16}": _queue_menu,
        }

        if not self._player_check(ctx):
            return await self.send_embed_msg(ctx, title=_("There's nothing in the queue."))
        player = lavalink.get_player(ctx.guild.id)

        if player.current and not player.queue:
            arrow = await self.draw_time(ctx)
            pos = self.format_time(player.position)
            if player.current.is_stream:
                dur = "LIVE"
            else:
                dur = self.format_time(player.current.length)
            song = (
                await self.get_track_description(player.current, self.local_folder_current_path)
                or ""
            )
            song += _("\n Requested by: **{track.requester}**").format(track=player.current)
            song += f"\n\n{arrow}`{pos}`/`{dur}`"
            embed = discord.Embed(title=_("Now Playing"), description=song)
            guild_data = await self.config.guild(ctx.guild).all()
            if guild_data["thumbnail"] and player.current and player.current.thumbnail:
                embed.set_thumbnail(url=player.current.thumbnail)

            shuffle = guild_data["shuffle"]
            repeat = guild_data["repeat"]
            autoplay = guild_data["auto_play"]
            text = ""
            text += (
                _("Auto-Play")
                + ": "
                + ("\N{WHITE HEAVY CHECK MARK}" if autoplay else "\N{CROSS MARK}")
            )
            text += (
                (" | " if text else "")
                + _("Shuffle")
                + ": "
                + ("\N{WHITE HEAVY CHECK MARK}" if shuffle else "\N{CROSS MARK}")
            )
            text += (
                (" | " if text else "")
                + _("Repeat")
                + ": "
                + ("\N{WHITE HEAVY CHECK MARK}" if repeat else "\N{CROSS MARK}")
            )
            embed.set_footer(text=text)
            message = await self.send_embed_msg(ctx, embed=embed)
            dj_enabled = self._dj_status_cache.setdefault(ctx.guild.id, guild_data["dj_enabled"])
            vote_enabled = guild_data["vote_enabled"]
            if (
                (dj_enabled or vote_enabled)
                and not await self._can_instaskip(ctx, ctx.author)
                and not await self.is_requester_alone(ctx)
            ):
                return

            emoji = {
                "prev": "\N{BLACK LEFT-POINTING DOUBLE TRIANGLE WITH VERTICAL BAR}\N{VARIATION SELECTOR-16}",
                "stop": "\N{BLACK SQUARE FOR STOP}\N{VARIATION SELECTOR-16}",
                "pause": "\N{BLACK RIGHT-POINTING TRIANGLE WITH DOUBLE VERTICAL BAR}\N{VARIATION SELECTOR-16}",
                "next": "\N{BLACK RIGHT-POINTING DOUBLE TRIANGLE WITH VERTICAL BAR}\N{VARIATION SELECTOR-16}",
                "close": "\N{CROSS MARK}",
            }
            expected = tuple(emoji.values())
            if not player.queue and not autoplay:
                expected = (emoji["stop"], emoji["pause"], emoji["close"])
            if player.current:
                task: Optional[asyncio.Task] = start_adding_reactions(message, expected[:5])
            else:
                task: Optional[asyncio.Task] = None

            try:
                (r, u) = await self.bot.wait_for(
                    "reaction_add",
                    check=ReactionPredicate.with_emojis(expected, message, ctx.author),
                    timeout=30.0,
                )
            except asyncio.TimeoutError:
                return await self._clear_react(message, emoji)
            else:
                if task is not None:
                    task.cancel()
            reacts = {v: k for k, v in emoji.items()}
            react = reacts[r.emoji]
            if react == "prev":
                await self._clear_react(message, emoji)
                await ctx.invoke(self.command_prev)
            elif react == "stop":
                await self._clear_react(message, emoji)
                await ctx.invoke(self.command_stop)
            elif react == "pause":
                await self._clear_react(message, emoji)
                await ctx.invoke(self.command_pause)
            elif react == "next":
                await self._clear_react(message, emoji)
                await ctx.invoke(self.command_skip)
            elif react == "close":
                await message.delete()
            return
        elif not player.current and not player.queue:
            return await self.send_embed_msg(ctx, title=_("There's nothing in the queue."))

        async with ctx.typing():
            limited_queue = player.queue[:500]  # TODO: Improve when Toby menu's are merged
            len_queue_pages = math.ceil(len(limited_queue) / 10)
            queue_page_list = []
            async for page_num in AsyncIter(range(1, len_queue_pages + 1)):
                embed = await self._build_queue_page(ctx, limited_queue, player, page_num)
                queue_page_list.append(embed)
            if page > len_queue_pages:
                page = len_queue_pages
        return await menu(ctx, queue_page_list, queue_controls, page=(page - 1))

    @command_queue.command(name="clear")
    async def command_queue_clear(self, ctx: commands.Context):
        """Clears the queue."""
        try:
            player = lavalink.get_player(ctx.guild.id)
        except KeyError:
            return await self.send_embed_msg(ctx, title=_("There's nothing in the queue."))
        dj_enabled = self._dj_status_cache.setdefault(
            ctx.guild.id, await self.config.guild(ctx.guild).dj_enabled()
        )
        if not self._player_check(ctx) or not player.queue:
            return await self.send_embed_msg(ctx, title=_("There's nothing in the queue."))
        if (
            dj_enabled
            and not await self._can_instaskip(ctx, ctx.author)
            and not await self.is_requester_alone(ctx)
        ):
            return await self.send_embed_msg(
                ctx,
                title=_("Unable To Clear Queue"),
                description=_("You need the DJ role to clear the queue."),
            )
        async for track in AsyncIter(player.queue):
            await self.api_interface.persistent_queue_api.played(
                ctx.guild.id, track.extras.get("enqueue_time")
            )
        player.queue.clear()
        await self.send_embed_msg(
            ctx, title=_("Queue Modified"), description=_("The queue has been cleared.")
        )

    @command_queue.command(name="clean")
    async def command_queue_clean(self, ctx: commands.Context):
        """Removes songs from the queue if the requester is not in the voice channel."""
        try:
            player = lavalink.get_player(ctx.guild.id)
        except KeyError:
            return await self.send_embed_msg(ctx, title=_("There's nothing in the queue."))
        dj_enabled = self._dj_status_cache.setdefault(
            ctx.guild.id, await self.config.guild(ctx.guild).dj_enabled()
        )
        if not self._player_check(ctx) or not player.queue:
            return await self.send_embed_msg(ctx, title=_("There's nothing in the queue."))
        if (
            dj_enabled
            and not await self._can_instaskip(ctx, ctx.author)
            and not await self.is_requester_alone(ctx)
        ):
            return await self.send_embed_msg(
                ctx,
                title=_("Unable To Clean Queue"),
                description=_("You need the DJ role to clean the queue."),
            )
        clean_tracks = []
        removed_tracks = 0
        listeners = player.channel.members
        async for track in AsyncIter(player.queue):
            if track.requester in listeners:
                clean_tracks.append(track)
            else:
                await self.api_interface.persistent_queue_api.played(
                    ctx.guild.id, track.extras.get("enqueue_time")
                )
                removed_tracks += 1
        player.queue = clean_tracks
        if removed_tracks == 0:
            await self.send_embed_msg(ctx, title=_("Removed 0 tracks."))
        else:
            await self.send_embed_msg(
                ctx,
                title=_("Removed Tracks From The Queue"),
                description=_(
                    "Removed {removed_tracks} tracks queued by members "
                    "outside of the voice channel."
                ).format(removed_tracks=removed_tracks),
            )

    @command_queue.command(name="cleanself")
    async def command_queue_cleanself(self, ctx: commands.Context):
        """Removes all tracks you requested from the queue."""

        try:
            player = lavalink.get_player(ctx.guild.id)
        except KeyError:
            return await self.send_embed_msg(ctx, title=_("There's nothing in the queue."))
        if not self._player_check(ctx) or not player.queue:
            return await self.send_embed_msg(ctx, title=_("There's nothing in the queue."))

        clean_tracks = []
        removed_tracks = 0
        async for track in AsyncIter(player.queue):
            if track.requester != ctx.author:
                clean_tracks.append(track)
            else:
                removed_tracks += 1
                await self.api_interface.persistent_queue_api.played(
                    ctx.guild.id, track.extras.get("enqueue_time")
                )
        player.queue = clean_tracks
        if removed_tracks == 0:
            await self.send_embed_msg(ctx, title=_("Removed 0 tracks."))
        else:
            await self.send_embed_msg(
                ctx,
                title=_("Removed Tracks From The Queue"),
                description=_(
                    "Removed {removed_tracks} tracks queued by {member.display_name}."
                ).format(removed_tracks=removed_tracks, member=ctx.author),
            )

    @command_queue.command(name="search")
    async def command_queue_search(self, ctx: commands.Context, *, search_words: str):
        """Search the queue."""
        try:
            player = lavalink.get_player(ctx.guild.id)
        except KeyError:
            return await self.send_embed_msg(ctx, title=_("There's nothing in the queue."))
        if not self._player_check(ctx) or not player.queue:
            return await self.send_embed_msg(ctx, title=_("There's nothing in the queue."))

        search_list = await self._build_queue_search_list(player.queue, search_words)
        if not search_list:
            return await self.send_embed_msg(ctx, title=_("No matches."))

        len_search_pages = math.ceil(len(search_list) / 10)
        search_page_list = []
        async for page_num in AsyncIter(range(1, len_search_pages + 1)):
            embed = await self._build_queue_search_page(ctx, page_num, search_list)
            search_page_list.append(embed)
        await dpymenu(ctx, search_page_list, DEFAULT_CONTROLS)

    @command_queue.command(name="shuffle")
    @commands.cooldown(1, 30, commands.BucketType.guild)
    async def command_queue_shuffle(self, ctx: commands.Context):
        """Shuffles the queue."""
        dj_enabled = self._dj_status_cache.setdefault(
            ctx.guild.id, await self.config.guild(ctx.guild).dj_enabled()
        )
        if (
            dj_enabled
            and not await self._can_instaskip(ctx, ctx.author)
            and not await self.is_requester_alone(ctx)
        ):
            ctx.command.reset_cooldown(ctx)
            return await self.send_embed_msg(
                ctx,
                title=_("Unable To Shuffle Queue"),
                description=_("You need the DJ role to shuffle the queue."),
            )
        if not self._player_check(ctx):
            ctx.command.reset_cooldown(ctx)
            return await self.send_embed_msg(
                ctx,
                title=_("Unable To Shuffle Queue"),
                description=_("There's nothing in the queue."),
            )
        try:
            if (
                not ctx.author.voice.channel.permissions_for(ctx.me).connect
                or not ctx.author.voice.channel.permissions_for(ctx.me).move_members
                and self.is_vc_full(ctx.author.voice.channel)
            ):
                ctx.command.reset_cooldown(ctx)
                return await self.send_embed_msg(
                    ctx,
                    title=_("Unable To Shuffle Queue"),
                    description=_("I don't have permission to connect to your channel."),
                )
            await lavalink.connect(ctx.author.voice.channel)
            player = lavalink.get_player(ctx.guild.id)
            player.store("connect", datetime.datetime.utcnow())
            await self.self_deafen(player)
        except AttributeError:
            ctx.command.reset_cooldown(ctx)
            return await self.send_embed_msg(
                ctx,
                title=_("Unable To Shuffle Queue"),
                description=_("Connect to a voice channel first."),
            )
        except IndexError:
            ctx.command.reset_cooldown(ctx)
            return await self.send_embed_msg(
                ctx,
                title=_("Unable To Shuffle Queue"),
                description=_("Connection to Lavalink has not yet been established."),
            )
        except KeyError:
            ctx.command.reset_cooldown(ctx)
            return await self.send_embed_msg(
                ctx,
                title=_("Unable To Shuffle Queue"),
                description=_("There's nothing in the queue."),
            )

        if not self._player_check(ctx) or not player.queue:
            ctx.command.reset_cooldown(ctx)
            return await self.send_embed_msg(
                ctx,
                title=_("Unable To Shuffle Queue"),
                description=_("There's nothing in the queue."),
            )

        player.force_shuffle(0)
        return await self.send_embed_msg(ctx, title=_("Queue has been shuffled."))<|MERGE_RESOLUTION|>--- conflicted
+++ resolved
@@ -11,11 +11,8 @@
 import lavalink
 
 from redbot.core import commands
-<<<<<<< HEAD
+from redbot.core.i18n import Translator
 from redbot.core.utils._dpy_menus_utils import dpymenu
-=======
-from redbot.core.i18n import Translator
->>>>>>> ca078e7c
 from redbot.core.utils import AsyncIter
 from redbot.core.utils.menus import (
     DEFAULT_CONTROLS,
