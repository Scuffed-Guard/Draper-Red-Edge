--- conflicted
+++ resolved
@@ -529,13 +529,8 @@
                             "Can't skip to a specific track in vote mode without the DJ role."
                         ),
                     )
-<<<<<<< HEAD
-                if ctx.author.id in self.skip_votes[ctx.message.guild]:
-                    self.skip_votes[ctx.message.guild].remove(ctx.author.id)
-=======
                 if ctx.author.id in self.skip_votes[ctx.guild.id]:
                     self.skip_votes[ctx.guild.id].discard(ctx.author.id)
->>>>>>> 3be96eed
                     reply = _("I removed your vote to skip.")
                 else:
                     self.skip_votes[ctx.guild.id].add(ctx.author.id)
