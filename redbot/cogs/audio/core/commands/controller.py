import asyncio
import contextlib
import datetime
import logging
import time
from pathlib import Path

from typing import Optional, Union

import discord
import lavalink

from redbot.core import commands
from redbot.core.i18n import Translator
from redbot.core.utils import AsyncIter
from redbot.core.utils.chat_formatting import humanize_number
from redbot.core.utils.menus import start_adding_reactions
from redbot.core.utils.predicates import ReactionPredicate

from ..abc import MixinMeta
from ..cog_utils import CompositeMetaClass

log = logging.getLogger("red.cogs.Audio.cog.Commands.player_controller")
_ = Translator("Audio", Path(__file__))


class PlayerControllerCommands(MixinMeta, metaclass=CompositeMetaClass):
    @commands.command(name="disconnect")
    @commands.guild_only()
    @commands.bot_has_permissions(embed_links=True)
    async def command_disconnect(self, ctx: commands.Context):
        """Disconnect from the voice channel."""
        if not self._player_check(ctx):
            return await self.send_embed_msg(ctx, title=_("Nothing playing."))
        else:
            dj_enabled = self._dj_status_cache.setdefault(
                ctx.guild.id, await self.config.guild(ctx.guild).dj_enabled()
            )
            vote_enabled = await self.config.guild(ctx.guild).vote_enabled()
            player = lavalink.get_player(ctx.guild.id)
            can_skip = await self._can_instaskip(ctx, ctx.author)
            if (
                (vote_enabled or (vote_enabled and dj_enabled))
                and not can_skip
                and not await self.is_requester_alone(ctx)
            ):
                return await self.send_embed_msg(
                    ctx,
                    title=_("Unable To Disconnect"),
                    description=_("There are other people listening - vote to skip instead."),
                )
            if dj_enabled and not vote_enabled and not can_skip:
                return await self.send_embed_msg(
                    ctx,
                    title=_("Unable To Disconnect"),
                    description=_("You need the DJ role to disconnect."),
                )
            if dj_enabled and not can_skip:
                return await self.send_embed_msg(
                    ctx,
                    title=_("Unable to Disconnect"),
                    description=_("You need the DJ role to disconnect."),
                )

            await self.send_embed_msg(ctx, title=_("Disconnecting..."))
            self.bot.dispatch("red_audio_audio_disconnect", ctx.guild)
            self.update_player_lock(ctx, False)
            eq = player.fetch("eq")
            player.queue = []
            player.store("playing_song", None)
            player.store("autoplay_notified", False)
            if eq:
                await self.config.custom("EQUALIZER", ctx.guild.id).eq_bands.set(eq.bands)
            await player.stop()
            await player.disconnect()
            await self.config.guild_from_id(guild_id=ctx.guild.id).currently_auto_playing_in.set(
                []
            )
            self._ll_guild_updates.discard(ctx.guild.id)
            await self.api_interface.persistent_queue_api.drop(ctx.guild.id)

    @commands.command(name="now")
    @commands.guild_only()
    @commands.bot_has_permissions(embed_links=True, add_reactions=True)
    async def command_now(self, ctx: commands.Context):
        """Now playing."""
        if not self._player_check(ctx):
            return await self.send_embed_msg(ctx, title=_("Nothing playing."))
        emoji = {
            "prev": "\N{BLACK LEFT-POINTING DOUBLE TRIANGLE WITH VERTICAL BAR}\N{VARIATION SELECTOR-16}",
            "stop": "\N{BLACK SQUARE FOR STOP}\N{VARIATION SELECTOR-16}",
            "pause": "\N{BLACK RIGHT-POINTING TRIANGLE WITH DOUBLE VERTICAL BAR}\N{VARIATION SELECTOR-16}",
            "next": "\N{BLACK RIGHT-POINTING DOUBLE TRIANGLE WITH VERTICAL BAR}\N{VARIATION SELECTOR-16}",
            "close": "\N{CROSS MARK}",
        }
        expected = tuple(emoji.values())
        player = lavalink.get_player(ctx.guild.id)
        player.store("channel", ctx.channel.id)
        player.store("guild", ctx.guild.id)
        if player.current:
            arrow = await self.draw_time(ctx)
            pos = self.format_time(player.position)
            if player.current.is_stream:
                dur = "LIVE"
            else:
                dur = self.format_time(player.current.length)
            song = (
                await self.get_track_description(player.current, self.local_folder_current_path)
                or ""
            )
            song += _("\n Requested by: **{track.requester}**").format(track=player.current)
            song += "\n\n{arrow}`{pos}`/`{dur}`".format(arrow=arrow, pos=pos, dur=dur)
        else:
            song = _("Nothing.")

        if player.fetch("np_message") is not None:
            with contextlib.suppress(discord.HTTPException):
                await player.fetch("np_message").delete()
        embed = discord.Embed(title=_("Now Playing"), description=song)
        guild_data = await self.config.guild(ctx.guild).all()

        if guild_data["thumbnail"] and player.current and player.current.thumbnail:
            embed.set_thumbnail(url=player.current.thumbnail)
        shuffle = guild_data["shuffle"]
        repeat = guild_data["repeat"]
        autoplay = guild_data["auto_play"]
        text = ""
        text += (
            _("Auto-Play")
            + ": "
            + ("\N{WHITE HEAVY CHECK MARK}" if autoplay else "\N{CROSS MARK}")
        )
        text += (
            (" | " if text else "")
            + _("Shuffle")
            + ": "
            + ("\N{WHITE HEAVY CHECK MARK}" if shuffle else "\N{CROSS MARK}")
        )
        text += (
            (" | " if text else "")
            + _("Repeat")
            + ": "
            + ("\N{WHITE HEAVY CHECK MARK}" if repeat else "\N{CROSS MARK}")
        )

        message = await self.send_embed_msg(ctx, embed=embed, footer=text)

        player.store("np_message", message)

        dj_enabled = self._dj_status_cache.setdefault(
            ctx.guild.id, await self.config.guild(ctx.guild).dj_enabled()
        )
        vote_enabled = await self.config.guild(ctx.guild).vote_enabled()
        if (
            (dj_enabled or vote_enabled)
            and not await self._can_instaskip(ctx, ctx.author)
            and not await self.is_requester_alone(ctx)
        ):
            return

        if not player.queue and not autoplay:
            expected = (emoji["stop"], emoji["pause"], emoji["close"])
        task: Optional[asyncio.Task]
        if player.current:
            task = start_adding_reactions(message, expected[:5])
        else:
            task = None

        try:
            (r, u) = await self.bot.wait_for(
                "reaction_add",
                check=ReactionPredicate.with_emojis(expected, message, ctx.author),
                timeout=30.0,
            )
        except asyncio.TimeoutError:
            return await self._clear_react(message, emoji)
        else:
            if task is not None:
                task.cancel()
        reacts = {v: k for k, v in emoji.items()}
        react = reacts[r.emoji]
        if react == "prev":
            await self._clear_react(message, emoji)
            await ctx.invoke(self.command_prev)
        elif react == "stop":
            await self._clear_react(message, emoji)
            await ctx.invoke(self.command_stop)
        elif react == "pause":
            await self._clear_react(message, emoji)
            await ctx.invoke(self.command_pause)
        elif react == "next":
            await self._clear_react(message, emoji)
            await ctx.invoke(self.command_skip)
        elif react == "close":
            await message.delete()

    @commands.command(name="pause")
    @commands.guild_only()
    @commands.bot_has_permissions(embed_links=True)
    async def command_pause(self, ctx: commands.Context):
        """Pause or resume a playing track."""
        dj_enabled = self._dj_status_cache.setdefault(
            ctx.guild.id, await self.config.guild(ctx.guild).dj_enabled()
        )
        if not self._player_check(ctx):
            return await self.send_embed_msg(ctx, title=_("Nothing playing."))
        player = lavalink.get_player(ctx.guild.id)
        can_skip = await self._can_instaskip(ctx, ctx.author)
        if (not ctx.author.voice or ctx.author.voice.channel != player.channel) and not can_skip:
            return await self.send_embed_msg(
                ctx,
                title=_("Unable To Manage Tracks"),
                description=_("You must be in the voice channel to pause or resume."),
            )
        if dj_enabled and not can_skip and not await self.is_requester_alone(ctx):
            return await self.send_embed_msg(
                ctx,
                title=_("Unable To Manage Tracks"),
                description=_("You need the DJ role to pause or resume tracks."),
            )
        player.store("channel", ctx.channel.id)
        player.store("guild", ctx.guild.id)
        if not player.current:
            return await self.send_embed_msg(ctx, title=_("Nothing playing."))
        description = await self.get_track_description(
            player.current, self.local_folder_current_path
        )

        if player.current and not player.paused:
            await player.pause()
            return await self.send_embed_msg(ctx, title=_("Track Paused"), description=description)
        if player.current and player.paused:
            await player.pause(False)
            return await self.send_embed_msg(
                ctx, title=_("Track Resumed"), description=description
            )

        await self.send_embed_msg(ctx, title=_("Nothing playing."))

    @commands.command(name="prev")
    @commands.guild_only()
    @commands.bot_has_permissions(embed_links=True)
    async def command_prev(self, ctx: commands.Context):
        """Skip to the start of the previously played track."""
        if not self._player_check(ctx):
            return await self.send_embed_msg(ctx, title=_("Nothing playing."))
        dj_enabled = self._dj_status_cache.setdefault(
            ctx.guild.id, await self.config.guild(ctx.guild).dj_enabled()
        )
        vote_enabled = await self.config.guild(ctx.guild).vote_enabled()
        is_alone = await self.is_requester_alone(ctx)
        is_requester = await self.is_requester(ctx, ctx.author)
        can_skip = await self._can_instaskip(ctx, ctx.author)
        player = lavalink.get_player(ctx.guild.id)
        if (not ctx.author.voice or ctx.author.voice.channel != player.channel) and not can_skip:
            return await self.send_embed_msg(
                ctx,
                title=_("Unable To Skip Tracks"),
                description=_("You must be in the voice channel to skip the track."),
            )
        if (vote_enabled or (vote_enabled and dj_enabled)) and not can_skip and not is_alone:
            return await self.send_embed_msg(
                ctx,
                title=_("Unable To Skip Tracks"),
                description=_("There are other people listening - vote to skip instead."),
            )
        if dj_enabled and not vote_enabled and not (can_skip or is_requester) and not is_alone:
            return await self.send_embed_msg(
                ctx,
                title=_("Unable To Skip Tracks"),
                description=_(
                    "You need the DJ role or be the track requester "
                    "to enqueue the previous song tracks."
                ),
            )
        player.store("channel", ctx.channel.id)
        player.store("guild", ctx.guild.id)
        if player.fetch("prev_song") is None:
            return await self.send_embed_msg(
                ctx, title=_("Unable To Play Tracks"), description=_("No previous track.")
            )
        else:
            track = player.fetch("prev_song")
            track.extras.update(
                {
                    "enqueue_time": int(time.time()),
                    "vc": player.channel.id,
                    "requester": ctx.author.id,
                }
            )
            player.add(player.fetch("prev_requester"), track)
            self.bot.dispatch("red_audio_track_enqueue", player.channel.guild, track, ctx.author)
            queue_len = len(player.queue)
            bump_song = player.queue[-1]
            player.queue.insert(0, bump_song)
            player.queue.pop(queue_len)
            await player.skip()
            description = await self.get_track_description(
                player.current, self.local_folder_current_path
            )
            embed = discord.Embed(title=_("Replaying Track"), description=description)
            await self.send_embed_msg(ctx, embed=embed)

    @commands.command(name="seek")
    @commands.guild_only()
    @commands.bot_has_permissions(embed_links=True)
    async def command_seek(self, ctx: commands.Context, seconds: Union[int, str]):
        """Seek ahead or behind on a track by seconds or a to a specific time.

        Accepts seconds or a value formatted like 00:00:00 (`hh:mm:ss`) or 00:00 (`mm:ss`).
        """
        dj_enabled = self._dj_status_cache.setdefault(
            ctx.guild.id, await self.config.guild(ctx.guild).dj_enabled()
        )
        vote_enabled = await self.config.guild(ctx.guild).vote_enabled()
        is_alone = await self.is_requester_alone(ctx)
        is_requester = await self.is_requester(ctx, ctx.author)
        can_skip = await self._can_instaskip(ctx, ctx.author)

        if not self._player_check(ctx):
            return await self.send_embed_msg(ctx, title=_("Nothing playing."))
        player = lavalink.get_player(ctx.guild.id)
        if (not ctx.author.voice or ctx.author.voice.channel != player.channel) and not can_skip:
            return await self.send_embed_msg(
                ctx,
                title=_("Unable To Seek Tracks"),
                description=_("You must be in the voice channel to use seek."),
            )

        if vote_enabled and not can_skip and not is_alone:
            return await self.send_embed_msg(
                ctx,
                title=_("Unable To Seek Tracks"),
                description=_("There are other people listening - vote to skip instead."),
            )

        if dj_enabled and not (can_skip or is_requester) and not is_alone:
            return await self.send_embed_msg(
                ctx,
                title=_("Unable To Seek Tracks"),
                description=_("You need the DJ role or be the track requester to use seek."),
            )
        player.store("channel", ctx.channel.id)
        player.store("guild", ctx.guild.id)
        if player.current:
            if player.current.is_stream:
                return await self.send_embed_msg(
                    ctx, title=_("Unable To Seek Tracks"), description=_("Can't seek on a stream.")
                )
            else:
                try:
                    int(seconds)
                    abs_position = False
                except ValueError:
                    abs_position = True
                    seconds = self.time_convert(seconds)
                if seconds == 0:
                    return await self.send_embed_msg(
                        ctx,
                        title=_("Unable To Seek Tracks"),
                        description=_("Invalid input for the time to seek."),
                    )
                if not abs_position:
                    time_sec = int(seconds) * 1000
                    seek = player.position + time_sec
                    if seek <= 0:
                        await self.send_embed_msg(
                            ctx,
                            title=_("Moved {num_seconds}s to 00:00:00").format(
                                num_seconds=seconds
                            ),
                        )
                    else:
                        await self.send_embed_msg(
                            ctx,
                            title=_("Moved {num_seconds}s to {time}").format(
                                num_seconds=seconds, time=self.format_time(seek)
                            ),
                        )
                    await player.seek(seek)
                else:
                    await self.send_embed_msg(
                        ctx,
                        title=_("Moved to {time}").format(time=self.format_time(seconds * 1000)),
                    )
                    await player.seek(seconds * 1000)
        else:
            await self.send_embed_msg(ctx, title=_("Nothing playing."))

    @commands.group(name="shuffle", autohelp=False)
    @commands.guild_only()
    @commands.bot_has_permissions(embed_links=True)
    async def command_shuffle(self, ctx: commands.Context):
        """Toggle shuffle."""
        if ctx.invoked_subcommand is None:
            dj_enabled = self._dj_status_cache.setdefault(
                ctx.guild.id, await self.config.guild(ctx.guild).dj_enabled()
            )
            can_skip = await self._can_instaskip(ctx, ctx.author)
            if dj_enabled and not can_skip:
                return await self.send_embed_msg(
                    ctx,
                    title=_("Unable To Toggle Shuffle"),
                    description=_("You need the DJ role to toggle shuffle."),
                )
            if self._player_check(ctx):
                await self.set_player_settings(ctx)
                player = lavalink.get_player(ctx.guild.id)
                if (
                    not ctx.author.voice or ctx.author.voice.channel != player.channel
                ) and not can_skip:
                    return await self.send_embed_msg(
                        ctx,
                        title=_("Unable To Toggle Shuffle"),
                        description=_("You must be in the voice channel to toggle shuffle."),
                    )
                player.store("channel", ctx.channel.id)
                player.store("guild", ctx.guild.id)

            shuffle = await self.config.guild(ctx.guild).shuffle()
            await self.config.guild(ctx.guild).shuffle.set(not shuffle)
            await self.send_embed_msg(
                ctx,
                title=_("Setting Changed"),
                description=_("Shuffle tracks: {true_or_false}.").format(
                    true_or_false=_("Enabled") if not shuffle else _("Disabled")
                ),
            )
            if self._player_check(ctx):
                await self.set_player_settings(ctx)

    @command_shuffle.command(name="bumped")
    @commands.guild_only()
    @commands.bot_has_permissions(embed_links=True)
    async def command_shuffle_bumpped(self, ctx: commands.Context):
        """Toggle bumped track shuffle.

        Set this to disabled if you wish to avoid bumped songs being shuffled. This takes priority
        over `[p]shuffle`.
        """
        dj_enabled = self._dj_status_cache.setdefault(
            ctx.guild.id, await self.config.guild(ctx.guild).dj_enabled()
        )
        can_skip = await self._can_instaskip(ctx, ctx.author)
        if dj_enabled and not can_skip:
            return await self.send_embed_msg(
                ctx,
                title=_("Unable To Toggle Shuffle"),
                description=_("You need the DJ role to toggle shuffle."),
            )
        if self._player_check(ctx):
            await self.set_player_settings(ctx)
            player = lavalink.get_player(ctx.guild.id)
            if (
                not ctx.author.voice or ctx.author.voice.channel != player.channel
            ) and not can_skip:
                return await self.send_embed_msg(
                    ctx,
                    title=_("Unable To Toggle Shuffle"),
                    description=_("You must be in the voice channel to toggle shuffle."),
                )
            player.store("channel", ctx.channel.id)
            player.store("guild", ctx.guild.id)

        bumped = await self.config.guild(ctx.guild).shuffle_bumped()
        await self.config.guild(ctx.guild).shuffle_bumped.set(not bumped)
        await self.send_embed_msg(
            ctx,
            title=_("Setting Changed"),
            description=_("Shuffle bumped tracks: {true_or_false}.").format(
                true_or_false=_("Enabled") if not bumped else _("Disabled")
            ),
        )
        if self._player_check(ctx):
            await self.set_player_settings(ctx)

    @commands.command(name="skip")
    @commands.guild_only()
    @commands.bot_has_permissions(embed_links=True)
    async def command_skip(self, ctx: commands.Context, skip_to_track: int = None):
        """Skip to the next track, or to a given track number."""
        if not self._player_check(ctx):
            return await self.send_embed_msg(ctx, title=_("Nothing playing."))
        player = lavalink.get_player(ctx.guild.id)
        can_skip = await self._can_instaskip(ctx, ctx.author)
        if (not ctx.author.voice or ctx.author.voice.channel != player.channel) and not can_skip:
            return await self.send_embed_msg(
                ctx,
                title=_("Unable To Skip Tracks"),
                description=_("You must be in the voice channel to skip the music."),
            )
        if not player.current:
            return await self.send_embed_msg(ctx, title=_("Nothing playing."))
        dj_enabled = self._dj_status_cache.setdefault(
            ctx.guild.id, await self.config.guild(ctx.guild).dj_enabled()
        )
        vote_enabled = await self.config.guild(ctx.guild).vote_enabled()
        is_alone = await self.is_requester_alone(ctx)
        is_requester = await self.is_requester(ctx, ctx.author)
        if dj_enabled and not vote_enabled:
            if not (can_skip or is_requester) and not is_alone:
                return await self.send_embed_msg(
                    ctx,
                    title=_("Unable To Skip Tracks"),
                    description=_(
                        "You need the DJ role or be the track requester to skip tracks."
                    ),
                )
            if (
                is_requester
                and not can_skip
                and isinstance(skip_to_track, int)
                and skip_to_track > 1
            ):
                return await self.send_embed_msg(
                    ctx,
                    title=_("Unable To Skip Tracks"),
                    description=_("You can only skip the current track."),
                )
        player.store("channel", ctx.channel.id)
        player.store("guild", ctx.guild.id)
        if vote_enabled:
            if not can_skip:
                if skip_to_track is not None:
                    return await self.send_embed_msg(
                        ctx,
                        title=_("Unable To Skip Tracks"),
                        description=_(
                            "Can't skip to a specific track in vote mode without the DJ role."
                        ),
                    )
<<<<<<< HEAD
                if ctx.author.id in self.skip_votes[ctx.guild.id]:
                    self.skip_votes[ctx.guild.id].remove(ctx.author.id)
                    reply = _("I removed your vote to skip.")
                else:
                    self.skip_votes[ctx.guild.id].append(ctx.author.id)
                    reply = _("You voted to skip.")

                num_votes = len(self.skip_votes[ctx.guild.id])
=======
                if ctx.author.id in self.skip_votes[ctx.message.guild.id]:
                    self.skip_votes[ctx.message.guild.id].remove(ctx.author.id)
                    reply = _("I removed your vote to skip.")
                else:
                    self.skip_votes[ctx.message.guild.id].append(ctx.author.id)
                    reply = _("You voted to skip.")

                num_votes = len(self.skip_votes[ctx.message.guild.id])
>>>>>>> 1bf6ab84
                vote_mods = []
                for member in player.channel.members:
                    can_skip = await self._can_instaskip(ctx, member)
                    if can_skip:
                        vote_mods.append(member)
                num_members = len(player.channel.members) - len(vote_mods)
                vote = int(100 * num_votes / num_members)
                percent = await self.config.guild(ctx.guild).vote_percent()
                if vote >= percent:
<<<<<<< HEAD
                    self.skip_votes[ctx.guild.id] = []
=======
                    self.skip_votes[ctx.message.guild.id] = []
>>>>>>> 1bf6ab84
                    await self.send_embed_msg(ctx, title=_("Vote threshold met."))
                    return await self._skip_action(ctx)
                else:
                    reply += _(
                        " Votes: {num_votes}/{num_members}"
                        " ({cur_percent}% out of {required_percent}% needed)"
                    ).format(
                        num_votes=humanize_number(num_votes),
                        num_members=humanize_number(num_members),
                        cur_percent=vote,
                        required_percent=percent,
                    )
                    return await self.send_embed_msg(ctx, title=reply)
            else:
                return await self._skip_action(ctx, skip_to_track)
        else:
            return await self._skip_action(ctx, skip_to_track)

    @commands.command(name="stop")
    @commands.guild_only()
    @commands.bot_has_permissions(embed_links=True)
    async def command_stop(self, ctx: commands.Context):
        """Stop playback and clear the queue."""
        dj_enabled = self._dj_status_cache.setdefault(
            ctx.guild.id, await self.config.guild(ctx.guild).dj_enabled()
        )
        vote_enabled = await self.config.guild(ctx.guild).vote_enabled()
        if not self._player_check(ctx):
            return await self.send_embed_msg(ctx, title=_("Nothing playing."))
        player = lavalink.get_player(ctx.guild.id)
        can_skip = await self._can_instaskip(ctx, ctx.author)
        is_alone = await self.is_requester_alone(ctx)
        if (not ctx.author.voice or ctx.author.voice.channel != player.channel) and not can_skip:
            return await self.send_embed_msg(
                ctx,
                title=_("Unable To Stop Player"),
                description=_("You must be in the voice channel to stop the music."),
            )
        if (vote_enabled or (vote_enabled and dj_enabled)) and not can_skip and not is_alone:
            return await self.send_embed_msg(
                ctx,
                title=_("Unable To Stop Player"),
                description=_("There are other people listening - vote to skip instead."),
            )
        if dj_enabled and not vote_enabled and not can_skip:
            return await self.send_embed_msg(
                ctx,
                title=_("Unable To Stop Player"),
                description=_("You need the DJ role to stop the music."),
            )
        player.store("channel", ctx.channel.id)
        player.store("guild", ctx.guild.id)
        if (
            player.is_playing
            or (not player.is_playing and player.paused)
            or player.queue
            or getattr(player.current, "extras", {}).get("autoplay")
        ):
            eq = player.fetch("eq")
            if eq:
                await self.config.custom("EQUALIZER", ctx.guild.id).eq_bands.set(eq.bands)
            player.queue = []
            player.store("playing_song", None)
            player.store("prev_requester", None)
            player.store("prev_song", None)
            player.store("requester", None)
            player.store("autoplay_notified", False)
            await player.stop()
            await self.config.guild_from_id(guild_id=ctx.guild.id).currently_auto_playing_in.set(
                []
            )
            await self.send_embed_msg(ctx, title=_("Stopping..."))
            await self.api_interface.persistent_queue_api.drop(ctx.guild.id)

    @commands.command(name="summon")
    @commands.guild_only()
    @commands.cooldown(1, 15, commands.BucketType.guild)
    @commands.bot_has_permissions(embed_links=True)
    async def command_summon(self, ctx: commands.Context):
        """Summon the bot to a voice channel."""
        dj_enabled = self._dj_status_cache.setdefault(
            ctx.guild.id, await self.config.guild(ctx.guild).dj_enabled()
        )
        vote_enabled = await self.config.guild(ctx.guild).vote_enabled()
        is_alone = await self.is_requester_alone(ctx)
        is_requester = await self.is_requester(ctx, ctx.author)
        can_skip = await self._can_instaskip(ctx, ctx.author)
        if (vote_enabled or (vote_enabled and dj_enabled)) and not can_skip and not is_alone:
            ctx.command.reset_cooldown(ctx)
            return await self.send_embed_msg(
                ctx,
                title=_("Unable To Join Voice Channel"),
                description=_("There are other people listening."),
            )
        if dj_enabled and not vote_enabled and not (can_skip or is_requester) and not is_alone:
            ctx.command.reset_cooldown(ctx)
            return await self.send_embed_msg(
                ctx,
                title=_("Unable To Join Voice Channel"),
                description=_("You need the DJ role to summon the bot."),
            )

        try:
            if (
                not ctx.author.voice.channel.permissions_for(ctx.me).connect
                or not ctx.author.voice.channel.permissions_for(ctx.me).move_members
                and self.is_vc_full(ctx.author.voice.channel)
            ):
                ctx.command.reset_cooldown(ctx)
                return await self.send_embed_msg(
                    ctx,
                    title=_("Unable To Join Voice Channel"),
                    description=_("I don't have permission to connect to your channel."),
                )
            if not self._player_check(ctx):
                await lavalink.connect(
                    ctx.author.voice.channel,
                    deafen=await self.config.guild_from_id(ctx.guild.id).auto_deafen(),
                )
                player = lavalink.get_player(ctx.guild.id)
                player.store("connect", datetime.datetime.utcnow())
                player.store("channel", ctx.channel.id)
                player.store("guild", ctx.guild.id)
            else:
                player = lavalink.get_player(ctx.guild.id)
                player.store("channel", ctx.channel.id)
                player.store("guild", ctx.guild.id)
                if (
                    ctx.author.voice.channel == player.channel
                    and ctx.guild.me in ctx.author.voice.channel.members
                ):
                    ctx.command.reset_cooldown(ctx)
                    return
                await player.move_to(
                    ctx.author.voice.channel,
                    deafen=await self.config.guild_from_id(ctx.guild.id).auto_deafen(),
                )
        except AttributeError:
            ctx.command.reset_cooldown(ctx)
            return await self.send_embed_msg(
                ctx,
                title=_("Unable To Join Voice Channel"),
                description=_("Connect to a voice channel first."),
            )
        except IndexError:
            ctx.command.reset_cooldown(ctx)
            return await self.send_embed_msg(
                ctx,
                title=_("Unable To Join Voice Channel"),
                description=_("Connection to Lavalink has not yet been established."),
            )

    @commands.command(name="volume")
    @commands.guild_only()
    @commands.bot_has_permissions(embed_links=True)
    async def command_volume(self, ctx: commands.Context, vol: int = None):
        """Set the volume, 1% - 150%."""
        dj_enabled = self._dj_status_cache.setdefault(
            ctx.guild.id, await self.config.guild(ctx.guild).dj_enabled()
        )
        can_skip = await self._can_instaskip(ctx, ctx.author)
        if not vol:
            vol = await self.config.guild(ctx.guild).volume()
            embed = discord.Embed(title=_("Current Volume:"), description=str(vol) + "%")
            if not self._player_check(ctx):
                embed.set_footer(text=_("Nothing playing."))
            return await self.send_embed_msg(ctx, embed=embed)
        if self._player_check(ctx):
            player = lavalink.get_player(ctx.guild.id)
            if (
                not ctx.author.voice or ctx.author.voice.channel != player.channel
            ) and not can_skip:
                return await self.send_embed_msg(
                    ctx,
                    title=_("Unable To Change Volume"),
                    description=_("You must be in the voice channel to change the volume."),
                )
            player.store("channel", ctx.channel.id)
            player.store("guild", ctx.guild.id)
        if dj_enabled and not can_skip and not await self._has_dj_role(ctx, ctx.author):
            return await self.send_embed_msg(
                ctx,
                title=_("Unable To Change Volume"),
                description=_("You need the DJ role to change the volume."),
            )

        if vol < 0:
            vol = 0
        if vol > 150:
            vol = 150
            await self.config.guild(ctx.guild).volume.set(vol)
            if self._player_check(ctx):
                player = lavalink.get_player(ctx.guild.id)
                await player.set_volume(vol)
                player.store("channel", ctx.channel.id)
                player.store("guild", ctx.guild.id)
        else:
            await self.config.guild(ctx.guild).volume.set(vol)
            if self._player_check(ctx):
                player = lavalink.get_player(ctx.guild.id)
                await player.set_volume(vol)
                player.store("channel", ctx.channel.id)
                player.store("guild", ctx.guild.id)

        embed = discord.Embed(title=_("Volume:"), description=str(vol) + "%")
        if not self._player_check(ctx):
            embed.set_footer(text=_("Nothing playing."))
        await self.send_embed_msg(ctx, embed=embed)

    @commands.command(name="repeat")
    @commands.guild_only()
    @commands.bot_has_permissions(embed_links=True)
    async def command_repeat(self, ctx: commands.Context):
        """Toggle repeat."""
        dj_enabled = self._dj_status_cache.setdefault(
            ctx.guild.id, await self.config.guild(ctx.guild).dj_enabled()
        )
        can_skip = await self._can_instaskip(ctx, ctx.author)
        if dj_enabled and not can_skip and not await self._has_dj_role(ctx, ctx.author):
            return await self.send_embed_msg(
                ctx,
                title=_("Unable To Toggle Repeat"),
                description=_("You need the DJ role to toggle repeat."),
            )
        if self._player_check(ctx):
            await self.set_player_settings(ctx)
            player = lavalink.get_player(ctx.guild.id)
            if (
                not ctx.author.voice or ctx.author.voice.channel != player.channel
            ) and not can_skip:
                return await self.send_embed_msg(
                    ctx,
                    title=_("Unable To Toggle Repeat"),
                    description=_("You must be in the voice channel to toggle repeat."),
                )
            player.store("channel", ctx.channel.id)
            player.store("guild", ctx.guild.id)

        autoplay = await self.config.guild(ctx.guild).auto_play()
        repeat = await self.config.guild(ctx.guild).repeat()
        msg = ""
        msg += _("Repeat tracks: {true_or_false}.").format(
            true_or_false=_("Enabled") if not repeat else _("Disabled")
        )
        await self.config.guild(ctx.guild).repeat.set(not repeat)
        if repeat is not True and autoplay is True:
            msg += _("\nAuto-play has been disabled.")
            await self.config.guild(ctx.guild).auto_play.set(False)

        embed = discord.Embed(title=_("Setting Changed"), description=msg)
        await self.send_embed_msg(ctx, embed=embed)
        if self._player_check(ctx):
            await self.set_player_settings(ctx)

    @commands.command(name="remove")
    @commands.guild_only()
    @commands.bot_has_permissions(embed_links=True)
    async def command_remove(self, ctx: commands.Context, index_or_url: Union[int, str]):
        """Remove a specific track number from the queue."""
        dj_enabled = self._dj_status_cache.setdefault(
            ctx.guild.id, await self.config.guild(ctx.guild).dj_enabled()
        )
        if not self._player_check(ctx):
            return await self.send_embed_msg(ctx, title=_("Nothing playing."))
        player = lavalink.get_player(ctx.guild.id)
        can_skip = await self._can_instaskip(ctx, ctx.author)
        if not player.queue:
            return await self.send_embed_msg(ctx, title=_("Nothing queued."))
        if dj_enabled and not can_skip:
            return await self.send_embed_msg(
                ctx,
                title=_("Unable To Modify Queue"),
                description=_("You need the DJ role to remove tracks."),
            )
        if (not ctx.author.voice or ctx.author.voice.channel != player.channel) and not can_skip:
            return await self.send_embed_msg(
                ctx,
                title=_("Unable To Modify Queue"),
                description=_("You must be in the voice channel to manage the queue."),
            )
        player.store("channel", ctx.channel.id)
        player.store("guild", ctx.guild.id)
        if isinstance(index_or_url, int):
            if index_or_url > len(player.queue) or index_or_url < 1:
                return await self.send_embed_msg(
                    ctx,
                    title=_("Unable To Modify Queue"),
                    description=_(
                        "Song number must be greater than 1 and within the queue limit."
                    ),
                )
            index_or_url -= 1
            removed = player.queue.pop(index_or_url)
            await self.api_interface.persistent_queue_api.played(
                ctx.guild.id, removed.extras.get("enqueue_time")
            )
            removed_title = await self.get_track_description(
                removed, self.local_folder_current_path
            )
            await self.send_embed_msg(
                ctx,
                title=_("Removed track from queue"),
                description=_("Removed {track} from the queue.").format(track=removed_title),
            )
        else:
            clean_tracks = []
            removed_tracks = 0
            async for track in AsyncIter(player.queue):
                if track.uri != index_or_url:
                    clean_tracks.append(track)
                else:
                    await self.api_interface.persistent_queue_api.played(
                        ctx.guild.id, track.extras.get("enqueue_time")
                    )
                    removed_tracks += 1
            player.queue = clean_tracks
            if removed_tracks == 0:
                await self.send_embed_msg(
                    ctx,
                    title=_("Unable To Modify Queue"),
                    description=_("Removed 0 tracks, nothing matches the URL provided."),
                )
            else:
                await self.send_embed_msg(
                    ctx,
                    title=_("Removed track from queue"),
                    description=_(
                        "Removed {removed_tracks} tracks from queue "
                        "which matched the URL provided."
                    ).format(removed_tracks=removed_tracks),
                )

    @commands.command(name="bump")
    @commands.guild_only()
    @commands.bot_has_permissions(embed_links=True)
    async def command_bump(self, ctx: commands.Context, index: int):
        """Bump a track number to the top of the queue."""
        dj_enabled = self._dj_status_cache.setdefault(
            ctx.guild.id, await self.config.guild(ctx.guild).dj_enabled()
        )
        if not self._player_check(ctx):
            return await self.send_embed_msg(ctx, title=_("Nothing playing."))
        player = lavalink.get_player(ctx.guild.id)
        can_skip = await self._can_instaskip(ctx, ctx.author)
        if (not ctx.author.voice or ctx.author.voice.channel != player.channel) and not can_skip:
            return await self.send_embed_msg(
                ctx,
                title=_("Unable To Bump Track"),
                description=_("You must be in the voice channel to bump a track."),
            )
        if dj_enabled and not can_skip:
            return await self.send_embed_msg(
                ctx,
                title=_("Unable To Bump Track"),
                description=_("You need the DJ role to bump tracks."),
            )
        if index > len(player.queue) or index < 1:
            return await self.send_embed_msg(
                ctx,
                title=_("Unable To Bump Track"),
                description=_("Song number must be greater than 1 and within the queue limit."),
            )
        player.store("channel", ctx.channel.id)
        player.store("guild", ctx.guild.id)
        bump_index = index - 1
        bump_song = player.queue[bump_index]
        bump_song.extras["bumped"] = True
        player.queue.insert(0, bump_song)
        removed = player.queue.pop(index)
        description = await self.get_track_description(removed, self.local_folder_current_path)
        await self.send_embed_msg(
            ctx, title=_("Moved track to the top of the queue."), description=description
        )<|MERGE_RESOLUTION|>--- conflicted
+++ resolved
@@ -529,25 +529,14 @@
                             "Can't skip to a specific track in vote mode without the DJ role."
                         ),
                     )
-<<<<<<< HEAD
-                if ctx.author.id in self.skip_votes[ctx.guild.id]:
-                    self.skip_votes[ctx.guild.id].remove(ctx.author.id)
-                    reply = _("I removed your vote to skip.")
-                else:
-                    self.skip_votes[ctx.guild.id].append(ctx.author.id)
-                    reply = _("You voted to skip.")
-
-                num_votes = len(self.skip_votes[ctx.guild.id])
-=======
-                if ctx.author.id in self.skip_votes[ctx.message.guild.id]:
-                    self.skip_votes[ctx.message.guild.id].remove(ctx.author.id)
+                if ctx.author.id in self.skip_votes[ctx.message.guild]:
+                    self.skip_votes[ctx.message.guild].remove(ctx.author.id)
                     reply = _("I removed your vote to skip.")
                 else:
                     self.skip_votes[ctx.message.guild.id].append(ctx.author.id)
                     reply = _("You voted to skip.")
 
                 num_votes = len(self.skip_votes[ctx.message.guild.id])
->>>>>>> 1bf6ab84
                 vote_mods = []
                 for member in player.channel.members:
                     can_skip = await self._can_instaskip(ctx, member)
@@ -557,11 +546,7 @@
                 vote = int(100 * num_votes / num_members)
                 percent = await self.config.guild(ctx.guild).vote_percent()
                 if vote >= percent:
-<<<<<<< HEAD
-                    self.skip_votes[ctx.guild.id] = []
-=======
                     self.skip_votes[ctx.message.guild.id] = []
->>>>>>> 1bf6ab84
                     await self.send_embed_msg(ctx, title=_("Vote threshold met."))
                     return await self._skip_action(ctx)
                 else:
