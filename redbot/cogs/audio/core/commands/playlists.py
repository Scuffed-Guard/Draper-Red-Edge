import asyncio
import json
import logging
import math
import os
import tarfile
import time

from io import BytesIO
from pathlib import Path
from typing import cast

import discord
import lavalink

from redbot.core import commands
from redbot.core.commands import UserInputOptional
from redbot.core.data_manager import cog_data_path
<<<<<<< HEAD
from redbot.core.utils._dpy_menus_utils import dpymenu
=======
from redbot.core.i18n import Translator
>>>>>>> ca078e7c
from redbot.core.utils import AsyncIter
from redbot.core.utils.chat_formatting import bold, pagify
from redbot.core.utils.menus import DEFAULT_CONTROLS, menu
from redbot.core.utils.predicates import MessagePredicate

from ...apis.api_utils import FakePlaylist
from ...apis.playlist_interface import Playlist, create_playlist, delete_playlist, get_all_playlist
from ...audio_dataclasses import LocalPath, Query
from ...audio_logging import IS_DEBUG, debug_exc_log
from ...converters import ComplexScopeParser, ScopeParser
from ...errors import MissingGuild, TooManyMatches, TrackEnqueueError
from ...utils import PlaylistScope
from ..abc import MixinMeta
from ..cog_utils import CompositeMetaClass, LazyGreedyConverter, PlaylistConverter

log = logging.getLogger("red.cogs.Audio.cog.Commands.playlist")
_ = Translator("Audio", Path(__file__))


class PlaylistCommands(MixinMeta, metaclass=CompositeMetaClass):
    @commands.group(name="playlist")
    @commands.guild_only()
    @commands.bot_has_permissions(embed_links=True, add_reactions=True)
    async def command_playlist(self, ctx: commands.Context):
        """Playlist configuration options.

        Scope info:
        ​ ​ ​ ​ **Global**:
        ​ ​ ​ ​ ​ ​ ​ ​ Visible to all users of this bot.
        ​ ​ ​ ​ ​ ​ ​ ​ Only editable by bot owner.
        ​ ​ ​ ​ **Guild**:
        ​ ​ ​ ​ ​ ​ ​ ​ Visible to all users in this guild.
        ​ ​ ​ ​ ​ ​ ​ ​ Editable by bot owner, guild owner, guild admins, guild mods, DJ role and playlist creator.
        ​ ​ ​ ​ **User**:
        ​ ​ ​ ​ ​ ​ ​ ​ Visible to all bot users, if --author is passed.
        ​ ​ ​ ​ ​ ​ ​ ​ Editable by bot owner and creator.
        """

    @command_playlist.command(
        name="append", usage="<playlist_name_OR_id> <track_name_OR_url> [args]"
    )
    async def command_playlist_append(
        self,
        ctx: commands.Context,
        playlist_matches: PlaylistConverter,
        query: LazyGreedyConverter,
        *,
        scope_data: ScopeParser = None,
    ):
        """Add a track URL, playlist link, or quick search to a playlist.

        The track(s) will be appended to the end of the playlist.

        **Usage**:
        ​ ​ ​ ​ `[p]playlist append playlist_name_OR_id track_name_OR_url [args]`

        **Args**:
        ​ ​ ​ ​ The following are all optional:
        ​ ​ ​ ​ ​ ​ ​ ​ --scope <scope>
        ​ ​ ​ ​ ​ ​ ​ ​ --author [user]
        ​ ​ ​ ​ ​ ​ ​ ​ --guild [guild] **Only the bot owner can use this**

        **Scope** is one of the following:
        ​ ​ ​ ​ Global
        ​ ​ ​ ​ Guild
        ​ ​ ​ ​ User

        **Author** can be one of the following:
        ​ ​ ​ ​ User ID
        ​ ​ ​ ​ User Mention
        ​ ​ ​ ​ User Name#123

        **Guild** can be one of the following:
        ​ ​ ​ ​ Guild ID
        ​ ​ ​ ​ Exact guild name

        Example use:
        ​ ​ ​ ​ `[p]playlist append MyGuildPlaylist Hello by Adele`
        ​ ​ ​ ​ `[p]playlist append MyGlobalPlaylist Hello by Adele --scope Global`
        ​ ​ ​ ​ `[p]playlist append MyGlobalPlaylist Hello by Adele --scope Global --Author Draper#6666`
        """
        if self.playlist_api is None:
            return await self.send_embed_msg(
                ctx,
                title=_("Playlists Are Not Available"),
                description=_("The playlist section of Audio is currently unavailable"),
                footer=None if not await self.bot.is_owner(ctx.author) else _("Check your logs."),
            )
        if scope_data is None:
            scope_data = [None, ctx.author, ctx.guild, False]
        (scope, author, guild, specified_user) = scope_data
        if not await self._playlist_check(ctx):
            return
        async with ctx.typing():
            try:
                (playlist, playlist_arg, scope) = await self.get_playlist_match(
                    ctx, playlist_matches, scope, author, guild, specified_user
                )
            except TooManyMatches as e:
                return await self.send_embed_msg(ctx, title=str(e))
            if playlist is None:
                return await self.send_embed_msg(
                    ctx,
                    title=_("Playlist Not Found"),
                    description=_("Could not match '{arg}' to a playlist").format(
                        arg=playlist_arg
                    ),
                )
            if not await self.can_manage_playlist(scope, playlist, ctx, author, guild):
                return
            player = lavalink.get_player(ctx.guild.id)
            to_append = await self.fetch_playlist_tracks(
                ctx, player, Query.process_input(query, self.local_folder_current_path)
            )

            if isinstance(to_append, discord.Message):
                return None

            if not to_append:
                return await self.send_embed_msg(
                    ctx, title=_("Could not find a track matching your query.")
                )
            track_list = playlist.tracks
            current_count = len(track_list)
            to_append_count = len(to_append)
            tracks_obj_list = playlist.tracks_obj
            not_added = 0
            if current_count + to_append_count > 10000:
                to_append = to_append[: 10000 - current_count]
                not_added = to_append_count - len(to_append)
                to_append_count = len(to_append)
            scope_name = self.humanize_scope(
                scope, ctx=guild if scope == PlaylistScope.GUILD.value else author
            )
            appended = 0

            if to_append and to_append_count == 1:
                to = lavalink.Track(to_append[0])
                if to in tracks_obj_list:
                    return await self.send_embed_msg(
                        ctx,
                        title=_("Skipping track"),
                        description=_(
                            "{track} is already in {playlist} (`{id}`) [**{scope}**]."
                        ).format(
                            track=to.title,
                            playlist=playlist.name,
                            id=playlist.id,
                            scope=scope_name,
                        ),
                        footer=_("Playlist limit reached: Could not add track.").format(not_added)
                        if not_added > 0
                        else None,
                    )
                else:
                    appended += 1
            if to_append and to_append_count > 1:
                to_append_temp = []
                async for t in AsyncIter(to_append):
                    to = lavalink.Track(t)
                    if to not in tracks_obj_list:
                        appended += 1
                        to_append_temp.append(t)
                to_append = to_append_temp
            if appended > 0:
                track_list.extend(to_append)
                update = {"tracks": track_list, "url": None}
                await playlist.edit(update)

            if to_append_count == 1 and appended == 1:
                track_title = to_append[0]["info"]["title"]
                return await self.send_embed_msg(
                    ctx,
                    title=_("Track added"),
                    description=_("{track} appended to {playlist} (`{id}`) [**{scope}**].").format(
                        track=track_title, playlist=playlist.name, id=playlist.id, scope=scope_name
                    ),
                )

            desc = _("{num} tracks appended to {playlist} (`{id}`) [**{scope}**].").format(
                num=appended, playlist=playlist.name, id=playlist.id, scope=scope_name
            )
            if to_append_count > appended:
                diff = to_append_count - appended
                desc += _(
                    "\n{existing} {plural} already in the playlist and were skipped."
                ).format(existing=diff, plural=_("tracks are") if diff != 1 else _("track is"))

            embed = discord.Embed(title=_("Playlist Modified"), description=desc)
            await self.send_embed_msg(
                ctx,
                embed=embed,
                footer=_("Playlist limit reached: Could not add track.").format(not_added)
                if not_added > 0
                else None,
            )

    @commands.cooldown(1, 150, commands.BucketType.member)
    @command_playlist.command(
        name="copy", usage="<id_or_name> [args]", cooldown_after_parsing=True
    )
    async def command_playlist_copy(
        self,
        ctx: commands.Context,
        playlist_matches: PlaylistConverter,
        *,
        scope_data: ComplexScopeParser = None,
    ):

        """Copy a playlist from one scope to another.

        **Usage**:
        ​ ​ ​ ​ `[p]playlist copy playlist_name_OR_id [args]`

        **Args**:
        ​ ​ ​ ​ The following are all optional:
        ​ ​ ​ ​ ​ ​ ​ ​ --from-scope <scope>
        ​ ​ ​ ​ ​ ​ ​ ​ --from-author [user]
        ​ ​ ​ ​ ​ ​ ​ ​ --from-guild [guild] **Only the bot owner can use this**

        ​ ​ ​ ​ ​ ​ ​ ​ --to-scope <scope>
        ​ ​ ​ ​ ​ ​ ​ ​ --to-author [user]
        ​ ​ ​ ​ ​ ​ ​ ​ --to-guild [guild] **Only the bot owner can use this**

        **Scope** is one of the following:
        ​ ​ ​ ​ Global
        ​ ​ ​ ​ Guild
        ​ ​ ​ ​ User

        **Author** can be one of the following:
        ​ ​ ​ ​ User ID
        ​ ​ ​ ​ User Mention
        ​ ​ ​ ​ User Name#123

        **Guild** can be one of the following:
        ​ ​ ​ ​ Guild ID
        ​ ​ ​ ​ Exact guild name

        Example use:
        ​ ​ ​ ​ `[p]playlist copy MyGuildPlaylist --from-scope Guild --to-scope Global`
        ​ ​ ​ ​ `[p]playlist copy MyGlobalPlaylist --from-scope Global --to-author Draper#6666 --to-scope User`
        ​ ​ ​ ​ `[p]playlist copy MyPersonalPlaylist --from-scope user --to-author Draper#6666 --to-scope Guild --to-guild Red - Discord Bot`
        """
        if self.playlist_api is None:
            return await self.send_embed_msg(
                ctx,
                title=_("Playlists Are Not Available"),
                description=_("The playlist section of Audio is currently unavailable"),
                footer=discord.Embed.Empty
                if not await self.bot.is_owner(ctx.author)
                else _("Check your logs."),
            )
        if scope_data is None:
            scope_data = [
                PlaylistScope.GUILD.value,
                ctx.author,
                ctx.guild,
                False,
                PlaylistScope.GUILD.value,
                ctx.author,
                ctx.guild,
                False,
            ]
        (
            from_scope,
            from_author,
            from_guild,
            specified_from_user,
            to_scope,
            to_author,
            to_guild,
            specified_to_user,
        ) = scope_data
        to_scope = to_scope or PlaylistScope.GUILD.value
        async with ctx.typing():
            try:
                from_playlist, playlist_arg, from_scope = await self.get_playlist_match(
                    ctx, playlist_matches, from_scope, from_author, from_guild, specified_from_user
                )
            except TooManyMatches as e:
                ctx.command.reset_cooldown(ctx)
                return await self.send_embed_msg(ctx, title=str(e))

            if from_playlist is None:
                ctx.command.reset_cooldown(ctx)
                return await self.send_embed_msg(
                    ctx,
                    title=_("Playlist Not Found"),
                    description=_("Could not match '{arg}' to a playlist.").format(
                        arg=playlist_arg
                    ),
                )

            temp_playlist = cast(Playlist, FakePlaylist(to_author.id, to_scope))
            if not await self.can_manage_playlist(
                to_scope, temp_playlist, ctx, to_author, to_guild
            ):
                ctx.command.reset_cooldown(ctx)
                return

            to_playlist = await create_playlist(
                ctx,
                self.playlist_api,
                to_scope,
                from_playlist.name,
                from_playlist.url,
                from_playlist.tracks,
                to_author,
                to_guild,
            )
            if to_scope == PlaylistScope.GLOBAL.value:
                to_scope_name = _("the Global")
            elif to_scope == PlaylistScope.USER.value:
                to_scope_name = to_author
            else:
                to_scope_name = to_guild

            if from_scope == PlaylistScope.GLOBAL.value:
                from_scope_name = _("the Global")
            elif from_scope == PlaylistScope.USER.value:
                from_scope_name = from_author
            else:
                from_scope_name = from_guild

            return await self.send_embed_msg(
                ctx,
                title=_("Playlist Copied"),
                description=_(
                    "Playlist {name} (`{from_id}`) copied from {from_scope} to {to_scope} (`{to_id}`)."
                ).format(
                    name=from_playlist.name,
                    from_id=from_playlist.id,
                    from_scope=self.humanize_scope(from_scope, ctx=from_scope_name),
                    to_scope=self.humanize_scope(to_scope, ctx=to_scope_name),
                    to_id=to_playlist.id,
                ),
            )

    @command_playlist.command(name="create", usage="<name> [args]")
    async def command_playlist_create(
        self, ctx: commands.Context, playlist_name: str, *, scope_data: ScopeParser = None
    ):
        """Create an empty playlist.

        **Usage**:
        ​ ​ ​ ​ `[p]playlist create playlist_name [args]`

        **Args**:
        ​ ​ ​ ​ The following are all optional:
        ​ ​ ​ ​ ​ ​ ​ ​ --scope <scope>
        ​ ​ ​ ​ ​ ​ ​ ​ --author [user]
        ​ ​ ​ ​ ​ ​ ​ ​ --guild [guild] **Only the bot owner can use this**

        **Scope** is one of the following:
        ​ ​ ​ ​ Global
        ​ ​ ​ ​ Guild
        ​ ​ ​ ​ User

        **Author** can be one of the following:
        ​ ​ ​ ​ User ID
        ​ ​ ​ ​ User Mention
        ​ ​ ​ ​ User Name#123

        **Guild** can be one of the following:
        ​ ​ ​ ​ Guild ID
        ​ ​ ​ ​ Exact guild name

        Example use:
        ​ ​ ​ ​ `[p]playlist create MyGuildPlaylist`
        ​ ​ ​ ​ `[p]playlist create MyGlobalPlaylist --scope Global`
        ​ ​ ​ ​ `[p]playlist create MyPersonalPlaylist --scope User`
        """
        if self.playlist_api is None:
            return await self.send_embed_msg(
                ctx,
                title=_("Playlists Are Not Available"),
                description=_("The playlist section of Audio is currently unavailable"),
                footer=discord.Embed.Empty
                if not await self.bot.is_owner(ctx.author)
                else _("Check your logs."),
            )
        if scope_data is None:
            scope_data = [None, ctx.author, ctx.guild, False]
        scope, author, guild, specified_user = scope_data
        scope = scope or PlaylistScope.GUILD.value
        temp_playlist = cast(Playlist, FakePlaylist(author.id, scope))
        scope_name = self.humanize_scope(
            scope, ctx=guild if scope == PlaylistScope.GUILD.value else author
        )
        async with ctx.typing():
            if not await self.can_manage_playlist(scope, temp_playlist, ctx, author, guild):
                return
            playlist_name = playlist_name.split(" ")[0].strip('"')[:32]
            if playlist_name.isnumeric():
                return await self.send_embed_msg(
                    ctx,
                    title=_("Invalid Playlist Name"),
                    description=_(
                        "Playlist names must be a single word (up to 32 "
                        "characters) and not numbers only."
                    ),
                )
            playlist = await create_playlist(
                ctx, self.playlist_api, scope, playlist_name, None, None, author, guild
            )
            return await self.send_embed_msg(
                ctx,
                title=_("Playlist Created"),
                description=_("Empty playlist {name} (`{id}`) [**{scope}**] created.").format(
                    name=playlist.name, id=playlist.id, scope=scope_name
                ),
            )

    @command_playlist.command(name="delete", aliases=["del"], usage="<playlist_name_OR_id> [args]")
    async def command_playlist_delete(
        self,
        ctx: commands.Context,
        playlist_matches: PlaylistConverter,
        *,
        scope_data: ScopeParser = None,
    ):
        """Delete a saved playlist.

        **Usage**:
        ​ ​ ​ ​ `[p]playlist delete playlist_name_OR_id [args]`

        **Args**:
        ​ ​ ​ ​ The following are all optional:
        ​ ​ ​ ​ ​ ​ ​ ​ --scope <scope>
        ​ ​ ​ ​ ​ ​ ​ ​ --author [user]
        ​ ​ ​ ​ ​ ​ ​ ​ --guild [guild] **Only the bot owner can use this**

        **Scope** is one of the following:
        ​ ​ ​ ​ Global
        ​ ​ ​ ​ Guild
        ​ ​ ​ ​ User

        **Author** can be one of the following:
        ​ ​ ​ ​ User ID
        ​ ​ ​ ​ User Mention
        ​ ​ ​ ​ User Name#123

        **Guild** can be one of the following:
        ​ ​ ​ ​ Guild ID
        ​ ​ ​ ​ Exact guild name

        Example use:
        ​ ​ ​ ​ `[p]playlist delete MyGuildPlaylist`
        ​ ​ ​ ​ `[p]playlist delete MyGlobalPlaylist --scope Global`
        ​ ​ ​ ​ `[p]playlist delete MyPersonalPlaylist --scope User`
        """
        if self.playlist_api is None:
            return await self.send_embed_msg(
                ctx,
                title=_("Playlists Are Not Available"),
                description=_("The playlist section of Audio is currently unavailable"),
                footer=discord.Embed.Empty
                if not await self.bot.is_owner(ctx.author)
                else _("Check your logs."),
            )
        if scope_data is None:
            scope_data = [None, ctx.author, ctx.guild, False]
        scope, author, guild, specified_user = scope_data
        async with ctx.typing():
            try:
                playlist, playlist_arg, scope = await self.get_playlist_match(
                    ctx, playlist_matches, scope, author, guild, specified_user
                )
            except TooManyMatches as e:
                return await self.send_embed_msg(ctx, title=str(e))
            if playlist is None:
                return await self.send_embed_msg(
                    ctx,
                    title=_("Playlist Not Found"),
                    description=_("Could not match '{arg}' to a playlist.").format(
                        arg=playlist_arg
                    ),
                )
            if not await self.can_manage_playlist(scope, playlist, ctx, author, guild):
                return
            scope_name = self.humanize_scope(
                scope, ctx=guild if scope == PlaylistScope.GUILD.value else author
            )
            await delete_playlist(
                self.bot,
                self.playlist_api,
                scope,
                playlist.id,
                guild or ctx.guild,
                author or ctx.author,
            )

            await self.send_embed_msg(
                ctx,
                title=_("Playlist Deleted"),
                description=_("{name} (`{id}`) [**{scope}**] playlist deleted.").format(
                    name=playlist.name, id=playlist.id, scope=scope_name
                ),
            )

    @commands.cooldown(1, 30, commands.BucketType.member)
    @command_playlist.command(
        name="dedupe", usage="<playlist_name_OR_id> [args]", cooldown_after_parsing=True
    )
    async def command_playlist_remdupe(
        self,
        ctx: commands.Context,
        playlist_matches: PlaylistConverter,
        *,
        scope_data: ScopeParser = None,
    ):
        """Remove duplicate tracks from a saved playlist.

        **Usage**:
        ​ ​ ​ ​ `[p]playlist dedupe playlist_name_OR_id [args]`

        **Args**:
        ​ ​ ​ ​ The following are all optional:
        ​ ​ ​ ​ ​ ​ ​ ​ --scope <scope>
        ​ ​ ​ ​ ​ ​ ​ ​ --author [user]
        ​ ​ ​ ​ ​ ​ ​ ​ --guild [guild] **Only the bot owner can use this**

        **Scope** is one of the following:
        ​ ​ ​ ​ Global
        ​ ​ ​ ​ Guild
        ​ ​ ​ ​ User

        **Author** can be one of the following:
        ​ ​ ​ ​ User ID
        ​ ​ ​ ​ User Mention
        ​ ​ ​ ​ User Name#123

        **Guild** can be one of the following:
        ​ ​ ​ ​ Guild ID
        ​ ​ ​ ​ Exact guild name

        Example use:
        ​ ​ ​ ​ `[p]playlist dedupe MyGuildPlaylist`
        ​ ​ ​ ​ `[p]playlist dedupe MyGlobalPlaylist --scope Global`
        ​ ​ ​ ​ `[p]playlist dedupe MyPersonalPlaylist --scope User`
        """
        if self.playlist_api is None:
            return await self.send_embed_msg(
                ctx,
                title=_("Playlists Are Not Available"),
                description=_("The playlist section of Audio is currently unavailable"),
                footer=discord.Embed.Empty
                if not await self.bot.is_owner(ctx.author)
                else _("Check your logs."),
            )
        async with ctx.typing():
            if scope_data is None:
                scope_data = [None, ctx.author, ctx.guild, False]
            scope, author, guild, specified_user = scope_data

            try:
                playlist, playlist_arg, scope = await self.get_playlist_match(
                    ctx, playlist_matches, scope, author, guild, specified_user
                )
            except TooManyMatches as e:
                ctx.command.reset_cooldown(ctx)
                return await self.send_embed_msg(ctx, title=str(e))
            scope_name = self.humanize_scope(
                scope, ctx=guild if scope == PlaylistScope.GUILD.value else author
            )
            if playlist is None:
                ctx.command.reset_cooldown(ctx)
                return await self.send_embed_msg(
                    ctx,
                    title=_("Playlist Not Found"),
                    description=_("Could not match '{arg}' to a playlist.").format(
                        arg=playlist_arg
                    ),
                )
            if not await self.can_manage_playlist(scope, playlist, ctx, author, guild):
                ctx.command.reset_cooldown(ctx)
                return

            track_objects = playlist.tracks_obj
            original_count = len(track_objects)
            unique_tracks = set()
            unique_tracks_add = unique_tracks.add
            track_objects = [
                x for x in track_objects if not (x in unique_tracks or unique_tracks_add(x))
            ]

            tracklist = []
            async for track in AsyncIter(track_objects):
                track_keys = track._info.keys()
                track_values = track._info.values()
                track_id = track.track_identifier
                track_info = {}
                for k, v in zip(track_keys, track_values):
                    track_info[k] = v
                keys = ["track", "info"]
                values = [track_id, track_info]
                track_obj = {}
                for key, value in zip(keys, values):
                    track_obj[key] = value
                tracklist.append(track_obj)

        final_count = len(tracklist)
        if original_count - final_count != 0:
            await playlist.edit({"tracks": tracklist})
            await self.send_embed_msg(
                ctx,
                title=_("Playlist Modified"),
                description=_(
                    "Removed {track_diff} duplicated "
                    "tracks from {name} (`{id}`) [**{scope}**] playlist."
                ).format(
                    name=playlist.name,
                    id=playlist.id,
                    track_diff=original_count - final_count,
                    scope=scope_name,
                ),
            )
        else:
            await self.send_embed_msg(
                ctx,
                title=_("Playlist Has Not Been Modified"),
                description=_(
                    "{name} (`{id}`) [**{scope}**] playlist has no duplicate tracks."
                ).format(name=playlist.name, id=playlist.id, scope=scope_name),
            )

    @command_playlist.command(
        name="download",
        usage="<playlist_name_OR_id> [v2=False] [args]",
        cooldown_after_parsing=True,
    )
    @commands.is_owner()
    @commands.bot_has_permissions(attach_files=True)
    @commands.cooldown(1, 30, commands.BucketType.guild)
    async def command_playlist_download(
        self,
        ctx: commands.Context,
        playlist_matches: PlaylistConverter,
        v2: UserInputOptional[bool] = False,
        *,
        scope_data: ScopeParser = None,
    ):
        """Download a copy of a playlist.

        These files can be used with the `[p]playlist upload` command.
        Red v2-compatible playlists can be generated by passing True
        for the v2 variable.

        **Usage**:
        ​ ​ ​ ​ `[p]playlist download playlist_name_OR_id [v2=True_OR_False] [args]`

        **Args**:
        ​ ​ ​ ​ The following are all optional:
        ​ ​ ​ ​ ​ ​ ​ ​ --scope <scope>
        ​ ​ ​ ​ ​ ​ ​ ​ --author [user]
        ​ ​ ​ ​ ​ ​ ​ ​ --guild [guild] **Only the bot owner can use this**

        **Scope** is one of the following:
        ​ ​ ​ ​ Global
        ​ ​ ​ ​ Guild
        ​ ​ ​ ​ User

        **Author** can be one of the following:
        ​ ​ ​ ​ User ID
        ​ ​ ​ ​ User Mention
        ​ ​ ​ ​ User Name#123

        **Guild** can be one of the following:
        ​ ​ ​ ​ Guild ID
        ​ ​ ​ ​ Exact guild name

        Example use:
        ​ ​ ​ ​ `[p]playlist download MyGuildPlaylist True`
        ​ ​ ​ ​ `[p]playlist download MyGlobalPlaylist False --scope Global`
        ​ ​ ​ ​ `[p]playlist download MyPersonalPlaylist --scope User`
        """
        if self.playlist_api is None:
            return await self.send_embed_msg(
                ctx,
                title=_("Playlists Are Not Available"),
                description=_("The playlist section of Audio is currently unavailable"),
                footer=discord.Embed.Empty
                if not await self.bot.is_owner(ctx.author)
                else _("Check your logs."),
            )
        if scope_data is None:
            scope_data = [None, ctx.author, ctx.guild, False]
        scope, author, guild, specified_user = scope_data
        async with ctx.typing():
            try:
                playlist, playlist_arg, scope = await self.get_playlist_match(
                    ctx, playlist_matches, scope, author, guild, specified_user
                )
            except TooManyMatches as e:
                ctx.command.reset_cooldown(ctx)
                return await self.send_embed_msg(ctx, title=str(e))
            if playlist is None:
                ctx.command.reset_cooldown(ctx)
                return await self.send_embed_msg(
                    ctx,
                    title=_("Playlist Not Found"),
                    description=_("Could not match '{arg}' to a playlist.").format(
                        arg=playlist_arg
                    ),
                )

            schema = 2
            version = "v3" if v2 is False else "v2"

            if not playlist.tracks:
                ctx.command.reset_cooldown(ctx)
                return await self.send_embed_msg(ctx, title=_("That playlist has no tracks."))
            if version == "v2":
                v2_valid_urls = ["https://www.youtube.com/watch?v=", "https://soundcloud.com/"]
                song_list = []
                async for track in AsyncIter(playlist.tracks):
                    if track["info"]["uri"].startswith(tuple(v2_valid_urls)):
                        song_list.append(track["info"]["uri"])
                playlist_data = {
                    "author": playlist.author,
                    "link": playlist.url,
                    "playlist": song_list,
                    "name": playlist.name,
                }
                file_name = playlist.name
            else:
                # TODO: Keep new playlists backwards compatible, Remove me in a few releases
                playlist_data = playlist.to_json()
                playlist_songs_backwards_compatible = [
                    track["info"]["uri"] for track in playlist.tracks
                ]
                playlist_data["playlist"] = playlist_songs_backwards_compatible
                playlist_data["link"] = playlist.url
                file_name = playlist.id
            playlist_data.update({"schema": schema, "version": version})
            playlist_data = json.dumps(playlist_data).encode("utf-8")
            to_write = BytesIO()
            to_write.write(playlist_data)
            to_write.seek(0)
            if to_write.getbuffer().nbytes > ctx.guild.filesize_limit - 10000:
                datapath = cog_data_path(raw_name="Audio")
                temp_file = datapath / f"{file_name}.txt"
                temp_tar = datapath / f"{file_name}.tar.gz"
                with temp_file.open("wb") as playlist_file:
                    playlist_file.write(to_write.read())

                with tarfile.open(str(temp_tar), "w:gz") as tar:
                    tar.add(
                        str(temp_file),
                        arcname=str(temp_file.relative_to(datapath)),
                        recursive=False,
                    )
                try:
                    if os.path.getsize(str(temp_tar)) > ctx.guild.filesize_limit - 10000:
                        await ctx.send(_("This playlist is too large to be send in this server."))
                    else:
                        await ctx.send(
                            content=_("Playlist is too large, here is the compressed version."),
                            file=discord.File(str(temp_tar)),
                        )
                except Exception as exc:
                    debug_exc_log(log, exc, "Failed to send playlist to channel")
                temp_file.unlink()
                temp_tar.unlink()
            else:
                await ctx.send(file=discord.File(to_write, filename=f"{file_name}.txt"))
            to_write.close()

    @commands.cooldown(1, 10, commands.BucketType.member)
    @command_playlist.command(
        name="info", usage="<playlist_name_OR_id> [args]", cooldown_after_parsing=True
    )
    async def command_playlist_info(
        self,
        ctx: commands.Context,
        playlist_matches: PlaylistConverter,
        *,
        scope_data: ScopeParser = None,
    ):
        """Retrieve information from a saved playlist.

        **Usage**:
        ​ ​ ​ ​ `[p]playlist info playlist_name_OR_id [args]`

        **Args**:
        ​ ​ ​ ​ The following are all optional:
        ​ ​ ​ ​ ​ ​ ​ ​ --scope <scope>
        ​ ​ ​ ​ ​ ​ ​ ​ --author [user]
        ​ ​ ​ ​ ​ ​ ​ ​ --guild [guild] **Only the bot owner can use this**

        **Scope** is one of the following:
        ​ ​ ​ ​ Global
        ​ ​ ​ ​ Guild
        ​ ​ ​ ​ User

        **Author** can be one of the following:
        ​ ​ ​ ​ User ID
        ​ ​ ​ ​ User Mention
        ​ ​ ​ ​ User Name#123

        **Guild** can be one of the following:
        ​ ​ ​ ​ Guild ID
        ​ ​ ​ ​ Exact guild name

        Example use:
        ​ ​ ​ ​ `[p]playlist info MyGuildPlaylist`
        ​ ​ ​ ​ `[p]playlist info MyGlobalPlaylist --scope Global`
        ​ ​ ​ ​ `[p]playlist info MyPersonalPlaylist --scope User`
        """
        if self.playlist_api is None:
            return await self.send_embed_msg(
                ctx,
                title=_("Playlists Are Not Available"),
                description=_("The playlist section of Audio is currently unavailable"),
                footer=discord.Embed.Empty
                if not await self.bot.is_owner(ctx.author)
                else _("Check your logs."),
            )
        if scope_data is None:
            scope_data = [None, ctx.author, ctx.guild, False]
        scope, author, guild, specified_user = scope_data
        async with ctx.typing():
            try:
                playlist, playlist_arg, scope = await self.get_playlist_match(
                    ctx, playlist_matches, scope, author, guild, specified_user
                )
            except TooManyMatches as e:
                ctx.command.reset_cooldown(ctx)
                return await self.send_embed_msg(ctx, title=str(e))
            scope_name = self.humanize_scope(
                scope, ctx=guild if scope == PlaylistScope.GUILD.value else author
            )

            if playlist is None:
                ctx.command.reset_cooldown(ctx)
                return await self.send_embed_msg(
                    ctx,
                    title=_("Playlist Not Found"),
                    description=_("Could not match '{arg}' to a playlist.").format(
                        arg=playlist_arg
                    ),
                )
            track_len = len(playlist.tracks)

            msg = "​"
            if track_len > 0:
                spaces = "\N{EN SPACE}" * (len(str(len(playlist.tracks))) + 2)
                async for track_idx, track in AsyncIter(playlist.tracks).enumerate(start=1):
                    query = Query.process_input(
                        track["info"]["uri"], self.local_folder_current_path
                    )
                    if query.is_local:
                        if track["info"]["title"] != "Unknown title":
                            msg += "`{}.` **{} - {}**\n{}{}\n".format(
                                track_idx,
                                track["info"]["author"],
                                track["info"]["title"],
                                spaces,
                                query.to_string_user(),
                            )
                        else:
                            msg += "`{}.` {}\n".format(track_idx, query.to_string_user())
                    else:
                        msg += "`{}.` **[{}]({})**\n".format(
                            track_idx, track["info"]["title"], track["info"]["uri"]
                        )

            else:
                msg = "No tracks."

            if not playlist.url:
                embed_title = _(
                    "Playlist info for {playlist_name} (`{id}`) [**{scope}**]:\n"
                ).format(playlist_name=playlist.name, id=playlist.id, scope=scope_name)
            else:
                embed_title = _(
                    "Playlist info for {playlist_name} (`{id}`) [**{scope}**]:\nURL: {url}"
                ).format(
                    playlist_name=playlist.name, url=playlist.url, id=playlist.id, scope=scope_name
                )

            page_list = []
            pages = list(pagify(msg, delims=["\n"], page_length=2000))
            total_pages = len(pages)
            async for numb, page in AsyncIter(pages).enumerate(start=1):
                embed = discord.Embed(
                    colour=await ctx.embed_colour(), title=embed_title, description=page
                )
<<<<<<< HEAD
            )
            page_list.append(embed)
        await dpymenu(ctx, page_list, DEFAULT_CONTROLS)
=======
                author_obj = self.bot.get_user(playlist.author) or playlist.author or _("Unknown")
                embed.set_footer(
                    text=_("Page {page}/{pages} | Author: {author_name} | {num} track(s)").format(
                        author_name=author_obj, num=track_len, pages=total_pages, page=numb
                    )
                )
                page_list.append(embed)
        await menu(ctx, page_list, DEFAULT_CONTROLS)
>>>>>>> ca078e7c

    @commands.cooldown(1, 15, commands.BucketType.guild)
    @command_playlist.command(name="list", usage="[args]", cooldown_after_parsing=True)
    async def command_playlist_list(
        self, ctx: commands.Context, *, scope_data: ScopeParser = None
    ):
        """List saved playlists.

        **Usage**:
        ​ ​ ​ ​ `[p]playlist list [args]`

        **Args**:
        ​ ​ ​ ​ The following are all optional:
        ​ ​ ​ ​ ​ ​ ​ ​ --scope <scope>
        ​ ​ ​ ​ ​ ​ ​ ​ --author [user]
        ​ ​ ​ ​ ​ ​ ​ ​ --guild [guild] **Only the bot owner can use this**

        **Scope** is one of the following:
        ​ ​ ​ ​ Global
        ​ ​ ​ ​ Guild
        ​ ​ ​ ​ User

        **Author** can be one of the following:
        ​ ​ ​ ​ User ID
        ​ ​ ​ ​ User Mention
        ​ ​ ​ ​ User Name#123

        **Guild** can be one of the following:
        ​ ​ ​ ​ Guild ID
        ​ ​ ​ ​ Exact guild name

        Example use:
        ​ ​ ​ ​ `[p]playlist list`
        ​ ​ ​ ​ `[p]playlist list --scope Global`
        ​ ​ ​ ​ `[p]playlist list --scope User`
        """
        if self.playlist_api is None:
            return await self.send_embed_msg(
                ctx,
                title=_("Playlists Are Not Available"),
                description=_("The playlist section of Audio is currently unavailable"),
                footer=discord.Embed.Empty
                if not await self.bot.is_owner(ctx.author)
                else _("Check your logs."),
            )
        if scope_data is None:
            scope_data = [None, ctx.author, ctx.guild, False]
        scope, author, guild, specified_user = scope_data
        async with ctx.typing():
            if scope is None:

                global_matches = await get_all_playlist(
                    scope=PlaylistScope.GLOBAL.value,
                    bot=self.bot,
                    guild=guild,
                    author=author,
                    specified_user=specified_user,
                    playlist_api=self.playlist_api,
                )
                guild_matches = await get_all_playlist(
                    scope=PlaylistScope.GUILD.value,
                    bot=self.bot,
                    guild=guild,
                    author=author,
                    specified_user=specified_user,
                    playlist_api=self.playlist_api,
                )
                user_matches = await get_all_playlist(
                    scope=PlaylistScope.USER.value,
                    bot=self.bot,
                    guild=guild,
                    author=author,
                    specified_user=specified_user,
                    playlist_api=self.playlist_api,
                )
                playlists = [*global_matches, *guild_matches, *user_matches]
                name = None
                if not playlists:
                    ctx.command.reset_cooldown(ctx)
                    return await self.send_embed_msg(
                        ctx,
                        title=_("Playlist Not Found"),
                        description=_("No saved playlists available in this server.").format(
                            scope=name
                        ),
                    )
            else:
                try:
                    playlists = await get_all_playlist(
                        scope=scope,
                        bot=self.bot,
                        guild=guild,
                        author=author,
                        specified_user=specified_user,
                        playlist_api=self.playlist_api,
                    )
                except MissingGuild:
                    ctx.command.reset_cooldown(ctx)
                    return await self.send_embed_msg(
                        ctx,
                        title=_("Missing Arguments"),
                        description=_("You need to specify the Guild ID for the guild to lookup."),
                    )

                if scope == PlaylistScope.GUILD.value:
                    name = f"{guild.name}"
                elif scope == PlaylistScope.USER.value:
                    name = f"{author}"
                else:
                    name = _("Global")

                if not playlists and specified_user:
                    ctx.command.reset_cooldown(ctx)
                    return await self.send_embed_msg(
                        ctx,
                        title=_("Playlist Not Found"),
                        description=_(
                            "No saved playlists for {scope} created by {author}."
                        ).format(scope=name, author=author),
                    )
                elif not playlists:
                    ctx.command.reset_cooldown(ctx)
                    return await self.send_embed_msg(
                        ctx,
                        title=_("Playlist Not Found"),
                        description=_("No saved playlists for {scope}.").format(scope=name),
                    )

            playlist_list = []
            space = "\N{EN SPACE}"
            async for playlist in AsyncIter(playlists):
                playlist_list.append(
                    ("\n" + space * 4).join(
                        (
                            bold(playlist.name),
                            _("ID: {id}").format(id=playlist.id),
                            _("Tracks: {num}").format(num=len(playlist.tracks)),
                            _("Author: {name}").format(
                                name=self.bot.get_user(playlist.author)
                                or playlist.author
                                or _("Unknown")
                            ),
                            _("Scope: {scope}\n").format(
                                scope=self.humanize_scope(playlist.scope)
                            ),
                        )
                    )
                )
            abc_names = sorted(playlist_list, key=str.lower)
            len_playlist_list_pages = math.ceil(len(abc_names) / 5)
            playlist_embeds = []

<<<<<<< HEAD
        async for page_num in AsyncIter(range(1, len_playlist_list_pages + 1)):
            embed = await self._build_playlist_list_page(ctx, page_num, abc_names, name)
            playlist_embeds.append(embed)
        await dpymenu(ctx, playlist_embeds, DEFAULT_CONTROLS)
=======
            async for page_num in AsyncIter(range(1, len_playlist_list_pages + 1)):
                embed = await self._build_playlist_list_page(ctx, page_num, abc_names, name)
                playlist_embeds.append(embed)
        await menu(ctx, playlist_embeds, DEFAULT_CONTROLS)
>>>>>>> ca078e7c

    @command_playlist.command(name="queue", usage="<name> [args]", cooldown_after_parsing=True)
    @commands.cooldown(1, 300, commands.BucketType.member)
    async def command_playlist_queue(
        self, ctx: commands.Context, playlist_name: str, *, scope_data: ScopeParser = None
    ):
        """Save the queue to a playlist.

        **Usage**:
        ​ ​ ​ ​ `[p]playlist queue playlist_name [args]`

        **Args**:
        ​ ​ ​ ​ The following are all optional:
        ​ ​ ​ ​ ​ ​ ​ ​ --scope <scope>
        ​ ​ ​ ​ ​ ​ ​ ​ --author [user]
        ​ ​ ​ ​ ​ ​ ​ ​ --guild [guild] **Only the bot owner can use this**

        **Scope** is one of the following:
        ​ ​ ​ ​ Global
        ​ ​ ​ ​ Guild
        ​ ​ ​ ​ User

        **Author** can be one of the following:
        ​ ​ ​ ​ User ID
        ​ ​ ​ ​ User Mention
        ​ ​ ​ ​ User Name#123

        **Guild** can be one of the following:
        ​ ​ ​ ​ Guild ID
        ​ ​ ​ ​ Exact guild name

        Example use:
        ​ ​ ​ ​ `[p]playlist queue MyGuildPlaylist`
        ​ ​ ​ ​ `[p]playlist queue MyGlobalPlaylist --scope Global`
        ​ ​ ​ ​ `[p]playlist queue MyPersonalPlaylist --scope User`
        """
        if self.playlist_api is None:
            return await self.send_embed_msg(
                ctx,
                title=_("Playlists Are Not Available"),
                description=_("The playlist section of Audio is currently unavailable"),
                footer=discord.Embed.Empty
                if not await self.bot.is_owner(ctx.author)
                else _("Check your logs."),
            )
        async with ctx.typing():
            if scope_data is None:
                scope_data = [None, ctx.author, ctx.guild, False]
            scope, author, guild, specified_user = scope_data
            scope = scope or PlaylistScope.GUILD.value
            scope_name = self.humanize_scope(
                scope, ctx=guild if scope == PlaylistScope.GUILD.value else author
            )
            temp_playlist = cast(Playlist, FakePlaylist(author.id, scope))
            if not await self.can_manage_playlist(scope, temp_playlist, ctx, author, guild):
                ctx.command.reset_cooldown(ctx)
                return
            playlist_name = playlist_name.split(" ")[0].strip('"')[:32]
            if playlist_name.isnumeric():
                ctx.command.reset_cooldown(ctx)
                return await self.send_embed_msg(
                    ctx,
                    title=_("Invalid Playlist Name"),
                    description=_(
                        "Playlist names must be a single word "
                        "(up to 32 characters) and not numbers only."
                    ),
                )
            if not self._player_check(ctx):
                ctx.command.reset_cooldown(ctx)
                return await self.send_embed_msg(ctx, title=_("Nothing playing."))

            player = lavalink.get_player(ctx.guild.id)
            if not player.queue:
                ctx.command.reset_cooldown(ctx)
                return await self.send_embed_msg(ctx, title=_("There's nothing in the queue."))
            tracklist = []
            np_song = self.get_track_json(player, "np")
            tracklist.append(np_song)
            queue_length = len(player.queue)
            to_add = player.queue
            not_added = 0
            if queue_length > 10000:
                to_add = player.queue[:10000]
                not_added = queue_length - 10000

            async for track in AsyncIter(to_add):
                queue_idx = player.queue.index(track)
                track_obj = self.get_track_json(player, queue_idx)
                tracklist.append(track_obj)
                playlist = await create_playlist(
                    ctx, self.playlist_api, scope, playlist_name, None, tracklist, author, guild
                )
        await self.send_embed_msg(
            ctx,
            title=_("Playlist Created"),
            description=_(
                "Playlist {name} (`{id}`) [**{scope}**] "
                "saved from current queue: {num} tracks added."
            ).format(
                name=playlist.name, num=len(playlist.tracks), id=playlist.id, scope=scope_name
            ),
            footer=_("Playlist limit reached: Could not add {} tracks.").format(not_added)
            if not_added > 0
            else None,
        )

    @command_playlist.command(name="remove", usage="<playlist_name_OR_id> <url> [args]")
    async def command_playlist_remove(
        self,
        ctx: commands.Context,
        playlist_matches: PlaylistConverter,
        url: str,
        *,
        scope_data: ScopeParser = None,
    ):
        """Remove a track from a playlist by url.

         **Usage**:
        ​ ​ ​ ​ `[p]playlist remove playlist_name_OR_id url [args]`

        **Args**:
        ​ ​ ​ ​ The following are all optional:
        ​ ​ ​ ​ ​ ​ ​ ​ --scope <scope>
        ​ ​ ​ ​ ​ ​ ​ ​ --author [user]
        ​ ​ ​ ​ ​ ​ ​ ​ --guild [guild] **Only the bot owner can use this**

        **Scope** is one of the following:
        ​ ​ ​ ​ Global
        ​ ​ ​ ​ Guild
        ​ ​ ​ ​ User

        **Author** can be one of the following:
        ​ ​ ​ ​ User ID
        ​ ​ ​ ​ User Mention
        ​ ​ ​ ​ User Name#123

        **Guild** can be one of the following:
        ​ ​ ​ ​ Guild ID
        ​ ​ ​ ​ Exact guild name

        Example use:
        ​ ​ ​ ​ `[p]playlist remove MyGuildPlaylist https://www.youtube.com/watch?v=MN3x-kAbgFU`
        ​ ​ ​ ​ `[p]playlist remove MyGlobalPlaylist https://www.youtube.com/watch?v=MN3x-kAbgFU --scope Global`
        ​ ​ ​ ​ `[p]playlist remove MyPersonalPlaylist https://www.youtube.com/watch?v=MN3x-kAbgFU --scope User`
        """
        if self.playlist_api is None:
            return await self.send_embed_msg(
                ctx,
                title=_("Playlists Are Not Available"),
                description=_("The playlist section of Audio is currently unavailable"),
                footer=discord.Embed.Empty
                if not await self.bot.is_owner(ctx.author)
                else _("Check your logs."),
            )
        if scope_data is None:
            scope_data = [None, ctx.author, ctx.guild, False]
        scope, author, guild, specified_user = scope_data
        async with ctx.typing():
            try:
                playlist, playlist_arg, scope = await self.get_playlist_match(
                    ctx, playlist_matches, scope, author, guild, specified_user
                )
            except TooManyMatches as e:
                return await self.send_embed_msg(ctx, title=str(e))
            scope_name = self.humanize_scope(
                scope, ctx=guild if scope == PlaylistScope.GUILD.value else author
            )
            if playlist is None:
                return await self.send_embed_msg(
                    ctx,
                    title=_("Playlist Not Found"),
                    description=_("Could not match '{arg}' to a playlist.").format(
                        arg=playlist_arg
                    ),
                )
            if not await self.can_manage_playlist(scope, playlist, ctx, author, guild):
                return

            track_list = playlist.tracks
            clean_list = [track for track in track_list if url != track["info"]["uri"]]
            if len(track_list) == len(clean_list):
                return await self.send_embed_msg(ctx, title=_("URL not in playlist."))
            del_count = len(track_list) - len(clean_list)
            if not clean_list:
                await delete_playlist(
                    playlist_api=self.playlist_api,
                    bot=self.bot,
                    scope=playlist.scope,
                    playlist_id=playlist.id,
                    guild=guild,
                    author=playlist.author,
                )
                return await self.send_embed_msg(
                    ctx, title=_("No tracks left, removing playlist.")
                )
            update = {"tracks": clean_list, "url": None}
            await playlist.edit(update)
            if del_count > 1:
                await self.send_embed_msg(
                    ctx,
                    title=_("Playlist Modified"),
                    description=_(
                        "{num} entries have been removed "
                        "from the playlist {playlist_name} (`{id}`) [**{scope}**]."
                    ).format(
                        num=del_count,
                        playlist_name=playlist.name,
                        id=playlist.id,
                        scope=scope_name,
                    ),
                )
            else:
                await self.send_embed_msg(
                    ctx,
                    title=_("Playlist Modified"),
                    description=_(
                        "The track has been removed from the playlist: "
                        "{playlist_name} (`{id}`) [**{scope}**]."
                    ).format(playlist_name=playlist.name, id=playlist.id, scope=scope_name),
                )

    @command_playlist.command(
        name="save", usage="<name> <url> [args]", cooldown_after_parsing=True
    )
    @commands.cooldown(1, 60, commands.BucketType.member)
    async def command_playlist_save(
        self,
        ctx: commands.Context,
        playlist_name: str,
        playlist_url: str,
        *,
        scope_data: ScopeParser = None,
    ):
        """Save a playlist from a url.

        **Usage**:
        ​ ​ ​ ​ `[p]playlist save name url [args]`

        **Args**:
        ​ ​ ​ ​ The following are all optional:
        ​ ​ ​ ​ ​ ​ ​ ​ --scope <scope>
        ​ ​ ​ ​ ​ ​ ​ ​ --author [user]
        ​ ​ ​ ​ ​ ​ ​ ​ --guild [guild] **Only the bot owner can use this**

        **Scope** is one of the following:
        ​ ​ ​ ​ Global
        ​ ​ ​ ​ Guild
        ​ ​ ​ ​ User

        **Author** can be one of the following:
        ​ ​ ​ ​ User ID
        ​ ​ ​ ​ User Mention
        ​ ​ ​ ​ User Name#123

        **Guild** can be one of the following:
        ​ ​ ​ ​ Guild ID
        ​ ​ ​ ​ Exact guild name

        Example use:
        ​ ​ ​ ​ `[p]playlist save MyGuildPlaylist https://www.youtube.com/playlist?list=PLx0sYbCqOb8Q_CLZC2BdBSKEEB59BOPUM`
        ​ ​ ​ ​ `[p]playlist save MyGlobalPlaylist https://www.youtube.com/playlist?list=PLx0sYbCqOb8Q_CLZC2BdBSKEEB59BOPUM --scope Global`
        ​ ​ ​ ​ `[p]playlist save MyPersonalPlaylist https://open.spotify.com/playlist/1RyeIbyFeIJVnNzlGr5KkR --scope User`
        """
        if self.playlist_api is None:
            return await self.send_embed_msg(
                ctx,
                title=_("Playlists Are Not Available"),
                description=_("The playlist section of Audio is currently unavailable"),
                footer=discord.Embed.Empty
                if not await self.bot.is_owner(ctx.author)
                else _("Check your logs."),
            )
        if scope_data is None:
            scope_data = [None, ctx.author, ctx.guild, False]
        scope, author, guild, specified_user = scope_data
        scope = scope or PlaylistScope.GUILD.value
        scope_name = self.humanize_scope(
            scope, ctx=guild if scope == PlaylistScope.GUILD.value else author
        )
        async with ctx.typing():
            temp_playlist = cast(Playlist, FakePlaylist(author.id, scope))
            if not await self.can_manage_playlist(scope, temp_playlist, ctx, author, guild):
                return ctx.command.reset_cooldown(ctx)
            playlist_name = playlist_name.split(" ")[0].strip('"')[:32]
            if playlist_name.isnumeric():
                ctx.command.reset_cooldown(ctx)
                return await self.send_embed_msg(
                    ctx,
                    title=_("Invalid Playlist Name"),
                    description=_(
                        "Playlist names must be a single word (up to 32 "
                        "characters) and not numbers only."
                    ),
                )
            if not await self._playlist_check(ctx):
                ctx.command.reset_cooldown(ctx)
                return
            player = lavalink.get_player(ctx.guild.id)
            tracklist = await self.fetch_playlist_tracks(
                ctx, player, Query.process_input(playlist_url, self.local_folder_current_path)
            )
            if isinstance(tracklist, discord.Message):
                return None
            if tracklist is not None:
                playlist_length = len(tracklist)
                not_added = 0
                if playlist_length > 10000:
                    tracklist = tracklist[:10000]
                    not_added = playlist_length - 10000

                playlist = await create_playlist(
                    ctx,
                    self.playlist_api,
                    scope,
                    playlist_name,
                    playlist_url,
                    tracklist,
                    author,
                    guild,
                )
                if playlist is not None:
                    return await self.send_embed_msg(
                        ctx,
                        title=_("Playlist Created"),
                        description=_(
                            "Playlist {name} (`{id}`) [**{scope}**] saved: {num} tracks added."
                        ).format(
                            name=playlist.name,
                            num=len(tracklist),
                            id=playlist.id,
                            scope=scope_name,
                        ),
                        footer=_("Playlist limit reached: Could not add {} tracks.").format(
                            not_added
                        )
                        if not_added > 0
                        else None,
                    )
                else:
                    return await self.send_embed_msg(
                        ctx,
                        title=_("Playlist Couldn't be created"),
                        description=_("Unable to create your playlist."),
                    )

    @commands.cooldown(1, 30, commands.BucketType.member)
    @command_playlist.command(
        name="start",
        aliases=["play"],
        usage="<playlist_name_OR_id> [args]",
        cooldown_after_parsing=True,
    )
    async def command_playlist_start(
        self,
        ctx: commands.Context,
        playlist_matches: PlaylistConverter,
        *,
        scope_data: ScopeParser = None,
    ):
        """Load a playlist into the queue.

        **Usage**:
        ​ ​ ​ ​` [p]playlist start playlist_name_OR_id [args]`

        **Args**:
        ​ ​ ​ ​ The following are all optional:
        ​ ​ ​ ​ ​ ​ ​ ​ --scope <scope>
        ​ ​ ​ ​ ​ ​ ​ ​ --author [user]
        ​ ​ ​ ​ ​ ​ ​ ​ --guild [guild] **Only the bot owner can use this**

        **Scope** is one of the following:
        ​ ​ ​ ​ Global
        ​ ​ ​ ​ Guild
        ​ ​ ​ ​ User

        **Author** can be one of the following:
        ​ ​ ​ ​ User ID
        ​ ​ ​ ​ User Mention
        ​ ​ ​ ​ User Name#123

        **Guild** can be one of the following:
        ​ ​ ​ ​ Guild ID
        ​ ​ ​ ​ Exact guild name

        Example use:
        ​ ​ ​ ​ `[p]playlist start MyGuildPlaylist`
        ​ ​ ​ ​ `[p]playlist start MyGlobalPlaylist --scope Global`
        ​ ​ ​ ​ `[p]playlist start MyPersonalPlaylist --scope User`
        """
        if self.playlist_api is None:
            return await self.send_embed_msg(
                ctx,
                title=_("Playlists Are Not Available"),
                description=_("The playlist section of Audio is currently unavailable"),
                footer=discord.Embed.Empty
                if not await self.bot.is_owner(ctx.author)
                else _("Check your logs."),
            )
        if scope_data is None:
            scope_data = [None, ctx.author, ctx.guild, False]
        scope, author, guild, specified_user = scope_data
        dj_enabled = self._dj_status_cache.setdefault(
            ctx.guild.id, await self.config.guild(ctx.guild).dj_enabled()
        )
        if dj_enabled and not await self._can_instaskip(ctx, ctx.author):
            ctx.command.reset_cooldown(ctx)
            await self.send_embed_msg(
                ctx,
                title=_("Unable To Play Tracks"),
                description=_("You need the DJ role to start playing playlists."),
            )
            return False
        async with ctx.typing():
            try:
                playlist, playlist_arg, scope = await self.get_playlist_match(
                    ctx, playlist_matches, scope, author, guild, specified_user
                )
            except TooManyMatches as e:
                ctx.command.reset_cooldown(ctx)
                return await self.send_embed_msg(ctx, title=str(e))
            if playlist is None:
                ctx.command.reset_cooldown(ctx)
                return await self.send_embed_msg(
                    ctx,
                    title=_("Playlist Not Found"),
                    description=_("Could not match '{arg}' to a playlist").format(
                        arg=playlist_arg
                    ),
                )

            if not await self._playlist_check(ctx):
                ctx.command.reset_cooldown(ctx)
                return
            jukebox_price = await self.config.guild(ctx.guild).jukebox_price()
            if not await self.maybe_charge_requester(ctx, jukebox_price):
                ctx.command.reset_cooldown(ctx)
                return
            maxlength = await self.config.guild(ctx.guild).maxlength()
            author_obj = self.bot.get_user(ctx.author.id)
            track_len = 0
            try:
                player = lavalink.get_player(ctx.guild.id)
                tracks = playlist.tracks_obj
                empty_queue = not player.queue
                async for track in AsyncIter(tracks):
                    if len(player.queue) >= 10000:
                        continue
                    query = Query.process_input(track, self.local_folder_current_path)
                    if not await self.is_query_allowed(
                        self.config,
                        ctx,
                        f"{track.title} {track.author} {track.uri} " f"{str(query)}",
                        query_obj=query,
                    ):
                        if IS_DEBUG:
                            log.debug(f"Query is not allowed in {ctx.guild} ({ctx.guild.id})")
                        continue
                    query = Query.process_input(track.uri, self.local_folder_current_path)
                    if query.is_local:
                        local_path = LocalPath(track.uri, self.local_folder_current_path)
                        if not await self.localtracks_folder_exists(ctx):
                            pass
                        if not local_path.exists() and not local_path.is_file():
                            continue
                    if maxlength > 0 and not self.is_track_length_allowed(track, maxlength):
                        continue
                    track.extras.update(
                        {
                            "enqueue_time": int(time.time()),
                            "vc": player.channel.id,
                            "requester": ctx.author.id,
                        }
                    )
                    player.add(author_obj, track)
                    self.bot.dispatch(
                        "red_audio_track_enqueue", player.channel.guild, track, ctx.author
                    )
                    track_len += 1
                player.maybe_shuffle(0 if empty_queue else 1)
                if len(tracks) > track_len:
                    maxlength_msg = _(" {bad_tracks} tracks cannot be queued.").format(
                        bad_tracks=(len(tracks) - track_len)
                    )
                else:
                    maxlength_msg = ""
                if scope == PlaylistScope.GUILD.value:
                    scope_name = f"{guild.name}"
                elif scope == PlaylistScope.USER.value:
                    scope_name = f"{author}"
                else:
                    scope_name = "Global"

                embed = discord.Embed(
                    title=_("Playlist Enqueued"),
                    description=_(
                        "{name} - (`{id}`) [**{scope}**]\nAdded {num} "
                        "tracks to the queue.{maxlength_msg}"
                    ).format(
                        num=track_len,
                        maxlength_msg=maxlength_msg,
                        name=playlist.name,
                        id=playlist.id,
                        scope=scope_name,
                    ),
                )
                await self.send_embed_msg(ctx, embed=embed)
                if not player.current:
                    await player.play()
                return
            except RuntimeError:
                ctx.command.reset_cooldown(ctx)
                return await self.send_embed_msg(
                    ctx,
                    title=_("Playlist Not Found"),
                    description=_("Playlist {id} does not exist in {scope} scope.").format(
                        id=playlist_arg, scope=self.humanize_scope(scope, the=True)
                    ),
                )
            except MissingGuild:
                ctx.command.reset_cooldown(ctx)
                return await self.send_embed_msg(
                    ctx,
                    title=_("Missing Arguments"),
                    description=_("You need to specify the Guild ID for the guild to lookup."),
                )
            except TypeError:
                if playlist:
                    return await ctx.invoke(self.command_play, query=playlist.url)

    @commands.cooldown(1, 60, commands.BucketType.member)
    @command_playlist.command(
        name="update", usage="<playlist_name_OR_id> [args]", cooldown_after_parsing=True
    )
    async def command_playlist_update(
        self,
        ctx: commands.Context,
        playlist_matches: PlaylistConverter,
        *,
        scope_data: ScopeParser = None,
    ):
        """Updates all tracks in a playlist.

        **Usage**:
        ​ ​ ​ ​ `[p]playlist update playlist_name_OR_id [args]`

        **Args**:
        ​ ​ ​ ​ The following are all optional:
        ​ ​ ​ ​ ​ ​ ​ ​ --scope <scope>
        ​ ​ ​ ​ ​ ​ ​ ​ --author [user]
        ​ ​ ​ ​ ​ ​ ​ ​ --guild [guild] **Only the bot owner can use this**

        **Scope** is one of the following:
        ​ ​ ​ ​ Global
        ​ ​ ​ ​ Guild
        ​ ​ ​ ​ User

        **Author** can be one of the following:
        ​ ​ ​ ​ User ID
        ​ ​ ​ ​ User Mention
        ​ ​ ​ ​ User Name#123

        **Guild** can be one of the following:
        ​ ​ ​ ​ Guild ID
        ​ ​ ​ ​ Exact guild name

        Example use:
        ​ ​ ​ ​ `[p]playlist update MyGuildPlaylist`
        ​ ​ ​ ​ `[p]playlist update MyGlobalPlaylist --scope Global`
        ​ ​ ​ ​ `[p]playlist update MyPersonalPlaylist --scope User`
        """
        if self.playlist_api is None:
            return await self.send_embed_msg(
                ctx,
                title=_("Playlists Are Not Available"),
                description=_("The playlist section of Audio is currently unavailable"),
                footer=discord.Embed.Empty
                if not await self.bot.is_owner(ctx.author)
                else _("Check your logs."),
            )
        if scope_data is None:
            scope_data = [None, ctx.author, ctx.guild, False]
        scope, author, guild, specified_user = scope_data
        embeds = None
        async with ctx.typing():
            try:
                playlist, playlist_arg, scope = await self.get_playlist_match(
                    ctx, playlist_matches, scope, author, guild, specified_user
                )
            except TooManyMatches as e:
                ctx.command.reset_cooldown(ctx)
                return await self.send_embed_msg(ctx, title=str(e))

            if playlist is None:
                ctx.command.reset_cooldown(ctx)
                return await self.send_embed_msg(
                    ctx,
                    title=_("Playlist Not Found"),
                    description=_("Could not match '{arg}' to a playlist.").format(
                        arg=playlist_arg
                    ),
                )

            if not await self._playlist_check(ctx):
                ctx.command.reset_cooldown(ctx)
                return
            try:
                if not await self.can_manage_playlist(scope, playlist, ctx, author, guild):
                    return
                if playlist.url:
                    player = lavalink.get_player(ctx.guild.id)
                    added, removed, playlist = await self._maybe_update_playlist(
                        ctx, player, playlist
                    )
                else:
                    ctx.command.reset_cooldown(ctx)
                    return await self.send_embed_msg(
                        ctx,
                        title=_("Invalid Playlist"),
                        description=_("Custom playlists cannot be updated."),
                    )
            except RuntimeError:
                ctx.command.reset_cooldown(ctx)
                return await self.send_embed_msg(
                    ctx,
                    title=_("Playlist Not Found"),
                    description=_("Playlist {id} does not exist in {scope} scope.").format(
                        id=playlist_arg, scope=self.humanize_scope(scope, the=True)
                    ),
                )
<<<<<<< HEAD
        except RuntimeError:
            ctx.command.reset_cooldown(ctx)
            return await self.send_embed_msg(
                ctx,
                title=_("Playlist Not Found"),
                description=_("Playlist {id} does not exist in {scope} scope.").format(
                    id=playlist_arg, scope=self.humanize_scope(scope, the=True)
                ),
            )
        except MissingGuild:
            return await self.send_embed_msg(
                ctx,
                title=_("Missing Arguments"),
                description=_("You need to specify the Guild ID for the guild to lookup."),
            )
        else:
            scope_name = self.humanize_scope(
                scope, ctx=guild if scope == PlaylistScope.GUILD.value else author
            )
            if added or removed:
                _colour = await ctx.embed_colour()
                removed_embeds = []
                added_embeds = []
                total_added = len(added)
                total_removed = len(removed)
                total_pages = math.ceil(total_removed / 10) + math.ceil(total_added / 10)
                page_count = 0
                if removed:
                    removed_text = ""
                    async for i, track in AsyncIter(removed).enumerate(start=1):
                        if len(track.title) > 40:
                            track_title = str(track.title).replace("[", "")
                            track_title = "{}...".format((track_title[:40]).rstrip(" "))
                        else:
                            track_title = track.title
                        removed_text += f"`{i}.` **[{track_title}]({track.uri})**\n"
                        if i % 10 == 0 or i == total_removed:
                            page_count += 1
                            embed = discord.Embed(
                                title=_("Tracks removed"), colour=_colour, description=removed_text
                            )
                            text = _("Page {page_num}/{total_pages}").format(
                                page_num=page_count, total_pages=total_pages
                            )
                            embed.set_footer(text=text)
                            removed_embeds.append(embed)
                            removed_text = ""
                if added:
                    added_text = ""
                    async for i, track in AsyncIter(added).enumerate(start=1):
                        if len(track.title) > 40:
                            track_title = str(track.title).replace("[", "")
                            track_title = "{}...".format((track_title[:40]).rstrip(" "))
                        else:
                            track_title = track.title
                        added_text += f"`{i}.` **[{track_title}]({track.uri})**\n"
                        if i % 10 == 0 or i == total_added:
                            page_count += 1
                            embed = discord.Embed(
                                title=_("Tracks added"), colour=_colour, description=added_text
                            )
                            text = _("Page {page_num}/{total_pages}").format(
                                page_num=page_count, total_pages=total_pages
                            )
                            embed.set_footer(text=text)
                            added_embeds.append(embed)
                            added_text = ""
                embeds = removed_embeds + added_embeds
                await dpymenu(ctx, embeds, DEFAULT_CONTROLS)
            else:
=======
            except MissingGuild:
>>>>>>> ca078e7c
                return await self.send_embed_msg(
                    ctx,
                    title=_("Missing Arguments"),
                    description=_("You need to specify the Guild ID for the guild to lookup."),
                )
            else:
                scope_name = self.humanize_scope(
                    scope, ctx=guild if scope == PlaylistScope.GUILD.value else author
                )
                if added or removed:
                    _colour = await ctx.embed_colour()
                    removed_embeds = []
                    added_embeds = []
                    total_added = len(added)
                    total_removed = len(removed)
                    total_pages = math.ceil(total_removed / 10) + math.ceil(total_added / 10)
                    page_count = 0
                    if removed:
                        removed_text = ""
                        async for i, track in AsyncIter(removed).enumerate(start=1):
                            if len(track.title) > 40:
                                track_title = str(track.title).replace("[", "")
                                track_title = "{}...".format((track_title[:40]).rstrip(" "))
                            else:
                                track_title = track.title
                            removed_text += f"`{i}.` **[{track_title}]({track.uri})**\n"
                            if i % 10 == 0 or i == total_removed:
                                page_count += 1
                                embed = discord.Embed(
                                    title=_("Tracks removed"),
                                    colour=_colour,
                                    description=removed_text,
                                )
                                text = _("Page {page_num}/{total_pages}").format(
                                    page_num=page_count, total_pages=total_pages
                                )
                                embed.set_footer(text=text)
                                removed_embeds.append(embed)
                                removed_text = ""
                    if added:
                        added_text = ""
                        async for i, track in AsyncIter(added).enumerate(start=1):
                            if len(track.title) > 40:
                                track_title = str(track.title).replace("[", "")
                                track_title = "{}...".format((track_title[:40]).rstrip(" "))
                            else:
                                track_title = track.title
                            added_text += f"`{i}.` **[{track_title}]({track.uri})**\n"
                            if i % 10 == 0 or i == total_added:
                                page_count += 1
                                embed = discord.Embed(
                                    title=_("Tracks added"), colour=_colour, description=added_text
                                )
                                text = _("Page {page_num}/{total_pages}").format(
                                    page_num=page_count, total_pages=total_pages
                                )
                                embed.set_footer(text=text)
                                added_embeds.append(embed)
                                added_text = ""
                    embeds = removed_embeds + added_embeds
                else:
                    return await self.send_embed_msg(
                        ctx,
                        title=_("Playlist Has Not Been Modified"),
                        description=_("No changes for {name} (`{id}`) [**{scope}**].").format(
                            id=playlist.id, name=playlist.name, scope=scope_name
                        ),
                    )
        if embeds:
            await menu(ctx, embeds, DEFAULT_CONTROLS)

    @command_playlist.command(name="upload", usage="[args]")
    @commands.is_owner()
    async def command_playlist_upload(
        self, ctx: commands.Context, *, scope_data: ScopeParser = None
    ):
        """Uploads a playlist file as a playlist for the bot.

        V2 and old V3 playlist will be slow.
        V3 Playlist made with `[p]playlist download` will load a lot faster.

        **Usage**:
        ​ ​ ​ ​ `[p]playlist upload [args]`

        **Args**:
        ​ ​ ​ ​ The following are all optional:
        ​ ​ ​ ​ ​ ​ ​ ​ --scope <scope>
        ​ ​ ​ ​ ​ ​ ​ ​ --author [user]
        ​ ​ ​ ​ ​ ​ ​ ​ --guild [guild] **Only the bot owner can use this**

        **Scope** is one of the following:
        ​ ​ ​ ​ Global
        ​ ​ ​ ​ Guild
        ​ ​ ​ ​ User

        **Author** can be one of the following:
        ​ ​ ​ ​ User ID
        ​ ​ ​ ​ User Mention
        ​ ​ ​ ​ User Name#123

        **Guild** can be one of the following:
        ​ ​ ​ ​ Guild ID
        ​ ​ ​ ​ Exact guild name

        Example use:
        ​ ​ ​ ​ `[p]playlist upload`
        ​ ​ ​ ​ `[p]playlist upload --scope Global`
        ​ ​ ​ ​ `[p]playlist upload --scope User`
        """
        if self.playlist_api is None:
            return await self.send_embed_msg(
                ctx,
                title=_("Playlists Are Not Available"),
                description=_("The playlist section of Audio is currently unavailable"),
                footer=discord.Embed.Empty
                if not await self.bot.is_owner(ctx.author)
                else _("Check your logs."),
            )
        if scope_data is None:
            scope_data = [None, ctx.author, ctx.guild, False]
        scope, author, guild, specified_user = scope_data
        scope = scope or PlaylistScope.GUILD.value
        temp_playlist = cast(Playlist, FakePlaylist(author.id, scope))
        async with ctx.typing():
            if not await self.can_manage_playlist(scope, temp_playlist, ctx, author, guild):
                return
            if not await self._playlist_check(ctx):
                return
            player = lavalink.get_player(ctx.guild.id)

            if not ctx.message.attachments:
                await self.send_embed_msg(
                    ctx,
                    title=_(
                        "Please upload the playlist file. Any other message will cancel this "
                        "operation."
                    ),
                )
                try:
                    file_message = await self.bot.wait_for(
                        "message", timeout=30.0, check=MessagePredicate.same_context(ctx)
                    )
                except asyncio.TimeoutError:
                    return await self.send_embed_msg(
                        ctx, title=_("No file detected, try again later.")
                    )
            else:
                file_message = ctx.message
            try:
                file_url = file_message.attachments[0].url
            except IndexError:
                return await self.send_embed_msg(ctx, title=_("Upload cancelled."))
            file_suffix = file_url.rsplit(".", 1)[1]
            if file_suffix != "txt":
                return await self.send_embed_msg(
                    ctx, title=_("Only Red playlist files can be uploaded.")
                )
            try:
                async with self.session.request("GET", file_url) as r:
                    uploaded_playlist = await r.json(
                        content_type="text/plain", encoding="utf-8", loads=json.loads
                    )
            except UnicodeDecodeError:
                return await self.send_embed_msg(ctx, title=_("Not a valid playlist file."))

            new_schema = uploaded_playlist.get("schema", 1) >= 2
            version = uploaded_playlist.get("version", "v2")

            if new_schema and version == "v3":
                uploaded_playlist_url = uploaded_playlist.get("playlist_url", None)
                track_list = uploaded_playlist.get("tracks", [])
            else:
                uploaded_playlist_url = uploaded_playlist.get("link", None)
                track_list = uploaded_playlist.get("playlist", [])
            if len(track_list) > 10000:
                return await self.send_embed_msg(ctx, title=_("This playlist is too large."))
            uploaded_playlist_name = uploaded_playlist.get(
                "name", (file_url.split("/")[6]).split(".")[0]
            )
            try:
                if self.api_interface is not None and (
                    not uploaded_playlist_url
                    or not self.match_yt_playlist(uploaded_playlist_url)
                    or not (
                        await self.api_interface.fetch_track(
                            ctx,
                            player,
                            Query.process_input(
                                uploaded_playlist_url, self.local_folder_current_path
                            ),
                        )
                    )[0].tracks
                ):
                    if version == "v3":
                        return await self._load_v3_playlist(
                            ctx,
                            scope,
                            uploaded_playlist_name,
                            uploaded_playlist_url,
                            track_list,
                            author,
                            guild,
                        )
                    return await self._load_v2_playlist(
                        ctx,
                        track_list,
                        player,
                        uploaded_playlist_url,
                        uploaded_playlist_name,
                        scope,
                        author,
                        guild,
                    )
                return await ctx.invoke(
                    self.command_playlist_save,
                    playlist_name=uploaded_playlist_name,
                    playlist_url=uploaded_playlist_url,
                    scope_data=(scope, author, guild, specified_user),
                )
            except TrackEnqueueError:
                self.update_player_lock(ctx, False)
                return await self.send_embed_msg(
                    ctx,
                    title=_("Unable to Get Track"),
                    description=_(
                        "I'm unable to get a track from Lavalink at the moment, try again in a few "
                        "minutes."
                    ),
                )
            except Exception as e:
                self.update_player_lock(ctx, False)
                raise e

    @commands.cooldown(1, 60, commands.BucketType.member)
    @command_playlist.command(
        name="rename", usage="<playlist_name_OR_id> <new_name> [args]", cooldown_after_parsing=True
    )
    async def command_playlist_rename(
        self,
        ctx: commands.Context,
        playlist_matches: PlaylistConverter,
        new_name: str,
        *,
        scope_data: ScopeParser = None,
    ):
        """Rename an existing playlist.

        **Usage**:
        ​ ​ ​ ​ `[p]playlist rename playlist_name_OR_id new_name [args]`

        **Args**:
        ​ ​ ​ ​ The following are all optional:
        ​ ​ ​ ​ ​ ​ ​ ​ --scope <scope>
        ​ ​ ​ ​ ​ ​ ​ ​ --author [user]
        ​ ​ ​ ​ ​ ​ ​ ​ --guild [guild] **Only the bot owner can use this**

        **Scope** is one of the following:
        ​ ​ ​ ​ Global
        ​ ​ ​ ​ Guild
        ​ ​ ​ ​ User

        **Author** can be one of the following:
        ​ ​ ​ ​ User ID
        ​ ​ ​ ​ User Mention
        ​ ​ ​ ​ User Name#123

        **Guild** can be one of the following:
        ​ ​ ​ ​ Guild ID
        ​ ​ ​ ​ Exact guild name

        Example use:
        ​ ​ ​ ​ `[p]playlist rename MyGuildPlaylist RenamedGuildPlaylist`
        ​ ​ ​ ​ `[p]playlist rename MyGlobalPlaylist RenamedGlobalPlaylist --scope Global`
        ​ ​ ​ ​ `[p]playlist rename MyPersonalPlaylist RenamedPersonalPlaylist --scope User`
        """
        if self.playlist_api is None:
            return await self.send_embed_msg(
                ctx,
                title=_("Playlists Are Not Available"),
                description=_("The playlist section of Audio is currently unavailable"),
                footer=discord.Embed.Empty
                if not await self.bot.is_owner(ctx.author)
                else _("Check your logs."),
            )
        if scope_data is None:
            scope_data = [None, ctx.author, ctx.guild, False]
        scope, author, guild, specified_user = scope_data
        async with ctx.typing():
            new_name = new_name.split(" ")[0].strip('"')[:32]
            if new_name.isnumeric():
                ctx.command.reset_cooldown(ctx)
                return await self.send_embed_msg(
                    ctx,
                    title=_("Invalid Playlist Name"),
                    description=_(
                        "Playlist names must be a single word (up to 32 "
                        "characters) and not numbers only."
                    ),
                )
            try:
                playlist, playlist_arg, scope = await self.get_playlist_match(
                    ctx, playlist_matches, scope, author, guild, specified_user
                )
            except TooManyMatches as e:
                ctx.command.reset_cooldown(ctx)
                return await self.send_embed_msg(ctx, title=str(e))
            if playlist is None:
                ctx.command.reset_cooldown(ctx)
                return await self.send_embed_msg(
                    ctx,
                    title=_("Playlist Not Found"),
                    description=_("Could not match '{arg}' to a playlist.").format(
                        arg=playlist_arg
                    ),
                )
            if not await self.can_manage_playlist(scope, playlist, ctx, author, guild):
                ctx.command.reset_cooldown(ctx)
                return
            scope_name = self.humanize_scope(
                scope, ctx=guild if scope == PlaylistScope.GUILD.value else author
            )
            old_name = playlist.name
            update = {"name": new_name}
            await playlist.edit(update)
            msg = _("'{old}' playlist has been renamed to '{new}' (`{id}`) [**{scope}**]").format(
                old=bold(old_name), new=bold(playlist.name), id=playlist.id, scope=scope_name
            )
            await self.send_embed_msg(ctx, title=_("Playlist Modified"), description=msg)<|MERGE_RESOLUTION|>--- conflicted
+++ resolved
@@ -16,11 +16,8 @@
 from redbot.core import commands
 from redbot.core.commands import UserInputOptional
 from redbot.core.data_manager import cog_data_path
-<<<<<<< HEAD
+from redbot.core.i18n import Translator
 from redbot.core.utils._dpy_menus_utils import dpymenu
-=======
-from redbot.core.i18n import Translator
->>>>>>> ca078e7c
 from redbot.core.utils import AsyncIter
 from redbot.core.utils.chat_formatting import bold, pagify
 from redbot.core.utils.menus import DEFAULT_CONTROLS, menu
@@ -909,11 +906,6 @@
                 embed = discord.Embed(
                     colour=await ctx.embed_colour(), title=embed_title, description=page
                 )
-<<<<<<< HEAD
-            )
-            page_list.append(embed)
-        await dpymenu(ctx, page_list, DEFAULT_CONTROLS)
-=======
                 author_obj = self.bot.get_user(playlist.author) or playlist.author or _("Unknown")
                 embed.set_footer(
                     text=_("Page {page}/{pages} | Author: {author_name} | {num} track(s)").format(
@@ -921,8 +913,7 @@
                     )
                 )
                 page_list.append(embed)
-        await menu(ctx, page_list, DEFAULT_CONTROLS)
->>>>>>> ca078e7c
+        await dpymenu(ctx, page_list, DEFAULT_CONTROLS)
 
     @commands.cooldown(1, 15, commands.BucketType.guild)
     @command_playlist.command(name="list", usage="[args]", cooldown_after_parsing=True)
@@ -1075,17 +1066,10 @@
             len_playlist_list_pages = math.ceil(len(abc_names) / 5)
             playlist_embeds = []
 
-<<<<<<< HEAD
-        async for page_num in AsyncIter(range(1, len_playlist_list_pages + 1)):
-            embed = await self._build_playlist_list_page(ctx, page_num, abc_names, name)
-            playlist_embeds.append(embed)
-        await dpymenu(ctx, playlist_embeds, DEFAULT_CONTROLS)
-=======
             async for page_num in AsyncIter(range(1, len_playlist_list_pages + 1)):
                 embed = await self._build_playlist_list_page(ctx, page_num, abc_names, name)
                 playlist_embeds.append(embed)
-        await menu(ctx, playlist_embeds, DEFAULT_CONTROLS)
->>>>>>> ca078e7c
+        await dpymenu(ctx, playlist_embeds, DEFAULT_CONTROLS)
 
     @command_playlist.command(name="queue", usage="<name> [args]", cooldown_after_parsing=True)
     @commands.cooldown(1, 300, commands.BucketType.member)
@@ -1716,80 +1700,7 @@
                         id=playlist_arg, scope=self.humanize_scope(scope, the=True)
                     ),
                 )
-<<<<<<< HEAD
-        except RuntimeError:
-            ctx.command.reset_cooldown(ctx)
-            return await self.send_embed_msg(
-                ctx,
-                title=_("Playlist Not Found"),
-                description=_("Playlist {id} does not exist in {scope} scope.").format(
-                    id=playlist_arg, scope=self.humanize_scope(scope, the=True)
-                ),
-            )
-        except MissingGuild:
-            return await self.send_embed_msg(
-                ctx,
-                title=_("Missing Arguments"),
-                description=_("You need to specify the Guild ID for the guild to lookup."),
-            )
-        else:
-            scope_name = self.humanize_scope(
-                scope, ctx=guild if scope == PlaylistScope.GUILD.value else author
-            )
-            if added or removed:
-                _colour = await ctx.embed_colour()
-                removed_embeds = []
-                added_embeds = []
-                total_added = len(added)
-                total_removed = len(removed)
-                total_pages = math.ceil(total_removed / 10) + math.ceil(total_added / 10)
-                page_count = 0
-                if removed:
-                    removed_text = ""
-                    async for i, track in AsyncIter(removed).enumerate(start=1):
-                        if len(track.title) > 40:
-                            track_title = str(track.title).replace("[", "")
-                            track_title = "{}...".format((track_title[:40]).rstrip(" "))
-                        else:
-                            track_title = track.title
-                        removed_text += f"`{i}.` **[{track_title}]({track.uri})**\n"
-                        if i % 10 == 0 or i == total_removed:
-                            page_count += 1
-                            embed = discord.Embed(
-                                title=_("Tracks removed"), colour=_colour, description=removed_text
-                            )
-                            text = _("Page {page_num}/{total_pages}").format(
-                                page_num=page_count, total_pages=total_pages
-                            )
-                            embed.set_footer(text=text)
-                            removed_embeds.append(embed)
-                            removed_text = ""
-                if added:
-                    added_text = ""
-                    async for i, track in AsyncIter(added).enumerate(start=1):
-                        if len(track.title) > 40:
-                            track_title = str(track.title).replace("[", "")
-                            track_title = "{}...".format((track_title[:40]).rstrip(" "))
-                        else:
-                            track_title = track.title
-                        added_text += f"`{i}.` **[{track_title}]({track.uri})**\n"
-                        if i % 10 == 0 or i == total_added:
-                            page_count += 1
-                            embed = discord.Embed(
-                                title=_("Tracks added"), colour=_colour, description=added_text
-                            )
-                            text = _("Page {page_num}/{total_pages}").format(
-                                page_num=page_count, total_pages=total_pages
-                            )
-                            embed.set_footer(text=text)
-                            added_embeds.append(embed)
-                            added_text = ""
-                embeds = removed_embeds + added_embeds
-                await dpymenu(ctx, embeds, DEFAULT_CONTROLS)
-            else:
-=======
             except MissingGuild:
->>>>>>> ca078e7c
                 return await self.send_embed_msg(
                     ctx,
                     title=_("Missing Arguments"),
@@ -1859,7 +1770,7 @@
                         ),
                     )
         if embeds:
-            await menu(ctx, embeds, DEFAULT_CONTROLS)
+            await dpymenu(ctx, embeds, DEFAULT_CONTROLS)
 
     @command_playlist.command(name="upload", usage="[args]")
     @commands.is_owner()
