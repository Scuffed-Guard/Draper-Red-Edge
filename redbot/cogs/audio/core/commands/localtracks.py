--- conflicted
+++ resolved
@@ -7,11 +7,8 @@
 import discord
 
 from redbot.core import commands
-<<<<<<< HEAD
+from redbot.core.i18n import Translator
 from redbot.core.utils._dpy_menus_utils import dpymenu
-=======
-from redbot.core.i18n import Translator
->>>>>>> ca078e7c
 from redbot.core.utils.menus import DEFAULT_CONTROLS, close_menu, menu, next_page, prev_page
 
 from ...audio_dataclasses import LocalPath, Query
