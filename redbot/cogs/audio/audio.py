import aiohttp
import asyncio
import base64
import datetime
import discord
from fuzzywuzzy import process
import heapq
from io import StringIO
import json
import lavalink
import logging
import math
import os
import random
import re
import time
from typing import Optional
import redbot.core
from redbot.core import Config, commands, checks, bank
from redbot.core.data_manager import cog_data_path
from redbot.core.i18n import Translator, cog_i18n
from redbot.core.utils.chat_formatting import bold, box, pagify
from redbot.core.utils.menus import (
    menu,
    DEFAULT_CONTROLS,
    prev_page,
    next_page,
    close_menu,
    start_adding_reactions,
)
from redbot.core.utils.predicates import MessagePredicate, ReactionPredicate
from urllib.parse import urlparse
from .manager import ServerManager

_ = Translator("Audio", __file__)

__version__ = "0.0.9"
__author__ = ["aikaterna"]

log = logging.getLogger("red.audio")


@cog_i18n(_)
class Audio(commands.Cog):
    """Play audio through voice channels."""

    _default_lavalink_settings = {
        "host": "localhost",
        "rest_port": 2333,
        "ws_port": 2333,
        "password": "youshallnotpass",
    }

    def __init__(self, bot):
        super().__init__()
        self.bot = bot
        self.config = Config.get_conf(self, 2711759130, force_registration=True)

        default_global = dict(
            status=False,
            use_external_lavalink=False,
            restrict=True,
            current_version=redbot.core.VersionInfo.from_str("3.0.0a0").to_json(),
            localpath=str(cog_data_path(raw_name="Audio")),
            **self._default_lavalink_settings,
        )

        default_guild = dict(
            disconnect=False,
            dj_enabled=False,
            dj_role=None,
            emptydc_enabled=False,
            emptydc_timer=0,
            jukebox=False,
            jukebox_price=0,
            maxlength=0,
            playlists={},
            notify=False,
            repeat=False,
            shuffle=False,
            thumbnail=False,
            volume=100,
            vote_enabled=False,
            vote_percent=0,
        )

        self.config.register_guild(**default_guild)
        self.config.register_global(**default_global)
        self.skip_votes = {}
        self.session = aiohttp.ClientSession()
        self._connect_task = None
        self._disconnect_task = None
        self._cleaned_up = False

        self.spotify_token = None
        self.play_lock = {}

        self._manager: Optional[ServerManager] = None

    async def cog_before_invoke(self, ctx):
        if self.llsetup in [ctx.command, ctx.command.root_parent]:
            pass
        elif self._connect_task.cancelled():
            await ctx.send(
                "You have attempted to run Audio's Lavalink server on an unsupported"
                " architecture. Only settings related commands will be available."
            )
            raise RuntimeError(
                "Not running audio command due to invalid machine architecture for Lavalink."
            )

    async def initialize(self):
        self._restart_connect()
        self._disconnect_task = self.bot.loop.create_task(self.disconnect_timer())
        lavalink.register_event_listener(self.event_handler)

    def _restart_connect(self):
        if self._connect_task:
            self._connect_task.cancel()

        self._connect_task = self.bot.loop.create_task(self.attempt_connect())

    async def attempt_connect(self, timeout: int = 30):
        while True:  # run until success
            external = await self.config.use_external_lavalink()
            if external is False:
                settings = self._default_lavalink_settings
                host = settings["host"]
                password = settings["password"]
                rest_port = settings["rest_port"]
                ws_port = settings["ws_port"]
                if self._manager is not None:
                    await self._manager.shutdown()
                self._manager = ServerManager()
                try:
                    await self._manager.start()
                except RuntimeError as exc:
                    log.exception(
                        "Exception whilst starting internal Lavalink server, retrying...",
                        exc_info=exc,
                    )
                    await asyncio.sleep(1)
                    continue
                except asyncio.CancelledError:
                    log.exception("Invalid machine architecture, cannot run Lavalink.")
                    raise
            else:
                host = await self.config.host()
                password = await self.config.password()
                rest_port = await self.config.rest_port()
                ws_port = await self.config.ws_port()
            try:
                await lavalink.initialize(
                    bot=self.bot,
                    host=host,
                    password=password,
                    rest_port=rest_port,
                    ws_port=ws_port,
                    timeout=timeout,
                )
                return  # break infinite loop
            except asyncio.TimeoutError:
                log.error("Connecting to Lavalink server timed out, retrying...")
                if external is False and self._manager is not None:
                    await self._manager.shutdown()
                await asyncio.sleep(1)  # prevent busylooping

    async def event_handler(self, player, event_type, extra):
        disconnect = await self.config.guild(player.channel.guild).disconnect()
        notify = await self.config.guild(player.channel.guild).notify()
        status = await self.config.status()

        async def _players_check():
            try:
                get_single_title = lavalink.active_players()[0].current.title
                if get_single_title == "Unknown title":
                    get_single_title = lavalink.active_players()[0].current.uri
                    if not get_single_title.startswith("http"):
                        get_single_title = get_single_title.rsplit("/", 1)[-1]
                elif "localtracks/" in lavalink.active_players()[0].current.uri:
                    get_single_title = "{} - {}".format(
                        lavalink.active_players()[0].current.author,
                        lavalink.active_players()[0].current.title,
                    )
                else:
                    get_single_title = lavalink.active_players()[0].current.title
                playing_servers = len(lavalink.active_players())
            except IndexError:
                get_single_title = None
                playing_servers = 0
            return get_single_title, playing_servers

        async def _status_check(playing_servers):
            if playing_servers == 0:
                await self.bot.change_presence(activity=None)
            if playing_servers == 1:
                single_title = await _players_check()
                await self.bot.change_presence(
                    activity=discord.Activity(
                        name=single_title[0], type=discord.ActivityType.listening
                    )
                )
            if playing_servers > 1:
                await self.bot.change_presence(
                    activity=discord.Activity(
                        name=_("music in {} servers").format(playing_servers),
                        type=discord.ActivityType.playing,
                    )
                )

        if event_type == lavalink.LavalinkEvents.TRACK_START:
            playing_song = player.fetch("playing_song")
            requester = player.fetch("requester")
            player.store("prev_song", playing_song)
            player.store("prev_requester", requester)
            player.store("playing_song", player.current.uri)
            player.store("requester", player.current.requester)
            self.skip_votes[player.channel.guild] = []

        if event_type == lavalink.LavalinkEvents.TRACK_START and notify:
            notify_channel = player.fetch("channel")
            if notify_channel:
                notify_channel = self.bot.get_channel(notify_channel)
                if player.fetch("notify_message") is not None:
                    try:
                        await player.fetch("notify_message").delete()
                    except discord.errors.NotFound:
                        pass
                if "localtracks/" in player.current.uri:
                    if not player.current.title == "Unknown title":
                        description = "**{} - {}**\n{}".format(
                            player.current.author,
                            player.current.title,
                            player.current.uri.replace("localtracks/", ""),
                        )
                    else:
                        description = "{}".format(player.current.uri.replace("localtracks/", ""))
                else:
                    description = "**[{}]({})**".format(player.current.title, player.current.uri)
                if player.current.is_stream:
                    dur = "LIVE"
                else:
                    dur = lavalink.utils.format_time(player.current.length)
                embed = discord.Embed(
                    colour=(await self._get_embed_colour(notify_channel)),
                    title=_("Now Playing"),
                    description=description,
                )
                embed.set_footer(
                    text=_("Track length: {length} | Requested by: {user}").format(
                        length=dur, user=player.current.requester
                    )
                )
                if (
                    await self.config.guild(player.channel.guild).thumbnail()
                    and player.current.thumbnail
                ):
                    embed.set_thumbnail(url=player.current.thumbnail)
                notify_message = await notify_channel.send(embed=embed)
                player.store("notify_message", notify_message)

        if event_type == lavalink.LavalinkEvents.TRACK_START and status:
            player_check = await _players_check()
            await _status_check(player_check[1])

        if event_type == lavalink.LavalinkEvents.TRACK_END and status:
            await asyncio.sleep(1)
            if not player.is_playing:
                player_check = await _players_check()
                await _status_check(player_check[1])

        if event_type == lavalink.LavalinkEvents.QUEUE_END and notify:
            notify_channel = player.fetch("channel")
            if notify_channel:
                notify_channel = self.bot.get_channel(notify_channel)
                embed = discord.Embed(
                    colour=(await self._get_embed_colour(notify_channel)), title=_("Queue ended.")
                )
                await notify_channel.send(embed=embed)

        if event_type == lavalink.LavalinkEvents.QUEUE_END and disconnect:
            await player.disconnect()

        if event_type == lavalink.LavalinkEvents.QUEUE_END and status:
            player_check = await _players_check()
            await _status_check(player_check[1])

        if event_type == lavalink.LavalinkEvents.TRACK_EXCEPTION:
            if "localtracks/" in player.current.uri:
                return
            message_channel = player.fetch("channel")
            if message_channel:
                message_channel = self.bot.get_channel(message_channel)
                embed = discord.Embed(
                    colour=(await self._get_embed_colour(message_channel)),
                    title=_("Track Error"),
                    description="{}\n**[{}]({})**".format(
                        extra, player.current.title, player.current.uri
                    ),
                )
                embed.set_footer(text=_("Skipping..."))
                await message_channel.send(embed=embed)
                await player.skip()

    @commands.group()
    @commands.guild_only()
    async def audioset(self, ctx):
        """Music configuration options."""
        pass

    @audioset.command()
    @checks.mod_or_permissions(manage_messages=True)
    async def dc(self, ctx):
        """Toggle the bot auto-disconnecting when done playing.

        This setting takes precedence over [p]audioset emptydisconnect.
        """
        disconnect = await self.config.guild(ctx.guild).disconnect()
        await self.config.guild(ctx.guild).disconnect.set(not disconnect)
        await self._embed_msg(
            ctx,
            _("Auto-disconnection at queue end: {true_or_false}.").format(
                true_or_false=not disconnect
            ),
        )

    @audioset.command()
    @checks.admin_or_permissions(manage_roles=True)
    async def dj(self, ctx):
        """Toggle DJ mode.

        DJ mode allows users with the DJ role to use audio commands.
        """
        dj_role_id = await self.config.guild(ctx.guild).dj_role()
        if dj_role_id is None:
            await self._embed_msg(
                ctx, _("Please set a role to use with DJ mode. Enter the role name or ID now.")
            )

            try:
                pred = MessagePredicate.valid_role(ctx)
                await ctx.bot.wait_for("message", timeout=15.0, check=pred)
                await ctx.invoke(self.role, pred.result)
            except asyncio.TimeoutError:
                return await self._embed_msg(ctx, _("Response timed out, try again later."))

        dj_enabled = await self.config.guild(ctx.guild).dj_enabled()
        await self.config.guild(ctx.guild).dj_enabled.set(not dj_enabled)
        await self._embed_msg(
            ctx, _("DJ role enabled: {true_or_false}.").format(true_or_false=not dj_enabled)
        )

    @audioset.command()
    @checks.mod_or_permissions(administrator=True)
    async def emptydisconnect(self, ctx, seconds: int):
        """Auto-disconnection after x seconds while stopped. 0 to disable."""
        if seconds < 0:
            return await self._embed_msg(ctx, _("Can't be less than zero."))
        if seconds < 10 and seconds > 0:
            seconds = 10
        if seconds == 0:
            enabled = False
            await self._embed_msg(ctx, _("Empty disconnect disabled."))
        else:
            enabled = True
            await self._embed_msg(
                ctx,
                _("Empty disconnect timer set to {num_seconds}.").format(
                    num_seconds=self._dynamic_time(seconds)
                ),
            )

        await self.config.guild(ctx.guild).emptydc_timer.set(seconds)
        await self.config.guild(ctx.guild).emptydc_enabled.set(enabled)

    @audioset.command()
    @checks.mod_or_permissions(administrator=True)
    async def jukebox(self, ctx, price: int):
        """Set a price for queueing tracks for non-mods. 0 to disable."""
        if price < 0:
            return await self._embed_msg(ctx, _("Can't be less than zero."))
        if price == 0:
            jukebox = False
            await self._embed_msg(ctx, _("Jukebox mode disabled."))
        else:
            jukebox = True
            await self._embed_msg(
                ctx,
                _("Track queueing command price set to {price} {currency}.").format(
                    price=price, currency=await bank.get_currency_name(ctx.guild)
                ),
            )

        await self.config.guild(ctx.guild).jukebox_price.set(price)
        await self.config.guild(ctx.guild).jukebox.set(jukebox)

    @audioset.command()
    @checks.is_owner()
    async def localpath(self, ctx, local_path=None):
        """Set the localtracks path if the Lavalink.jar is not run from the Audio data folder.

        Leave the path blank to reset the path to the default, the Audio data directory.
        """

        if not local_path:
            await self.config.localpath.set(str(cog_data_path(raw_name="Audio")))
            return await self._embed_msg(
                ctx, _("The localtracks path location has been reset to the default location.")
            )

        info_msg = _(
            "This setting is only for bot owners to set a localtracks folder location "
            "if the Lavalink.jar is being ran from outside of the Audio data directory.\n"
            "In the example below, the full path for 'ParentDirectory' must be passed to this command.\n"
            "The path must not contain spaces.\n"
            "```\n"
            "ParentDirectory\n"
            "  |__ localtracks  (folder)\n"
            "  |     |__ Awesome Album Name  (folder)\n"
            "  |           |__01 Cool Song.mp3\n"
            "  |           |__02 Groovy Song.mp3\n"
            "  |\n"
            "  |__ Lavalink.jar\n"
            "  |__ application.yml\n"
            "```\n"
            "The folder path given to this command must contain the Lavalink.jar, the application.yml, and the localtracks folder.\n"
            "Use this command with no path given to reset it to the default, the Audio data directory for this bot.\n"
            "Do you want to continue to set the provided path for local tracks?"
        )
        info = await ctx.maybe_send_embed(info_msg)

        start_adding_reactions(info, ReactionPredicate.YES_OR_NO_EMOJIS)
        pred = ReactionPredicate.yes_or_no(info, ctx.author)
        await ctx.bot.wait_for("reaction_add", check=pred)

        if not pred.result:
            try:
                await info.delete()
            except discord.errors.Forbidden:
                pass
            return

        try:
            if os.getcwd() != local_path:
                os.chdir(local_path)
            os.listdir(local_path)
        except OSError:
            return await self._embed_msg(
                ctx,
                _("{local_path} does not seem like a valid path.").format(local_path=local_path),
            )

        jar_check = os.path.isfile(local_path + "/Lavalink.jar")
        yml_check = os.path.isfile(local_path + "/application.yml")

        if not jar_check and not yml_check:
            filelist = "a Lavalink.jar and an application.yml"
        elif jar_check and not yml_check:
            filelist = "an application.yml"
        elif not jar_check and yml_check:
            filelist = "a Lavalink.jar"
        else:
            filelist = None
        if filelist is not None:
            warn_msg = _(
                "The path that was entered does not have {filelist} file in "
                "that location. The path will still be saved, but please check the path and "
                "the file location before attempting to play local tracks or start your "
                "Lavalink.jar."
            ).format(filelist=filelist)
            await self._embed_msg(ctx, warn_msg)

        await self.config.localpath.set(local_path)
        await self._embed_msg(
            ctx, _("Localtracks path set to: {local_path}.").format(local_path=local_path)
        )

    @audioset.command()
    @checks.mod_or_permissions(administrator=True)
    async def maxlength(self, ctx, seconds):
        """Max length of a track to queue in seconds. 0 to disable.

        Accepts seconds or a value formatted like 00:00:00 (`hh:mm:ss`) or 00:00 (`mm:ss`).
        Invalid input will turn the max length setting off."""
        if not isinstance(seconds, int):
            seconds = int(await self._time_convert(seconds) / 1000)
        if seconds < 0:
            return await self._embed_msg(ctx, _("Can't be less than zero."))
        if seconds == 0:
            await self._embed_msg(ctx, _("Track max length disabled."))
        else:
            await self._embed_msg(
                ctx,
                _("Track max length set to {seconds}.").format(
                    seconds=self._dynamic_time(seconds)
                ),
            )

        await self.config.guild(ctx.guild).maxlength.set(seconds)

    @audioset.command()
    @checks.mod_or_permissions(manage_messages=True)
    async def notify(self, ctx):
        """Toggle track announcement and other bot messages."""
        notify = await self.config.guild(ctx.guild).notify()
        await self.config.guild(ctx.guild).notify.set(not notify)
        await self._embed_msg(
            ctx, _("Verbose mode on: {true_or_false}.").format(true_or_false=not notify)
        )

    @audioset.command()
    @checks.is_owner()
    async def restrict(self, ctx):
        """Toggle the domain restriction on Audio.

        When toggled off, users will be able to play songs from non-commercial websites and links.
        When toggled on, users are restricted to YouTube, SoundCloud, Mixer, Vimeo, Twitch, and Bandcamp links."""
        restrict = await self.config.restrict()
        await self.config.restrict.set(not restrict)
        await self._embed_msg(
            ctx, _("Commercial links only: {true_or_false}.").format(true_or_false=not restrict)
        )

    @audioset.command()
    @checks.admin_or_permissions(manage_roles=True)
    async def role(self, ctx, role_name: discord.Role):
        """Set the role to use for DJ mode."""
        await self.config.guild(ctx.guild).dj_role.set(role_name.id)
        dj_role_obj = ctx.guild.get_role(await self.config.guild(ctx.guild).dj_role())
        await self._embed_msg(ctx, _("DJ role set to: {role.name}.").format(role=dj_role_obj))

    @audioset.command()
    async def settings(self, ctx):
        """Show the current settings."""
        is_owner = ctx.author.id == self.bot.owner_id
        data = await self.config.guild(ctx.guild).all()
        global_data = await self.config.all()
        dj_role_obj = ctx.guild.get_role(data["dj_role"])
        dj_enabled = data["dj_enabled"]
        emptydc_enabled = data["emptydc_enabled"]
        emptydc_timer = data["emptydc_timer"]
        jukebox = data["jukebox"]
        jukebox_price = data["jukebox_price"]
        thumbnail = data["thumbnail"]
        dc = data["disconnect"]
        jarbuild = redbot.core.__version__
        maxlength = data["maxlength"]
        vote_percent = data["vote_percent"]
        msg = "----" + _("Server Settings") + "----        \n"
        if dc:
            msg += _("Auto-disconnect:  [{dc}]\n").format(dc=dc)

        if emptydc_enabled:
            msg += _("Disconnect timer: [{num_seconds}]\n").format(
                num_seconds=self._dynamic_time(emptydc_timer)
            )
        if dj_enabled:
            msg += _("DJ Role:          [{role.name}]\n").format(role=dj_role_obj)
        if jukebox:
            msg += _("Jukebox:          [{jukebox_name}]\n").format(jukebox_name=jukebox)
            msg += _("Command price:    [{jukebox_price}]\n").format(jukebox_price=jukebox_price)
        if maxlength > 0:
            msg += _("Max track length: [{tracklength}]\n").format(
                tracklength=self._dynamic_time(maxlength)
            )
        msg += _(
            "Repeat:           [{repeat}]\n"
            "Shuffle:          [{shuffle}]\n"
            "Song notify msgs: [{notify}]\n"
            "Songs as status:  [{status}]\n"
        ).format(**global_data, **data)
        if thumbnail:
            msg += _("Thumbnails:       [{0}]\n").format(thumbnail)
        if vote_percent > 0:
            msg += _(
                "Vote skip:        [{vote_enabled}]\nSkip percentage:  [{vote_percent}%]\n"
            ).format(**data)
        msg += _(
            "---Lavalink Settings---        \n"
            "Cog version:      [{version}]\n"
            "Jar build:        [{jarbuild}]\n"
            "External server:  [{use_external_lavalink}]\n"
        ).format(version=__version__, jarbuild=jarbuild, **global_data)
        if is_owner:
            msg += _("Localtracks path: [{localpath}]\n").format(**global_data)

        embed = discord.Embed(colour=await ctx.embed_colour(), description=box(msg, lang="ini"))
        return await ctx.send(embed=embed)

    @audioset.command()
    @checks.is_owner()
    async def spotifyapi(self, ctx):
        """Instructions to set the Spotify API tokens."""
        message = _(
            f"1. Go to Spotify developers and log in with your Spotify account\n"
            "(https://developer.spotify.com/dashboard/applications)\n"
            '2. Click "Create An App"\n'
            "3. Fill out the form provided with your app name, etc.\n"
            '4. When asked if you\'re developing commercial integration select "No"\n'
            "5. Accept the terms and conditions.\n"
            "6. Copy your client ID and your client secret into:\n"
            "`{prefix}set api spotify client_id,your_client_id "
            "client_secret,your_client_secret`"
        ).format(prefix=ctx.prefix)
        await ctx.maybe_send_embed(message)

    @checks.is_owner()
    @audioset.command()
    async def status(self, ctx):
        """Enable/disable tracks' titles as status."""
        status = await self.config.status()
        await self.config.status.set(not status)
        await self._embed_msg(
            ctx, _("Song titles as status: {true_or_false}.").format(true_or_false=not status)
        )

    @audioset.command()
    @checks.mod_or_permissions(administrator=True)
    async def thumbnail(self, ctx):
        """Toggle displaying a thumbnail on audio messages."""
        thumbnail = await self.config.guild(ctx.guild).thumbnail()
        await self.config.guild(ctx.guild).thumbnail.set(not thumbnail)
        await self._embed_msg(
            ctx, _("Thumbnail display: {true_or_false}.").format(true_or_false=not thumbnail)
        )

    @audioset.command()
    @checks.mod_or_permissions(administrator=True)
    async def vote(self, ctx, percent: int):
        """Percentage needed for non-mods to skip tracks. 0 to disable."""
        if percent < 0:
            return await self._embed_msg(ctx, _("Can't be less than zero."))
        elif percent > 100:
            percent = 100
        if percent == 0:
            enabled = False
            await self._embed_msg(
                ctx, _("Voting disabled. All users can use queue management commands.")
            )
        else:
            enabled = True
            await self._embed_msg(
                ctx, _("Vote percentage set to {percent}%.").format(percent=percent)
            )

        await self.config.guild(ctx.guild).vote_percent.set(percent)
        await self.config.guild(ctx.guild).vote_enabled.set(enabled)

    @audioset.command()
    @checks.is_owner()
    async def youtubeapi(self, ctx):
        """Instructions to set the YouTube API key."""
        message = _(
            f"1. Go to Google Developers Console and log in with your Google account.\n"
            "(https://console.developers.google.com/)\n"
            "2. You should be prompted to create a new project (name does not matter).\n"
            "3. Click on Enable APIs and Services at the top.\n"
            "4. In the list of APIs choose or search for YouTube Data API v3 and click on it. Choose Enable.\n"
            "5. Click on Credentials on the left navigation bar.\n"
            "6. Click on Create Credential at the top.\n"
            '7. At the top click the link for "API key".\n'
            "8. No application restrictions are needed. Click Create at the bottom.\n"
            "9. You now have a key to add to `{prefix}set api youtube api_key,your_api_key`"
        ).format(prefix=ctx.prefix)
        await ctx.maybe_send_embed(message)

    @commands.command()
    @commands.guild_only()
    async def audiostats(self, ctx):
        """Audio stats."""
<<<<<<< HEAD
        server_num = len([p for p in lavalink.players if p.current is not None])
        total_num = len([p for p in lavalink.players])

        msg = ""
        for p in lavalink.players:
=======
        server_num = len(lavalink.active_players())
        total_num = len(lavalink.all_players())

        msg = ""
        for p in lavalink.all_players():
>>>>>>> 3a62d392
            connect_start = p.fetch("connect")
            connect_dur = self._dynamic_time(
                int((datetime.datetime.utcnow() - connect_start).total_seconds())
            )
            try:
                if "localtracks/" in p.current.uri:
                    if p.current.title == "Unknown title":
                        current_title = p.current.uri.replace("localtracks/", "")
                        msg += "{} [`{}`]: **{}**\n".format(
                            p.channel.guild.name, connect_dur, current_title
                        )
                    else:
                        current_title = p.current.title
                        msg += "{} [`{}`]: **{} - {}**\n".format(
                            p.channel.guild.name, connect_dur, p.current.author, current_title
                        )
                else:
                    msg += "{} [`{}`]: **[{}]({})**\n".format(
                        p.channel.guild.name, connect_dur, p.current.title, p.current.uri
                    )
            except AttributeError:
                msg += "{} [`{}`]: **{}**\n".format(
                    p.channel.guild.name, connect_dur, _("Nothing playing.")
                )

        if total_num == 0:
            return await self._embed_msg(ctx, _("Not connected anywhere."))
        servers_embed = []
        pages = 1
        for page in pagify(msg, delims=["\n"], page_length=1500):
            em = discord.Embed(
                colour=await ctx.embed_colour(),
                title=_("Playing in {num}/{total} servers:").format(
                    num=server_num, total=total_num
                ),
                description=page,
            )
            em.set_footer(text="Page {}/{}".format(pages, (math.ceil(len(msg) / 1500))))
            pages += 1
            servers_embed.append(em)

        await menu(ctx, servers_embed, DEFAULT_CONTROLS)

    @commands.command()
    @commands.guild_only()
    async def bump(self, ctx, index: int):
        """Bump a track number to the top of the queue."""
        dj_enabled = await self.config.guild(ctx.guild).dj_enabled()
        if not self._player_check(ctx):
            return await self._embed_msg(ctx, _("Nothing playing."))
        player = lavalink.get_player(ctx.guild.id)
        if (
            not ctx.author.voice or ctx.author.voice.channel != player.channel
        ) and not await self._can_instaskip(ctx, ctx.author):
            return await self._embed_msg(
                ctx, _("You must be in the voice channel to bump a track.")
            )
        if dj_enabled:
            if not await self._can_instaskip(ctx, ctx.author):
                return await self._embed_msg(ctx, _("You need the DJ role to bump tracks."))
        if index > len(player.queue) or index < 1:
            return await self._embed_msg(
                ctx, _("Song number must be greater than 1 and within the queue limit.")
            )

        bump_index = index - 1
        bump_song = player.queue[bump_index]
        player.queue.insert(0, bump_song)
        removed = player.queue.pop(index)
        if "localtracks/" in removed.uri:
            if removed.title == "Unknown title":
                removed_title = removed.uri.replace("localtracks/", "")
            else:
                removed_title = "{} - {}".format(removed.author, removed.title)
        else:
            removed_title = removed.title
        await self._embed_msg(
            ctx, _("Moved {track} to the top of the queue.").format(track=removed_title)
        )

    @commands.command()
    @commands.guild_only()
    async def disconnect(self, ctx):
        """Disconnect from the voice channel."""
        dj_enabled = await self.config.guild(ctx.guild).dj_enabled()
        if self._player_check(ctx):
            if dj_enabled:
                if not await self._can_instaskip(ctx, ctx.author):
                    return await self._embed_msg(ctx, _("You need the DJ role to disconnect."))
            if not await self._can_instaskip(ctx, ctx.author) and not await self._is_alone(
                ctx, ctx.author
            ):
                return await self._embed_msg(ctx, _("There are other people listening to music."))
            else:
                self._play_lock(ctx, False)
                await lavalink.get_player(ctx.guild.id).stop()
                await lavalink.get_player(ctx.guild.id).disconnect()

    @commands.group()
    @commands.guild_only()
    async def local(self, ctx):
        """Local playback commands."""
        pass

    @local.command(name="folder", aliases=["start"])
    async def local_folder(self, ctx, folder=None):
        """Play all songs in a localtracks folder."""
        if not await self._localtracks_check(ctx):
            return
        if not folder:
            await ctx.invoke(self.local_play)
        else:
            try:
                folder_path = os.getcwd() + "/localtracks/{}/".format(folder)
                os.listdir(folder_path)
            except OSError:
                return await self._embed_msg(
                    ctx, _("No localtracks folder named {name}.").format(name=folder)
                )
            await self._local_play_all(ctx, folder)

    @local.command(name="play")
    async def local_play(self, ctx):
        """Play a local track."""
        if not await self._localtracks_check(ctx):
            return
        localtracks_folders = await self._localtracks_folders(ctx)
        if not localtracks_folders:
            return await self._embed_msg(ctx, _("No local track folders found."))
        len_folder_pages = math.ceil(len(localtracks_folders) / 5)
        folder_page_list = []
        for page_num in range(1, len_folder_pages + 1):
            embed = await self._build_search_page(ctx, localtracks_folders, page_num)
            folder_page_list.append(embed)

        async def _local_folder_menu(
            ctx: commands.Context,
            pages: list,
            controls: dict,
            message: discord.Message,
            page: int,
            timeout: float,
            emoji: str,
        ):
            if message:
                await message.delete()
                await self._search_button_action(ctx, localtracks_folders, emoji, page)
                return None

        LOCAL_FOLDER_CONTROLS = {
            "1⃣": _local_folder_menu,
            "2⃣": _local_folder_menu,
            "3⃣": _local_folder_menu,
            "4⃣": _local_folder_menu,
            "5⃣": _local_folder_menu,
            "⬅": prev_page,
            "❌": close_menu,
            "➡": next_page,
        }

        dj_enabled = await self.config.guild(ctx.guild).dj_enabled()
        if dj_enabled:
            if not await self._can_instaskip(ctx, ctx.author):
                return await menu(ctx, folder_page_list, DEFAULT_CONTROLS)
            else:
                await menu(ctx, folder_page_list, LOCAL_FOLDER_CONTROLS)
        else:
            await menu(ctx, folder_page_list, LOCAL_FOLDER_CONTROLS)

    @local.command(name="search")
    async def local_search(self, ctx, *, search_words):
        """Search for songs across all localtracks folders."""
        if not await self._localtracks_check(ctx):
            return
        localtracks_folders = await self._localtracks_folders(ctx)
        if not localtracks_folders:
            return await self._embed_msg(ctx, _("No album folders found."))
        all_tracks = []
        for local_folder in localtracks_folders:
            folder_tracks = await self._folder_list(ctx, local_folder)
            all_tracks = all_tracks + folder_tracks
        search_list = await self._build_local_search_list(all_tracks, search_words)
        if not search_list:
            return await self._embed_msg(ctx, _("No matches."))
        await ctx.invoke(self.search, query=search_list)

    async def _all_folder_tracks(self, ctx, folder):
        if not await self._localtracks_check(ctx):
            return
        allowed_files = (".mp3", ".flac", ".ogg")
        current_folder = os.getcwd() + "/localtracks/{}/".format(folder)
        folder_list = sorted(
            (
                f
                for f in os.listdir(current_folder)
                if (f.lower().endswith(allowed_files)) and (os.path.isfile(current_folder + f))
            ),
            key=lambda s: s.casefold(),
        )
        track_listing = []
        for localtrack_location in folder_list:
            track_listing.append(localtrack_location)
        return track_listing

    @staticmethod
    async def _build_local_search_list(to_search, search_words):
        search_results = process.extract(search_words, to_search, limit=50)
        search_list = []
        for track_match, percent_match in search_results:
            if percent_match > 75:
                search_list.append(track_match)
        return search_list

    async def _folder_list(self, ctx, folder):
        if not await self._localtracks_check(ctx):
            return
        allowed_files = (".mp3", ".flac", ".ogg")
        folder_list = sorted(
            (
                os.getcwd() + "/localtracks/{}/{}".format(folder, f)
                for f in os.listdir(os.getcwd() + "/localtracks/{}/".format(folder))
                if (f.lower().endswith(allowed_files))
                and (os.path.isfile(os.getcwd() + "/localtracks/{}/{}".format(folder, f)))
            ),
            key=lambda s: s.casefold(),
        )
        track_listing = []
        if ctx.invoked_with == "search":
            local_path = await self.config.localpath()
            for localtrack_location in folder_list:
                track_listing.append(
                    localtrack_location.replace("{}/localtracks/".format(local_path), "")
                )
        else:
            for localtrack_location in folder_list:
                localtrack_location = "localtrack:{}".format(localtrack_location)
                track_listing.append(localtrack_location)
        return track_listing

    async def _folder_tracks(self, ctx, player, folder):
        if not await self._localtracks_check(ctx):
            return
        local_tracks = []
        for local_file in await self._all_folder_tracks(ctx, folder):
            track = await player.get_tracks("localtracks/{}/{}".format(folder, local_file))
            try:
                local_tracks.append(track[0])
            except IndexError:
                pass
        return local_tracks

    async def _local_play_all(self, ctx, folder):
        if not await self._localtracks_check(ctx):
            return
        await ctx.invoke(self.search, query=("folder:" + folder))

    async def _localtracks_check(self, ctx):
        audio_data = await self.config.localpath()
        if os.getcwd() != audio_data:
            os.chdir(audio_data)
        localtracks_folder = any(
            f for f in os.listdir(os.getcwd()) if not os.path.isfile(f) if f == "localtracks"
        )
        if not localtracks_folder:
            if ctx.invoked_with == "start":
                return False
            else:
                await self._embed_msg(ctx, _("No localtracks folder."))
                return False
        else:
            return True

    @commands.command()
    @commands.guild_only()
    async def now(self, ctx):
        """Now playing."""
        if not self._player_check(ctx):
            return await self._embed_msg(ctx, _("Nothing playing."))
        expected = ("⏮", "⏹", "⏸", "⏭")
        emoji = {"prev": "⏮", "stop": "⏹", "pause": "⏸", "next": "⏭"}
        player = lavalink.get_player(ctx.guild.id)
        if player.current:
            arrow = await self._draw_time(ctx)
            pos = lavalink.utils.format_time(player.position)
            if player.current.is_stream:
                dur = "LIVE"
            else:
                dur = lavalink.utils.format_time(player.current.length)
            if "localtracks" in player.current.uri:
                if not player.current.title == "Unknown title":
                    song = "**{track.author} - {track.title}**\n{uri}\n"
                else:
                    song = "{uri}\n"
            else:
                song = "**[{track.title}]({track.uri})**\n"
            song += _("Requested by: **{track.requester}**")
            song += "\n\n{arrow}`{pos}`/`{dur}`"
            song = song.format(
                track=player.current,
                uri=player.current.uri.replace("localtracks/", ""),
                arrow=arrow,
                pos=pos,
                dur=dur,
            )
        else:
            song = _("Nothing.")

        if player.fetch("np_message") is not None:
            try:
                await player.fetch("np_message").delete()
            except discord.errors.NotFound:
                pass

        embed = discord.Embed(
            colour=await ctx.embed_colour(), title=_("Now Playing"), description=song
        )
        if await self.config.guild(ctx.guild).thumbnail() and player.current:
            if player.current.thumbnail:
                embed.set_thumbnail(url=player.current.thumbnail)
        message = await ctx.send(embed=embed)
        player.store("np_message", message)

        dj_enabled = await self.config.guild(ctx.guild).dj_enabled()
        vote_enabled = await self.config.guild(ctx.guild).vote_enabled()
        if dj_enabled or vote_enabled:
            if not await self._can_instaskip(ctx, ctx.author) and not await self._is_alone(
                ctx, ctx.author
            ):
                return

        if player.current:
            task = start_adding_reactions(message, expected[:4], ctx.bot.loop)
        else:
            task = None

        try:
            (r, u) = await self.bot.wait_for(
                "reaction_add",
                check=ReactionPredicate.with_emojis(expected, message, ctx.author),
                timeout=10.0,
            )
        except asyncio.TimeoutError:
            return await self._clear_react(message)
        else:
            if task is not None:
                task.cancel()
        reacts = {v: k for k, v in emoji.items()}
        react = reacts[r.emoji]
        if react == "prev":
            await self._clear_react(message)
            await ctx.invoke(self.prev)
        elif react == "stop":
            await self._clear_react(message)
            await ctx.invoke(self.stop)
        elif react == "pause":
            await self._clear_react(message)
            await ctx.invoke(self.pause)
        elif react == "next":
            await self._clear_react(message)
            await ctx.invoke(self.skip)

    @commands.command()
    @commands.guild_only()
    async def pause(self, ctx):
        """Pause or resume a playing track."""
        dj_enabled = await self.config.guild(ctx.guild).dj_enabled()
        if not self._player_check(ctx):
            return await self._embed_msg(ctx, _("Nothing playing."))
        player = lavalink.get_player(ctx.guild.id)
        if (
            not ctx.author.voice or ctx.author.voice.channel != player.channel
        ) and not await self._can_instaskip(ctx, ctx.author):
            return await self._embed_msg(
                ctx, _("You must be in the voice channel pause or resume.")
            )
        if dj_enabled:
            if not await self._can_instaskip(ctx, ctx.author) and not await self._is_alone(
                ctx, ctx.author
            ):
                return await self._embed_msg(
                    ctx, _("You need the DJ role to pause or resume tracks.")
                )

        if not player.current:
            return await self._embed_msg(ctx, _("Nothing playing."))
        if "localtracks/" in player.current.uri:
            if player.current.title == "Unknown title":
                description = player.current.uri
            else:
                song = bold("{} - {}").format(player.current.author, player.current.title)
                description = "{}\n{}".format(song, player.current.uri.replace("localtracks/", ""))
        else:
            description = bold("[{}]({})").format(player.current.title, player.current.uri)

        if player.current and not player.paused:
            await player.pause()
            embed = discord.Embed(
                colour=await ctx.embed_colour(), title=_("Track Paused"), description=description
            )
            return await ctx.send(embed=embed)
        if player.current and player.paused:
            await player.pause(False)
            embed = discord.Embed(
                colour=await ctx.embed_colour(), title=_("Track Resumed"), description=description
            )
            return await ctx.send(embed=embed)

        await self._embed_msg(ctx, _("Nothing playing."))

    @commands.command()
    @commands.guild_only()
    async def percent(self, ctx):
        """Queue percentage."""
        if not self._player_check(ctx):
            return await self._embed_msg(ctx, _("Nothing playing."))
        player = lavalink.get_player(ctx.guild.id)
        queue_tracks = player.queue
        requesters = {"total": 0, "users": {}}

        async def _usercount(req_username):
            if req_username in requesters["users"]:
                requesters["users"][req_username]["songcount"] += 1
                requesters["total"] += 1
            else:
                requesters["users"][req_username] = {}
                requesters["users"][req_username]["songcount"] = 1
                requesters["total"] += 1

        for track in queue_tracks:
            req_username = "{}#{}".format(track.requester.name, track.requester.discriminator)
            await _usercount(req_username)

        try:
            req_username = "{}#{}".format(
                player.current.requester.name, player.current.requester.discriminator
            )
            await _usercount(req_username)
        except AttributeError:
            return await self._embed_msg(ctx, _("Nothing in the queue."))

        for req_username in requesters["users"]:
            percentage = float(requesters["users"][req_username]["songcount"]) / float(
                requesters["total"]
            )
            requesters["users"][req_username]["percent"] = round(percentage * 100, 1)

        top_queue_users = heapq.nlargest(
            20,
            [
                (x, requesters["users"][x][y])
                for x in requesters["users"]
                for y in requesters["users"][x]
                if y == "percent"
            ],
            key=lambda x: x[1],
        )
        queue_user = ["{}: {:g}%".format(x[0], x[1]) for x in top_queue_users]
        queue_user_list = "\n".join(queue_user)
        embed = discord.Embed(
            colour=await ctx.embed_colour(),
            title=_("Queued and playing tracks:"),
            description=queue_user_list,
        )
        await ctx.send(embed=embed)

    @commands.command()
    @commands.guild_only()
    async def play(self, ctx, *, query):
        """Play a URL or search for a track."""

        guild_data = await self.config.guild(ctx.guild).all()
        restrict = await self.config.restrict()
        if restrict:
            if self._match_url(query):
                url_check = self._url_check(query)
                if not url_check:
                    return await self._embed_msg(ctx, _("That URL is not allowed."))
        if not self._player_check(ctx):
            try:
                if (
                    not ctx.author.voice.channel.permissions_for(ctx.me).connect
                    or not ctx.author.voice.channel.permissions_for(ctx.me).move_members
                    and self._userlimit(ctx.author.voice.channel)
                ):
                    return await self._embed_msg(
                        ctx, _("I don't have permission to connect to your channel.")
                    )
                await lavalink.connect(ctx.author.voice.channel)
                player = lavalink.get_player(ctx.guild.id)
                player.store("connect", datetime.datetime.utcnow())
            except AttributeError:
                return await self._embed_msg(ctx, _("Connect to a voice channel first."))
            except IndexError:
                return await self._embed_msg(
                    ctx, _("Connection to Lavalink has not yet been established.")
                )
        if guild_data["dj_enabled"]:
            if not await self._can_instaskip(ctx, ctx.author):
                return await self._embed_msg(ctx, _("You need the DJ role to queue tracks."))
        player = lavalink.get_player(ctx.guild.id)
        player.store("channel", ctx.channel.id)
        player.store("guild", ctx.guild.id)
        await self._data_check(ctx)
        if (
            not ctx.author.voice or ctx.author.voice.channel != player.channel
        ) and not await self._can_instaskip(ctx, ctx.author):
            return await self._embed_msg(
                ctx, _("You must be in the voice channel to use the play command.")
            )
        if not await self._currency_check(ctx, guild_data["jukebox_price"]):
            return

        if not query:
            return await self._embed_msg(ctx, _("No tracks to play."))
        query = query.strip("<>")

        if "open.spotify.com" in query:
            query = "spotify:{}".format(
                re.sub("(http[s]?:\/\/)?(open.spotify.com)\/", "", query).replace("/", ":")
            )
        if query.startswith("spotify:"):
            return await self._get_spotify_tracks(ctx, query)

        if query.startswith("localtrack:"):
            local_path = await self.config.localpath()
            await self._localtracks_check(ctx)
            query = query.replace("localtrack:", "").replace(((local_path) + "/"), "")
        allowed_files = (".mp3", ".flac", ".ogg")
        if not self._match_url(query) and not (query.lower().endswith(allowed_files)):
            query = "ytsearch:{}".format(query)

        await self._enqueue_tracks(ctx, query)

    async def _get_spotify_tracks(self, ctx, query):
        if ctx.invoked_with == "play":
            enqueue_tracks = True
        else:
            enqueue_tracks = False
        player = lavalink.get_player(ctx.guild.id)
        api_data = await self._check_api_tokens()
        guild_data = await self.config.guild(ctx.guild).all()
        if "open.spotify.com" in query:
            query = "spotify:{}".format(
                re.sub("(http[s]?:\/\/)?(open.spotify.com)\/", "", query).replace("/", ":")
            )
        if query.startswith("spotify:"):
            if (
                not api_data["spotify_client_id"]
                or not api_data["spotify_client_secret"]
                or not api_data["youtube_api"]
            ):
                return await self._embed_msg(
                    ctx,
                    _(
                        "The owner needs to set the Spotify client ID, Spotify client secret, "
                        "and YouTube API key before Spotify URLs or codes can be used. "
                        "\nSee `{prefix}audioset youtubeapi` and `{prefix}audioset spotifyapi` "
                        "for instructions."
                    ).format(prefix=ctx.prefix),
                )
            try:
                if self.play_lock[ctx.message.guild.id]:
                    return await self._embed_msg(
                        ctx, _("Wait until the playlist has finished loading.")
                    )
            except KeyError:
                pass

            parts = query.split(":")
            if "track" in parts:
                res = await self._make_spotify_req(
                    "https://api.spotify.com/v1/tracks/{0}".format(parts[-1])
                )
                try:
                    query = "{} {}".format(res["artists"][0]["name"], res["name"])
                    if enqueue_tracks:
                        return await self._enqueue_tracks(ctx, query)
                    else:
                        tracks = await player.get_tracks(f"ytsearch:{query}")
                        if not tracks:
                            return await self._embed_msg(ctx, _("Nothing found."))
                        single_track = []
                        single_track.append(tracks[0])
                        return single_track

                except KeyError:
                    return await self._embed_msg(
                        ctx,
                        _(
                            "The Spotify API key or client secret has not been set properly. "
                            "\nUse `{prefix}audioset spotifyapi` for instructions."
                        ).format(prefix=ctx.prefix),
                    )
            elif "album" in parts:
                query = parts[-1]
                self._play_lock(ctx, True)
                track_list = await self._spotify_playlist(
                    ctx, "album", api_data["youtube_api"], query
                )
                if not track_list:
                    self._play_lock(ctx, False)
                    return
                if enqueue_tracks:
                    return await self._enqueue_tracks(ctx, track_list)
                else:
                    return track_list
            elif "playlist" in parts:
                query = parts[-1]
                self._play_lock(ctx, True)
                if "user" in parts:
                    track_list = await self._spotify_playlist(
                        ctx, "user_playlist", api_data["youtube_api"], query
                    )
                else:
                    track_list = await self._spotify_playlist(
                        ctx, "playlist", api_data["youtube_api"], query
                    )
                if not track_list:
                    self._play_lock(ctx, False)
                    return
                if enqueue_tracks:
                    return await self._enqueue_tracks(ctx, track_list)
                else:
                    return track_list

            else:
                return await self._embed_msg(
                    ctx, _("This doesn't seem to be a valid Spotify URL or code.")
                )

    async def _enqueue_tracks(self, ctx, query):
        player = lavalink.get_player(ctx.guild.id)
        guild_data = await self.config.guild(ctx.guild).all()
        if type(query) is not list:
            if not (
                query.startswith("http")
                or query.startswith("localtracks")
                or query.startswith("ytsearch:")
            ):
                query = f"ytsearch:{query}"
            tracks = await player.get_tracks(query)
            if not tracks:
                return await self._embed_msg(ctx, _("Nothing found."))
        else:
            tracks = query

        queue_duration = await self._queue_duration(ctx)
        queue_total_duration = lavalink.utils.format_time(queue_duration)
        before_queue_length = len(player.queue)

        if ("ytsearch:" or "localtrack") not in query and len(tracks) > 1:
            track_len = 0
            for track in tracks:
                if guild_data["maxlength"] > 0:
                    if self._track_limit(ctx, track, guild_data["maxlength"]):
                        track_len += 1
                        player.add(ctx.author, track)
                else:
                    track_len += 1
                    player.add(ctx.author, track)

            if len(tracks) > track_len:
                maxlength_msg = " {bad_tracks} tracks cannot be queued.".format(
                    bad_tracks=(len(tracks) - track_len)
                )
            else:
                maxlength_msg = ""
            embed = discord.Embed(
                colour=await ctx.embed_colour(),
                title=_("Playlist Enqueued"),
                description=_("Added {num} tracks to the queue.{maxlength_msg}").format(
                    num=track_len, maxlength_msg=maxlength_msg
                ),
            )
            if not guild_data["shuffle"] and queue_duration > 0:
                embed.set_footer(
                    text=_(
                        "{time} until start of playlist playback: starts at #{position} in queue"
                    ).format(time=queue_total_duration, position=before_queue_length + 1)
                )
            if not player.current:
                await player.play()
        else:
            try:
                single_track = tracks[0]
                if guild_data["maxlength"] > 0:
                    if self._track_limit(ctx, single_track, guild_data["maxlength"]):
                        player.add(ctx.author, single_track)
                    else:
                        return await self._embed_msg(ctx, _("Track exceeds maximum length."))

                else:
                    player.add(ctx.author, single_track)
            except IndexError:
                return await self._embed_msg(
                    ctx, _("Nothing found. Check your Lavalink logs for details.")
                )

            if "localtracks" in single_track.uri:
                if not single_track.title == "Unknown title":
                    description = "**{} - {}**\n{}".format(
                        single_track.author,
                        single_track.title,
                        single_track.uri.replace("localtracks/", ""),
                    )
                else:
                    description = "{}".format(single_track.uri.replace("localtracks/", ""))
            else:
                description = "**[{}]({})**".format(single_track.title, single_track.uri)
            embed = discord.Embed(
                colour=await ctx.embed_colour(), title=_("Track Enqueued"), description=description
            )
            if not guild_data["shuffle"] and queue_duration > 0:
                embed.set_footer(
                    text=_("{time} until track playback: #{position} in queue").format(
                        time=queue_total_duration, position=before_queue_length + 1
                    )
                )
            elif queue_duration > 0:
                embed.set_footer(text=_("#{position} in queue").format(position=len(player.queue)))
            if not player.current:
                await player.play()
        await ctx.send(embed=embed)
        if type(query) is list:
            self._play_lock(ctx, False)

    async def _spotify_playlist(self, ctx, stype, yt_key, query):
        player = lavalink.get_player(ctx.guild.id)
        spotify_info = []
        if stype == "album":
            r = await self._make_spotify_req("https://api.spotify.com/v1/albums/{0}".format(query))
        else:
            r = await self._make_spotify_req(
                "https://api.spotify.com/v1/playlists/{0}/tracks".format(query)
            )
        try:
            if r["error"]["status"] == 401:
                return await self._embed_msg(
                    ctx,
                    _(
                        "The Spotify API key or client secret has not been set properly. "
                        "\nUse `{prefix}audioset spotifyapi` for instructions."
                    ).format(prefix=ctx.prefix),
                )
        except KeyError:
            pass
        while True:
            try:
                try:
                    spotify_info.extend(r["tracks"]["items"])
                except KeyError:
                    spotify_info.extend(r["items"])
            except KeyError:
                return await self._embed_msg(
                    ctx, _("This doesn't seem to be a valid Spotify URL or code.")
                )

            try:
                if r["next"] is not None:
                    r = await self._make_spotify_req(r["next"])
                    continue
                else:
                    break
            except KeyError:
                if r["tracks"]["next"] is not None:
                    r = await self._make_spotify_req(r["tracks"]["next"])
                    continue
                else:
                    break

        embed1 = discord.Embed(
            colour=await ctx.embed_colour(), title=_("Please wait, adding tracks...")
        )
        playlist_msg = await ctx.send(embed=embed1)
        track_list = []
        track_count = 0
        now = int(time.time())
        for i in spotify_info:
            if stype == "album":
                song_info = "{} {}".format(i["name"], i["artists"][0]["name"])
            else:
                song_info = "{} {}".format(i["track"]["name"], i["track"]["artists"][0]["name"])
            try:
                track_url = await self._youtube_api_search(yt_key, song_info)
            except (RuntimeError, aiohttp.client_exceptions.ServerDisconnectedError):
                error_embed = discord.Embed(
                    colour=await ctx.embed_colour(),
                    title=_("The connection was reset while loading the playlist."),
                )
                await playlist_msg.edit(embed=error_embed)
                return None
                pass
            try:
                yt_track = await player.get_tracks(track_url)
            except (RuntimeError, aiohttp.client_exceptions.ServerDisconnectedError):
                return
            try:
                track_list.append(yt_track[0])
            except IndexError:
                pass
            track_count += 1
            if (track_count % 5 == 0) or (track_count == len(spotify_info)):
                embed2 = discord.Embed(
                    colour=await ctx.embed_colour(),
                    title=_("Loading track {num}/{total}...").format(
                        num=track_count, total=len(spotify_info)
                    ),
                )
                if track_count == 5:
                    five_time = int(time.time()) - now
                if track_count >= 5:
                    remain_tracks = len(spotify_info) - track_count
                    time_remain = (remain_tracks / 5) * five_time
                    if track_count < len(spotify_info):
                        seconds = self._dynamic_time(int(time_remain))
                    if track_count == len(spotify_info):
                        seconds = "0s"
                    embed2.set_footer(
                        text=_("Approximate time remaining: {seconds}").format(seconds=seconds)
                    )
                try:
                    await playlist_msg.edit(embed=embed2)
                except discord.errors.NotFound:
                    pass

        if len(track_list) == 0:
            embed3 = discord.Embed(
                colour=await ctx.embed_colour(),
                title=_(
                    "Nothing found.\nThe YouTube API key may be invalid "
                    "or you may be rate limited on YouTube's search service.\n"
                    "Check the YouTube API key again and follow the instructions "
                    "at `{prefix}audioset youtubeapi`."
                ).format(prefix=ctx.prefix),
            )
            try:
                return await playlist_msg.edit(embed=embed3)
            except discord.errors.NotFound:
                pass
        try:
            await playlist_msg.delete()
        except discord.errors.NotFound:
            pass
        return track_list

    @commands.group()
    @commands.guild_only()
    async def playlist(self, ctx):
        """Playlist configuration options."""
        pass

    @playlist.command(name="append")
    async def _playlist_append(self, ctx, playlist_name, *, url):
        """Add a track URL, playlist link, or quick search to a playlist.

        The track(s) will be appended to the end of the playlist.
        """
        if not await self._playlist_check(ctx):
            return
        async with self.config.guild(ctx.guild).playlists() as playlists:
            try:
                if playlists[playlist_name][
                    "author"
                ] != ctx.author.id and not await self._can_instaskip(ctx, ctx.author):
                    return await self._embed_msg(
                        ctx, _("You are not the author of that playlist.")
                    )
                player = lavalink.get_player(ctx.guild.id)
                to_append = await self._playlist_tracks(ctx, player, url)
                if not to_append:
                    return
                track_list = playlists[playlist_name]["tracks"]
                if track_list and len(to_append) == 1 and to_append[0] in track_list:
                    return await self._embed_msg(
                        ctx,
                        _("{track} is already in {playlist}.").format(
                            track=to_append[0]["info"]["title"], playlist=playlist_name
                        ),
                    )
                if track_list:
                    playlists[playlist_name]["tracks"] = track_list + to_append
                else:
                    playlists[playlist_name]["tracks"] = to_append
            except KeyError:
                return await self._embed_msg(ctx, _("No playlist with that name."))
        if playlists[playlist_name]["playlist_url"] is not None:
            playlists[playlist_name]["playlist_url"] = None
        if len(to_append) == 1:
            track_title = to_append[0]["info"]["title"]
            return await self._embed_msg(
                ctx,
                _("{track} appended to {playlist}.").format(
                    track=track_title, playlist=playlist_name
                ),
            )
        await self._embed_msg(
            ctx,
            _("{num} tracks appended to {playlist}.").format(
                num=len(to_append), playlist=playlist_name
            ),
        )

    @checks.is_owner()
    @playlist.command(name="copy")
    async def _playlist_copy(self, ctx, playlist_name, from_server_id: int, to_server_id: int):
        """Copy a playlist from one server to another."""
        from_guild = self.bot.get_guild(from_server_id)
        to_guild = self.bot.get_guild(to_server_id)
        if not from_guild:
            return await self._embed_msg(ctx, _("Invalid server ID for source server."))
        if not to_guild:
            return await self._embed_msg(ctx, _("Invalid server ID for target server."))
        async with self.config.guild(from_guild).playlists() as from_playlists:
            if playlist_name not in from_playlists:
                return await self._embed_msg(
                    ctx,
                    _("No playlist with that name in {from_guild_name}.").format(
                        from_guild_name=from_guild.name
                    ),
                )
            async with self.config.guild(to_guild).playlists() as to_playlists:
                try:
                    target_playlists = to_playlists[playlist_name]
                except KeyError:
                    to_playlists[playlist_name] = from_playlists[playlist_name]
                    return await self._embed_msg(
                        ctx,
                        _(
                            "Playlist {name} copied from {from_guild_name} to {to_guild_name}."
                        ).format(
                            name=playlist_name,
                            from_guild_name=from_guild.name,
                            to_guild_name=to_guild.name,
                        ),
                    )

                if target_playlists:
                    await self._embed_msg(
                        ctx,
                        _(
                            "A playlist with that name already exists in {to_guild_name}.\nPlease enter a new name for this playlist."
                        ).format(to_guild_name=to_guild.name),
                    )
                    try:
                        playlist_name_msg = await ctx.bot.wait_for(
                            "message",
                            timeout=15.0,
                            check=MessagePredicate.regex(fr"^(?!{ctx.prefix})", ctx),
                        )
                        new_playlist_name = playlist_name_msg.content.split(" ")[0].strip('"')
                        if len(new_playlist_name) > 20:
                            return await self._embed_msg(
                                ctx, _("Try the playlist copy command again with a shorter name.")
                            )
                        if new_playlist_name in to_playlists:
                            return await self._embed_msg(
                                ctx,
                                _(
                                    "Playlist name already exists in {to_guild_name}, try the playlist copy command again with a different name."
                                ).format(to_guild_name=to_guild.name),
                            )
                    except asyncio.TimeoutError:
                        return await self._embed_msg(
                            ctx, _("No playlist name entered, try again later.")
                        )
                    to_playlists[new_playlist_name] = from_playlists[playlist_name]
                    return await self._embed_msg(
                        ctx,
                        _(
                            "Playlist {name} copied from {from_guild_name} to {to_guild_name}.\nNew playlist name on {to_guild_name}: {new_name}"
                        ).format(
                            name=playlist_name,
                            from_guild_name=from_guild.name,
                            to_guild_name=to_guild.name,
                            new_name=new_playlist_name,
                        ),
                    )

    @playlist.command(name="create")
    async def _playlist_create(self, ctx, playlist_name):
        """Create an empty playlist."""
        dj_enabled = await self.config.guild(ctx.guild).dj_enabled()
        if dj_enabled:
            if not await self._can_instaskip(ctx, ctx.author):
                return await self._embed_msg(ctx, _("You need the DJ role to save playlists."))
        async with self.config.guild(ctx.guild).playlists() as playlists:
            if playlist_name in playlists:
                return await self._embed_msg(
                    ctx, _("Playlist name already exists, try again with a different name.")
                )
        playlist_name = playlist_name.split(" ")[0].strip('"')
        playlist_list = self._to_json(ctx, None, None)
        async with self.config.guild(ctx.guild).playlists() as playlists:
            playlists[playlist_name] = playlist_list
        await self._embed_msg(ctx, _("Empty playlist {name} created.").format(name=playlist_name))

    @playlist.command(name="delete")
    async def _playlist_delete(self, ctx, playlist_name):
        """Delete a saved playlist."""
        async with self.config.guild(ctx.guild).playlists() as playlists:
            try:
                if playlists[playlist_name][
                    "author"
                ] != ctx.author.id and not await self._can_instaskip(ctx, ctx.author):
                    return await self._embed_msg(
                        ctx, _("You are not the author of that playlist.")
                    )
                del playlists[playlist_name]
            except KeyError:
                return await self._embed_msg(ctx, _("No playlist with that name."))
        await self._embed_msg(ctx, _("{name} playlist deleted.").format(name=playlist_name))

    @checks.is_owner()
    @playlist.command(name="download")
    async def _playlist_download(self, ctx, playlist_name, v2=False):
        """Download a copy of a playlist.

        These files can be used with the [p]playlist upload command.
        Red v2-compatible playlists can be generated by passing True
        for the v2 variable."""
        if not await self._playlist_check(ctx):
            return
        playlists = await self.config.guild(ctx.guild).playlists.get_raw()
        v2_valid_urls = ["https://www.youtube.com/watch?v=", "https://soundcloud.com/"]
        song_list = []
        playlist_url = None

        try:
            if playlists[playlist_name]["playlist_url"]:
                playlist_url = playlists[playlist_name]["playlist_url"]
            for track in playlists[playlist_name]["tracks"]:
                if v2:
                    if track["info"]["uri"].startswith(tuple(v2_valid_urls)):
                        song_list.append(track["info"]["uri"])
                else:
                    song_list.append(track["info"]["uri"])
        except TypeError:
            return await self._embed_msg(ctx, _("That playlist has no tracks."))
        except KeyError:
            return await self._embed_msg(ctx, _("That playlist doesn't exist."))

        playlist_data = json.dumps(
            {"author": ctx.author.id, "link": playlist_url, "playlist": song_list}
        )
        to_write = StringIO()
        to_write.write(playlist_data)
        to_write.seek(0)
        await ctx.send(file=discord.File(to_write, filename=f"{playlist_name}.txt"))
        to_write.close()

    @playlist.command(name="info")
    async def _playlist_info(self, ctx, playlist_name):
        """Retrieve information from a saved playlist."""
        playlists = await self.config.guild(ctx.guild).playlists.get_raw()
        try:
            author_id = playlists[playlist_name]["author"]
        except KeyError:
            return await self._embed_msg(ctx, _("No playlist with that name."))

        try:
            track_len = len(playlists[playlist_name]["tracks"])
        except TypeError:
            track_len = 0

        msg = ""
        track_idx = 0
        if track_len > 0:
            for track in playlists[playlist_name]["tracks"]:
                track_idx = track_idx + 1
                spaces = abs(len(str(track_idx)) - 5)
                msg += "`{}.` **[{}]({})**\n".format(
                    track_idx, track["info"]["title"], track["info"]["uri"]
                )
        else:
            msg = "No tracks."
        playlist_url = playlists[playlist_name]["playlist_url"]
        if not playlist_url:
            embed_title = _("Playlist info for {playlist_name}:\n").format(
                playlist_name=playlist_name
            )
        else:
            embed_title = _("Playlist info for {playlist_name}:\nURL: {url}").format(
                playlist_name=playlist_name, url=playlist_url
            )

        page_list = []
        for page in pagify(msg, delims=["\n"], page_length=1000):
            embed = discord.Embed(
                colour=await ctx.embed_colour(), title=embed_title, description=page
            )
            author_obj = self.bot.get_user(author_id)
            embed.set_footer(
                text=_("Author: {author_name} | {num} track(s)").format(
                    author_name=author_obj, num=track_len
                )
            )
            page_list.append(embed)
        await menu(ctx, page_list, DEFAULT_CONTROLS)

    @playlist.command(name="list")
    async def _playlist_list(self, ctx):
        """List saved playlists."""
        playlists = await self.config.guild(ctx.guild).playlists.get_raw()
        if not playlists:
            return await self._embed_msg(ctx, _("No saved playlists."))
        playlist_list = []
        space = "\N{EN SPACE}"
        for playlist_name in playlists:
            tracks = playlists[playlist_name]["tracks"]
            if not tracks:
                tracks = []
            author = playlists[playlist_name]["author"]
            playlist_list.append(
                ("\n" + space * 4).join(
                    (
                        bold(playlist_name),
                        _("Tracks: {num}").format(num=len(tracks)),
                        _("Author: {name}\n").format(name=self.bot.get_user(author)),
                    )
                )
            )
        abc_names = sorted(playlist_list, key=str.lower)
        len_playlist_list_pages = math.ceil(len(abc_names) / 5)
        playlist_embeds = []
        for page_num in range(1, len_playlist_list_pages + 1):
            embed = await self._build_playlist_list_page(ctx, page_num, abc_names)
            playlist_embeds.append(embed)
        await menu(ctx, playlist_embeds, DEFAULT_CONTROLS)

    async def _build_playlist_list_page(self, ctx, page_num, abc_names):
        plist_num_pages = math.ceil(len(abc_names) / 5)
        plist_idx_start = (page_num - 1) * 5
        plist_idx_end = plist_idx_start + 5
        plist = ""
        for i, playlist_info in enumerate(
            abc_names[plist_idx_start:plist_idx_end], start=plist_idx_start
        ):
            item_idx = i + 1
            plist += "`{}.` {}".format(item_idx, playlist_info)
        embed = discord.Embed(
            colour=await ctx.embed_colour(),
            title=_("Playlists for {server_name}:").format(server_name=ctx.guild.name),
            description=plist,
        )
        embed.set_footer(
            text=_("Page {page_num}/{total_pages} | {num} playlists").format(
                page_num=page_num, total_pages=plist_num_pages, num=len(abc_names)
            )
        )
        return embed

    @commands.cooldown(1, 15, discord.ext.commands.BucketType.guild)
    @playlist.command(name="queue")
    async def _playlist_queue(self, ctx, playlist_name=None):
        """Save the queue to a playlist."""
        dj_enabled = await self.config.guild(ctx.guild).dj_enabled()
        if dj_enabled:
            if not await self._can_instaskip(ctx, ctx.author):
                return await self._embed_msg(ctx, _("You need the DJ role to save playlists."))
        async with self.config.guild(ctx.guild).playlists() as playlists:
            if playlist_name in playlists:
                return await self._embed_msg(
                    ctx, _("Playlist name already exists, try again with a different name.")
                )
            if not self._player_check(ctx):
                return await self._embed_msg(ctx, _("Nothing playing."))
        player = lavalink.get_player(ctx.guild.id)
        if not player.current:
            return await self._embed_msg(ctx, _("There's nothing in the queue."))
        tracklist = []
        np_song = self._track_creator(player, "np")
        tracklist.append(np_song)
        for track in player.queue:
            queue_idx = player.queue.index(track)
            track_obj = self._track_creator(player, queue_idx)
            tracklist.append(track_obj)
        if not playlist_name:
            await self._embed_msg(ctx, _("Please enter a name for this playlist."))

            try:
                playlist_name_msg = await ctx.bot.wait_for(
                    "message",
                    timeout=15.0,
                    check=MessagePredicate.regex(fr"^(?!{ctx.prefix})", ctx),
                )
                playlist_name = playlist_name_msg.content.split(" ")[0].strip('"')
                if len(playlist_name) > 20:
                    return await self._embed_msg(
                        ctx, _("Try the command again with a shorter name.")
                    )
                if playlist_name in playlists:
                    return await self._embed_msg(
                        ctx, _("Playlist name already exists, try again with a different name.")
                    )
            except asyncio.TimeoutError:
                return await self._embed_msg(ctx, _("No playlist name entered, try again later."))
        playlist_list = self._to_json(ctx, None, tracklist)
        async with self.config.guild(ctx.guild).playlists() as playlists:
            playlist_name = playlist_name.split(" ")[0].strip('"')
            playlists[playlist_name] = playlist_list
        await self._embed_msg(
            ctx,
            _("Playlist {name} saved from current queue: {num} tracks added.").format(
                name=playlist_name.split(" ")[0].strip('"'), num=len(tracklist)
            ),
        )

    @playlist.command(name="remove")
    async def _playlist_remove(self, ctx, playlist_name, url):
        """Remove a track from a playlist by url."""
        async with self.config.guild(ctx.guild).playlists() as playlists:
            try:
                if playlists[playlist_name][
                    "author"
                ] != ctx.author.id and not await self._can_instaskip(ctx, ctx.author):
                    return await self._embed_msg(
                        ctx, _("You are not the author of that playlist.")
                    )
            except KeyError:
                return await self._embed_msg(ctx, _("No playlist with that name."))
            track_list = playlists[playlist_name]["tracks"]
            clean_list = [track for track in track_list if not url == track["info"]["uri"]]
            if len(playlists[playlist_name]["tracks"]) == len(clean_list):
                return await self._embed_msg(ctx, _("URL not in playlist."))
            del_count = len(playlists[playlist_name]["tracks"]) - len(clean_list)
            if not clean_list:
                del playlists[playlist_name]
                return await self._embed_msg(ctx, _("No tracks left, removing playlist."))
            playlists[playlist_name]["tracks"] = clean_list
        if playlists[playlist_name]["playlist_url"] is not None:
            playlists[playlist_name]["playlist_url"] = None
        if del_count > 1:
            await self._embed_msg(
                ctx,
                _("{num} entries have been removed from the {playlist_name} playlist.").format(
                    num=del_count, playlist_name=playlist_name
                ),
            )
        else:
            await self._embed_msg(
                ctx,
                _("The track has been removed from the {playlist_name} playlist.").format(
                    playlist_name=playlist_name
                ),
            )

    @playlist.command(name="save")
    async def _playlist_save(self, ctx, playlist_name, playlist_url):
        """Save a playlist from a url."""
        if not await self._playlist_check(ctx):
            return
        player = lavalink.get_player(ctx.guild.id)
        tracklist = await self._playlist_tracks(ctx, player, playlist_url)
        playlist_list = self._to_json(ctx, playlist_url, tracklist)
        if tracklist is not None:
            async with self.config.guild(ctx.guild).playlists() as playlists:
                playlist_name = playlist_name.split(" ")[0].strip('"')
                playlists[playlist_name] = playlist_list
                return await self._embed_msg(
                    ctx,
                    _("Playlist {name} saved: {num} tracks added.").format(
                        name=playlist_name, num=len(tracklist)
                    ),
                )

    @playlist.command(name="start")
    async def _playlist_start(self, ctx, playlist_name=None):
        """Load a playlist into the queue."""
        if not await self._playlist_check(ctx):
            return
        maxlength = await self.config.guild(ctx.guild).maxlength()
        playlists = await self.config.guild(ctx.guild).playlists.get_raw()
        author_obj = self.bot.get_user(ctx.author.id)
        track_len = 0
        try:
            player = lavalink.get_player(ctx.guild.id)
            for track in playlists[playlist_name]["tracks"]:
                if track["info"]["uri"].startswith("localtracks/"):
                    if not await self._localtracks_check(ctx):
                        pass
                    if not os.path.isfile(track["info"]["uri"]):
                        continue
                if maxlength > 0:
                    if not self._track_limit(ctx, track["info"]["length"], maxlength):
                        continue
                player.add(author_obj, lavalink.rest_api.Track(data=track))
                track_len += 1
            if len(playlists[playlist_name]["tracks"]) > track_len:
                maxlength_msg = " {bad_tracks} tracks cannot be queued.".format(
                    bad_tracks=(len(playlists[playlist_name]["tracks"]) - track_len)
                )
            else:
                maxlength_msg = ""
            embed = discord.Embed(
                colour=await ctx.embed_colour(),
                title=_("Playlist Enqueued"),
                description=_("Added {num} tracks to the queue.{maxlength_msg}").format(
                    num=track_len, maxlength_msg=maxlength_msg
                ),
            )
            await ctx.send(embed=embed)
            if not player.current:
                await player.play()
        except TypeError:
            await ctx.invoke(self.play, query=playlists[playlist_name]["playlist_url"])
        except KeyError:
            await self._embed_msg(ctx, _("That playlist doesn't exist."))

    @checks.is_owner()
    @playlist.command(name="upload")
    async def _playlist_upload(self, ctx):
        """Convert a Red v2 playlist file to a playlist."""
        if not await self._playlist_check(ctx):
            return
        player = lavalink.get_player(ctx.guild.id)
        await self._embed_msg(
            ctx,
            _("Please upload the playlist file. Any other message will cancel this operation."),
        )

        try:
            file_message = await ctx.bot.wait_for(
                "message", timeout=30.0, check=MessagePredicate.same_context(ctx)
            )
        except asyncio.TimeoutError:
            return await self._embed_msg(ctx, _("No file detected, try again later."))
        try:
            file_url = file_message.attachments[0].url
        except IndexError:
            return await self._embed_msg(ctx, _("Upload cancelled."))
        v2_playlist_name = (file_url.split("/")[6]).split(".")[0]
        file_suffix = file_url.rsplit(".", 1)[1]
        if file_suffix != "txt":
            return await self._embed_msg(ctx, _("Only playlist files can be uploaded."))
        try:
            async with self.session.request("GET", file_url) as r:
                v2_playlist = await r.json(content_type="text/plain")
        except UnicodeDecodeError:
            return await self._embed_msg(ctx, _("Not a valid playlist file."))
        try:
            v2_playlist_url = v2_playlist["link"]
        except KeyError:
            v2_playlist_url = None
        if (
            not v2_playlist_url
            or not self._match_yt_playlist(v2_playlist_url)
            or not await player.get_tracks(v2_playlist_url)
        ):
            track_list = []
            track_count = 0
            async with self.config.guild(ctx.guild).playlists() as v3_playlists:
                try:
                    if v3_playlists[v2_playlist_name]:
                        return await self._embed_msg(
                            ctx, _("A playlist already exists with this name.")
                        )
                except KeyError:
                    pass
            embed1 = discord.Embed(
                colour=await ctx.embed_colour(), title=_("Please wait, adding tracks...")
            )
            playlist_msg = await ctx.send(embed=embed1)
            for song_url in v2_playlist["playlist"]:
                try:
                    track = await player.get_tracks(song_url)
                except RuntimeError:
                    pass
                try:
                    track_obj = self._track_creator(player, other_track=track[0])
                    track_list.append(track_obj)
                    track_count = track_count + 1
                except IndexError:
                    pass
                if track_count % 5 == 0:
                    embed2 = discord.Embed(
                        colour=await ctx.embed_colour(),
                        title=_("Loading track {num}/{total}...").format(
                            num=track_count, total=len(v2_playlist["playlist"])
                        ),
                    )
                    await playlist_msg.edit(embed=embed2)
            if not track_list:
                return await self._embed_msg(ctx, _("No tracks found."))
            playlist_list = self._to_json(ctx, v2_playlist_url, track_list)
            async with self.config.guild(ctx.guild).playlists() as v3_playlists:
                v3_playlists[v2_playlist_name] = playlist_list
            if len(v2_playlist["playlist"]) != track_count:
                bad_tracks = len(v2_playlist["playlist"]) - track_count
                msg = _(
                    "Added {num} tracks from the {playlist_name} playlist. {num_bad} track(s) "
                    "could not be loaded."
                ).format(num=track_count, playlist_name=v2_playlist_name, num_bad=bad_tracks)
            else:
                msg = _("Added {num} tracks from the {playlist_name} playlist.").format(
                    num=track_count, playlist_name=v2_playlist_name
                )
            embed3 = discord.Embed(
                colour=await ctx.embed_colour(), title=_("Playlist Saved"), description=msg
            )
            await playlist_msg.edit(embed=embed3)
        else:
            await ctx.invoke(self._playlist_save, v2_playlist_name, v2_playlist_url)

    async def _playlist_check(self, ctx):
        dj_enabled = await self.config.guild(ctx.guild).dj_enabled()
        jukebox_price = await self.config.guild(ctx.guild).jukebox_price()
        if dj_enabled:
            if not await self._can_instaskip(ctx, ctx.author):
                await self._embed_msg(ctx, _("You need the DJ role to use playlists."))
                return False
        if not self._player_check(ctx):
            try:
                if (
                    not ctx.author.voice.channel.permissions_for(ctx.me).connect
                    or not ctx.author.voice.channel.permissions_for(ctx.me).move_members
                    and self._userlimit(ctx.author.voice.channel)
                ):
                    return await self._embed_msg(
                        ctx, _("I don't have permission to connect to your channel.")
                    )
                await lavalink.connect(ctx.author.voice.channel)
                player = lavalink.get_player(ctx.guild.id)
                player.store("connect", datetime.datetime.utcnow())
            except IndexError:
                await self._embed_msg(
                    ctx, _("Connection to Lavalink has not yet been established.")
                )
                return False
            except AttributeError:
                await self._embed_msg(ctx, _("Connect to a voice channel first."))
                return False

        player = lavalink.get_player(ctx.guild.id)
        player.store("channel", ctx.channel.id)
        player.store("guild", ctx.guild.id)
        if (
            not ctx.author.voice or ctx.author.voice.channel != player.channel
        ) and not await self._can_instaskip(ctx, ctx.author):
            await self._embed_msg(
                ctx, _("You must be in the voice channel to use the playlist command.")
            )
            return False
        if not await self._currency_check(ctx, jukebox_price):
            return False
        await self._data_check(ctx)
        return True

    async def _playlist_tracks(self, ctx, player, query):
        search = False
        tracklist = []
        if type(query) is tuple:
            query = " ".join(query)
        if "open.spotify.com" in query:
            query = "spotify:{}".format(
                re.sub("(http[s]?:\/\/)?(open.spotify.com)\/", "", query).replace("/", ":")
            )
        if query.startswith("spotify:"):
            try:
                if self.play_lock[ctx.message.guild.id]:
                    return await self._embed_msg(
                        ctx, _("Wait until the playlist has finished loading.")
                    )
            except KeyError:
                pass
            tracks = await self._get_spotify_tracks(ctx, query)
            if not tracks:
                return await self._embed_msg(ctx, _("Nothing found."))
            for track in tracks:
                track_obj = self._track_creator(player, other_track=track)
                tracklist.append(track_obj)
            self._play_lock(ctx, False)
        elif not query.startswith("http"):
            query = "ytsearch:{}".format(query)
            search = True
            tracks = await player.get_tracks(query)
            if not tracks:
                return await self._embed_msg(ctx, _("Nothing found."))
        else:
            tracks = await player.get_tracks(query)
        if not search and len(tracklist) == 0:
            for track in tracks:
                track_obj = self._track_creator(player, other_track=track)
                tracklist.append(track_obj)
        elif len(tracklist) == 0:
            track_obj = self._track_creator(player, other_track=tracks[0])
            tracklist.append(track_obj)
        return tracklist

    @commands.command()
    @commands.guild_only()
    async def prev(self, ctx):
        """Skip to the start of the previously played track."""
        if not self._player_check(ctx):
            return await self._embed_msg(ctx, _("Nothing playing."))
        dj_enabled = await self.config.guild(ctx.guild).dj_enabled()
        player = lavalink.get_player(ctx.guild.id)
        shuffle = await self.config.guild(ctx.guild).shuffle()
        if dj_enabled:
            if not await self._can_instaskip(ctx, ctx.author) and not await self._is_alone(
                ctx, ctx.author
            ):
                return await self._embed_msg(ctx, _("You need the DJ role to skip tracks."))
        if (
            not ctx.author.voice or ctx.author.voice.channel != player.channel
        ) and not await self._can_instaskip(ctx, ctx.author):
            return await self._embed_msg(
                ctx, _("You must be in the voice channel to skip the music.")
            )
        if shuffle:
            return await self._embed_msg(ctx, _("Turn shuffle off to use this command."))
        if player.fetch("prev_song") is None:
            return await self._embed_msg(ctx, _("No previous track."))
        else:
            last_track = await player.get_tracks(player.fetch("prev_song"))
            player.add(player.fetch("prev_requester"), last_track[0])
            queue_len = len(player.queue)
            bump_song = player.queue[-1]
            player.queue.insert(0, bump_song)
            player.queue.pop(queue_len)
            await player.skip()
            if "localtracks/" in player.current.uri:
                description = "**{}**\n{}".format(
                    player.current.title, player.current.uri.replace("localtracks/", "")
                )
            else:
                description = f"**[{player.current.title}]({player.current.title})**"
            embed = discord.Embed(
                colour=await ctx.embed_colour(),
                title=_("Replaying Track"),
                description=description,
            )
            await ctx.send(embed=embed)

    @commands.group(invoke_without_command=True)
    @commands.guild_only()
    async def queue(self, ctx, *, page="1"):
        """List the queue.

        Use [p]queue search <search terms> to search the queue.
        """
        if not self._player_check(ctx):
            return await self._embed_msg(ctx, _("There's nothing in the queue."))
        player = lavalink.get_player(ctx.guild.id)
        if not player.queue:
            return await self._embed_msg(ctx, _("There's nothing in the queue."))
        if not page.isdigit():
            if page.startswith("search "):
                return await self._queue_search(ctx=ctx, search_words=page.replace("search ", ""))
            else:
                return
        else:
            page = int(page)
        len_queue_pages = math.ceil(len(player.queue) / 10)
        queue_page_list = []
        for page_num in range(1, len_queue_pages + 1):
            embed = await self._build_queue_page(ctx, player, page_num)
            queue_page_list.append(embed)
        if page > len_queue_pages:
            page = len_queue_pages
        await menu(ctx, queue_page_list, DEFAULT_CONTROLS, page=(page - 1))

    async def _build_queue_page(self, ctx, player, page_num):
        shuffle = await self.config.guild(ctx.guild).shuffle()
        repeat = await self.config.guild(ctx.guild).repeat()
        queue_num_pages = math.ceil(len(player.queue) / 10)
        queue_idx_start = (page_num - 1) * 10
        queue_idx_end = queue_idx_start + 10
        queue_list = ""
        try:
            arrow = await self._draw_time(ctx)
        except AttributeError:
            return await self._embed_msg(ctx, _("There's nothing in the queue."))
        pos = lavalink.utils.format_time(player.position)

        if player.current.is_stream:
            dur = "LIVE"
        else:
            dur = lavalink.utils.format_time(player.current.length)

        if player.current.is_stream:
            queue_list += _("**Currently livestreaming:**")

        elif "localtracks" in player.current.uri:
            if not player.current.title == "Unknown title":
                queue_list += "\n".join(
                    (
                        _("Playing: ")
                        + "**{current.author} - {current.title}**".format(current=player.current),
                        player.current.uri.replace("localtracks/", ""),
                        _("Requested by: **{user}**\n").format(user=player.current.requester),
                        f"{arrow}`{pos}`/`{dur}`\n\n",
                    )
                )
            else:
                queue_list += "\n".join(
                    (
                        _("Playing: ") + player.current.uri.replace("localtracks/", ""),
                        _("Requested by: **{user}**\n").format(user=player.current.requester),
                        f"{arrow}`{pos}`/`{dur}`\n\n",
                    )
                )
        else:
            queue_list += _("Playing: ")
            queue_list += "**[{current.title}]({current.uri})**\n".format(current=player.current)
            queue_list += _("Requested by: **{user}**").format(user=player.current.requester)
            queue_list += f"\n\n{arrow}`{pos}`/`{dur}`\n\n"

        for i, track in enumerate(
            player.queue[queue_idx_start:queue_idx_end], start=queue_idx_start
        ):
            if len(track.title) > 40:
                track_title = str(track.title).replace("[", "")
                track_title = "{}...".format((track_title[:40]).rstrip(" "))
            else:
                track_title = track.title
            req_user = track.requester
            track_idx = i + 1
            if "localtracks" in track.uri:
                if track.title == "Unknown title":
                    queue_list += f"`{track_idx}.` " + ", ".join(
                        (
                            bold(track.uri.replace("localtracks/", "")),
                            _("requested by **{user}**\n").format(user=req_user),
                        )
                    )
                else:
                    queue_list += f"`{track_idx}.` **{track.author} - {track_title}**, " + _(
                        "requested by **{user}**\n"
                    ).format(user=req_user)
            else:
                queue_list += f"`{track_idx}.` **[{track_title}]({track.uri})**, "
                queue_list += _("requested by **{user}**\n").format(user=req_user)

        embed = discord.Embed(
            colour=await ctx.embed_colour(),
            title="Queue for " + ctx.guild.name,
            description=queue_list,
        )
        if await self.config.guild(ctx.guild).thumbnail() and player.current.thumbnail:
            embed.set_thumbnail(url=player.current.thumbnail)
        queue_duration = await self._queue_duration(ctx)
        queue_total_duration = lavalink.utils.format_time(queue_duration)
        text = _(
            "Page {page_num}/{total_pages} | {num_tracks} tracks, {num_remaining} remaining"
        ).format(
            page_num=page_num,
            total_pages=queue_num_pages,
            num_tracks=len(player.queue) + 1,
            num_remaining=queue_total_duration,
        )
        if repeat:
            text += " | " + _("Repeat") + ": \N{WHITE HEAVY CHECK MARK}"
        if shuffle:
            text += " | " + _("Shuffle") + ": \N{WHITE HEAVY CHECK MARK}"
        embed.set_footer(text=text)
        return embed

    async def _queue_search(self, ctx, *, search_words):
        player = lavalink.get_player(ctx.guild.id)
        search_list = await self._build_queue_search_list(player.queue, search_words)
        if not search_list:
            return await self._embed_msg(ctx, _("No matches."))
        len_search_pages = math.ceil(len(search_list) / 10)
        search_page_list = []
        for page_num in range(1, len_search_pages + 1):
            embed = await self._build_queue_search_page(ctx, page_num, search_list)
            search_page_list.append(embed)
        await menu(ctx, search_page_list, DEFAULT_CONTROLS)

    async def _build_queue_search_list(self, queue_list, search_words):
        track_list = []
        queue_idx = 0
        for track in queue_list:
            queue_idx = queue_idx + 1
            if not self._match_url(track.uri):
                if track.title == "Unknown title":
                    track_title = track.uri.split("/")[2]
                else:
                    track_title = "{} - {}".format(track.author, track.title)
            else:
                track_title = track.title

            song_info = {str(queue_idx): track_title}
            track_list.append(song_info)
        search_results = process.extract(search_words, track_list, limit=50)
        search_list = []
        for search, percent_match in search_results:
            for queue_position, title in search.items():
                if percent_match > 89:
                    search_list.append([queue_position, title])
        return search_list

    async def _build_queue_search_page(self, ctx, page_num, search_list):
        search_num_pages = math.ceil(len(search_list) / 10)
        search_idx_start = (page_num - 1) * 10
        search_idx_end = search_idx_start + 10
        track_match = ""
        command = ctx.invoked_with
        for i, track in enumerate(
            search_list[search_idx_start:search_idx_end], start=search_idx_start
        ):
            track_idx = i + 1
            if command == "search":
                local_path = await self.config.localpath()
                track_location = track.replace("localtrack:{}/localtracks/".format(local_path), "")
                track_match += "`{}.` **{}**\n".format(track_idx, track_location)
            else:
                track_match += "`{}.` **{}**\n".format(track[0], track[1])
        embed = discord.Embed(
            colour=await ctx.embed_colour(), title=_("Matching Tracks:"), description=track_match
        )
        embed.set_footer(
            text=(_("Page {page_num}/{total_pages}") + " | {num_tracks} tracks").format(
                page_num=page_num, total_pages=search_num_pages, num_tracks=len(search_list)
            )
        )
        return embed

    @queue.command(name="clear")
    @commands.guild_only()
    async def _queue_clear(self, ctx):
        """Clears the queue."""
        try:
            player = lavalink.get_player(ctx.guild.id)
        except KeyError:
            return await self._embed_msg(ctx, _("There's nothing in the queue."))
        dj_enabled = await self.config.guild(ctx.guild).dj_enabled()
        if not self._player_check(ctx) or not player.queue:
            return await self._embed_msg(ctx, _("There's nothing in the queue."))
        if dj_enabled:
            if not await self._can_instaskip(ctx, ctx.author) and not await self._is_alone(
                ctx, ctx.author
            ):
                return await self._embed_msg(ctx, _("You need the DJ role to clear the queue."))
        player.queue.clear()
        await self._embed_msg(ctx, _("The queue has been cleared."))

    @queue.command(name="clean")
    @commands.guild_only()
    async def _queue_clean(self, ctx):
        """Removes songs from the queue if the requester is not in the voice channel."""
        try:
            player = lavalink.get_player(ctx.guild.id)
        except KeyError:
            return await self._embed_msg(ctx, _("There's nothing in the queue."))
        dj_enabled = await self.config.guild(ctx.guild).dj_enabled()
        if not self._player_check(ctx) or not player.queue:
            return await self._embed_msg(ctx, _("There's nothing in the queue."))
        if dj_enabled:
            if not await self._can_instaskip(ctx, ctx.author) and not await self._is_alone(
                ctx, ctx.author
            ):
                return await self._embed_msg(ctx, _("You need the DJ role to clean the queue."))
        clean_tracks = []
        removed_tracks = 0
        listeners = player.channel.members
        for track in player.queue:
            if track.requester in listeners:
                clean_tracks.append(track)
            else:
                removed_tracks += 1
        player.queue = clean_tracks
        if removed_tracks == 0:
            await self._embed_msg(ctx, _("Removed 0 tracks."))
        else:
            await self._embed_msg(
                ctx,
                _(
                    "Removed {removed_tracks} tracks queued by members outside of the voice channel."
                ).format(removed_tracks=removed_tracks),
            )

    @commands.command()
    @commands.guild_only()
    async def repeat(self, ctx):
        """Toggle repeat."""
        dj_enabled = await self.config.guild(ctx.guild).dj_enabled()
        if dj_enabled:
            if not await self._can_instaskip(ctx, ctx.author) and not await self._has_dj_role(
                ctx, ctx.author
            ):
                return await self._embed_msg(ctx, _("You need the DJ role to toggle repeat."))
        repeat = await self.config.guild(ctx.guild).repeat()
        await self.config.guild(ctx.guild).repeat.set(not repeat)
        repeat = await self.config.guild(ctx.guild).repeat()
        if self._player_check(ctx):
            await self._data_check(ctx)
            player = lavalink.get_player(ctx.guild.id)
            if (
                not ctx.author.voice or ctx.author.voice.channel != player.channel
            ) and not await self._can_instaskip(ctx, ctx.author):
                return await self._embed_msg(
                    ctx, _("You must be in the voice channel to toggle repeat.")
                )
        await self._embed_msg(
            ctx, _("Repeat tracks: {true_or_false}.").format(true_or_false=repeat)
        )

    @commands.command()
    @commands.guild_only()
    async def remove(self, ctx, index: int):
        """Remove a specific track number from the queue."""
        dj_enabled = await self.config.guild(ctx.guild).dj_enabled()
        if not self._player_check(ctx):
            return await self._embed_msg(ctx, _("Nothing playing."))
        player = lavalink.get_player(ctx.guild.id)
        if not player.queue:
            return await self._embed_msg(ctx, _("Nothing queued."))
        if dj_enabled:
            if not await self._can_instaskip(ctx, ctx.author):
                return await self._embed_msg(ctx, _("You need the DJ role to remove tracks."))
        if (
            not ctx.author.voice or ctx.author.voice.channel != player.channel
        ) and not await self._can_instaskip(ctx, ctx.author):
            return await self._embed_msg(
                ctx, _("You must be in the voice channel to manage the queue.")
            )
        if index > len(player.queue) or index < 1:
            return await self._embed_msg(
                ctx, _("Song number must be greater than 1 and within the queue limit.")
            )
        index -= 1
        removed = player.queue.pop(index)
        if "localtracks/" in removed.uri:
            if removed.title == "Unknown title":
                removed_title = removed.uri.replace("localtracks/", "")
            else:
                removed_title = "{} - {}".format(removed.author, removed.title)
        else:
            removed_title = removed.title
        await self._embed_msg(
            ctx, _("Removed {track} from the queue.").format(track=removed_title)
        )

    @commands.command()
    @commands.guild_only()
    async def search(self, ctx, *, query):
        """Pick a track with a search.

        Use `[p]search list <search term>` to queue all tracks found
        on YouTube. `[p]search sc <search term>` will search SoundCloud
        instead of YouTube.
        """

        async def _search_menu(
            ctx: commands.Context,
            pages: list,
            controls: dict,
            message: discord.Message,
            page: int,
            timeout: float,
            emoji: str,
        ):
            if message:
                await self._search_button_action(ctx, tracks, emoji, page)
                await message.delete()
                return None

        SEARCH_CONTROLS = {
            "1⃣": _search_menu,
            "2⃣": _search_menu,
            "3⃣": _search_menu,
            "4⃣": _search_menu,
            "5⃣": _search_menu,
            "⬅": prev_page,
            "❌": close_menu,
            "➡": next_page,
        }

        if not self._player_check(ctx):
            try:
                if (
                    not ctx.author.voice.channel.permissions_for(ctx.me).connect
                    or not ctx.author.voice.channel.permissions_for(ctx.me).move_members
                    and self._userlimit(ctx.author.voice.channel)
                ):
                    return await self._embed_msg(
                        ctx, _("I don't have permission to connect to your channel.")
                    )
                await lavalink.connect(ctx.author.voice.channel)
                player = lavalink.get_player(ctx.guild.id)
                player.store("connect", datetime.datetime.utcnow())
            except AttributeError:
                return await self._embed_msg(ctx, _("Connect to a voice channel first."))
            except IndexError:
                return await self._embed_msg(
                    ctx, _("Connection to Lavalink has not yet been established.")
                )
        player = lavalink.get_player(ctx.guild.id)
        guild_data = await self.config.guild(ctx.guild).all()
        player.store("channel", ctx.channel.id)
        player.store("guild", ctx.guild.id)
        if (
            not ctx.author.voice or ctx.author.voice.channel != player.channel
        ) and not await self._can_instaskip(ctx, ctx.author):
            return await self._embed_msg(
                ctx, _("You must be in the voice channel to enqueue tracks.")
            )
        await self._data_check(ctx)

        if not isinstance(query, list):
            query = query.strip("<>")
            if query.startswith("list ") or query.startswith("folder:"):
                if query.startswith("list "):
                    query = "ytsearch:{}".format(query.replace("list ", ""))
                    tracks = await player.get_tracks(query)
                else:
                    query = query.replace("folder:", "")
                    tracks = await self._folder_tracks(ctx, player, query)
                if not tracks:
                    return await self._embed_msg(ctx, _("Nothing found."))

                queue_duration = await self._queue_duration(ctx)
                queue_total_duration = lavalink.utils.format_time(queue_duration)

                track_len = 0
                for track in tracks:
                    if guild_data["maxlength"] > 0:
                        if self._track_limit(ctx, track, guild_data["maxlength"]):
                            track_len += 1
                            player.add(ctx.author, track)
                    else:
                        track_len += 1
                        player.add(ctx.author, track)
                    if not player.current:
                        await player.play()
                if len(tracks) > track_len:
                    maxlength_msg = " {bad_tracks} tracks cannot be queued.".format(
                        bad_tracks=(len(tracks) - track_len)
                    )
                else:
                    maxlength_msg = ""
                songembed = discord.Embed(
                    colour=await ctx.embed_colour(),
                    title=_("Queued {num} track(s).{maxlength_msg}").format(
                        num=track_len, maxlength_msg=maxlength_msg
                    ),
                )
                if not guild_data["shuffle"] and queue_duration > 0:
                    songembed.set_footer(
                        text=_(
                            "{time} until start of search playback: starts at #{position} in queue"
                        ).format(time=queue_total_duration, position=len(player.queue) + 1)
                    )
                return await ctx.send(embed=songembed)
            elif query.startswith("sc "):
                query = "scsearch:{}".format(query.replace("sc ", ""))
                tracks = await player.get_tracks(query)
            elif ":localtrack:" in query:
                track_location = query.split(":")[2]
                tracks = await self._folder_list(ctx, track_location)
            elif query.startswith("localfolder:") and ":localtrack:" not in query:
                folder = query.split(":")[1]
                if ctx.invoked_with == "folder":
                    localfolder = query.replace("localfolder:", "")
                    return await self._local_play_all(ctx, localfolder)
                else:
                    tracks = await self._folder_list(ctx, folder)
            elif not self._match_url(query):
                query = "ytsearch:{}".format(query)
                tracks = await player.get_tracks(query)
            else:
                tracks = await player.get_tracks(query)
            if not tracks:
                return await self._embed_msg(ctx, _("Nothing found."))
        else:
            tracks = query

        len_search_pages = math.ceil(len(tracks) / 5)
        search_page_list = []
        for page_num in range(1, len_search_pages + 1):
            embed = await self._build_search_page(ctx, tracks, page_num)
            search_page_list.append(embed)

        dj_enabled = await self.config.guild(ctx.guild).dj_enabled()
        if dj_enabled:
            if not await self._can_instaskip(ctx, ctx.author):
                return await menu(ctx, search_page_list, DEFAULT_CONTROLS)

        await menu(ctx, search_page_list, SEARCH_CONTROLS)

    async def _search_button_action(self, ctx, tracks, emoji, page):
        if not self._player_check(ctx):
            try:
                await lavalink.connect(ctx.author.voice.channel)
                player = lavalink.get_player(ctx.guild.id)
                player.store("connect", datetime.datetime.utcnow())
            except AttributeError:
                return await self._embed_msg(ctx, _("Connect to a voice channel first."))
            except IndexError:
                return await self._embed_msg(
                    ctx, _("Connection to Lavalink has not yet been established.")
                )
        player = lavalink.get_player(ctx.guild.id)
        guild_data = await self.config.guild(ctx.guild).all()
        command = ctx.invoked_with
        if not await self._currency_check(ctx, guild_data["jukebox_price"]):
            return
        try:
            if emoji == "1⃣":
                search_choice = tracks[0 + (page * 5)]
            if emoji == "2⃣":
                search_choice = tracks[1 + (page * 5)]
            if emoji == "3⃣":
                search_choice = tracks[2 + (page * 5)]
            if emoji == "4⃣":
                search_choice = tracks[3 + (page * 5)]
            if emoji == "5⃣":
                search_choice = tracks[4 + (page * 5)]
        except IndexError:
            search_choice = tracks[-1]
        try:
            if "localtracks" in search_choice.uri:
                if search_choice.title == "Unknown title":
                    description = "**{} - {}**\n{}".format(
                        search_choice.author,
                        search_choice.title,
                        search_choice.uri.replace("localtracks/", ""),
                    )
                else:
                    description = "{}".format(search_choice.uri.replace("localtracks/", ""))
            else:
                description = "**[{}]({})**".format(search_choice.title, search_choice.uri)

        except AttributeError:
            if command == "search":
                return await ctx.invoke(self.play, query=("localtracks/{}".format(search_choice)))
            search_choice = search_choice.replace("localtrack:", "")
            local_path = await self.config.localpath()
            if not search_choice.startswith(local_path):
                return await ctx.invoke(
                    self.search, query=("localfolder:{}".format(search_choice))
                )
            else:
                return await ctx.invoke(self.play, query=("localtrack:{}".format(search_choice)))

        embed = discord.Embed(
            colour=await ctx.embed_colour(), title=_("Track Enqueued"), description=description
        )
        queue_duration = await self._queue_duration(ctx)
        queue_total_duration = lavalink.utils.format_time(queue_duration)
        if not guild_data["shuffle"] and queue_duration > 0:
            embed.set_footer(
                text=_("{time} until track playback: #{position} in queue").format(
                    time=queue_total_duration, position=len(player.queue) + 1
                )
            )
        elif queue_duration > 0:
            embed.set_footer(text=_("#{position} in queue").format(position=len(player.queue) + 1))

        if guild_data["maxlength"] > 0:
            if self._track_limit(ctx, search_choice.length, guild_data["maxlength"]):
                player.add(ctx.author, search_choice)
            else:
                return await self._embed_msg(ctx, _("Track exceeds maximum length."))
        else:
            player.add(ctx.author, search_choice)
        if not player.current:
            await player.play()
        await ctx.send(embed=embed)

    async def _build_search_page(self, ctx, tracks, page_num):
        search_num_pages = math.ceil(len(tracks) / 5)
        search_idx_start = (page_num - 1) * 5
        search_idx_end = search_idx_start + 5
        search_list = ""
        command = ctx.invoked_with
        for i, track in enumerate(tracks[search_idx_start:search_idx_end], start=search_idx_start):
            search_track_num = i + 1
            if search_track_num > 5:
                search_track_num = search_track_num % 5
            if search_track_num == 0:
                search_track_num = 5
            try:
                if "localtracks" in track.uri:
                    search_list += "`{0}.` **{1}**\n[{2}]\n".format(
                        search_track_num, track.title, track.uri.replace("localtracks/", "")
                    )
                else:
                    search_list += "`{0}.` **[{1}]({2})**\n".format(
                        search_track_num, track.title, track.uri
                    )
            except AttributeError:
                if "localtrack:" not in track and command != "search":
                    search_list += "`{}.` **{}**\n".format(search_track_num, track)
                    folder = True
                elif command == "search":
                    search_list += "`{}.` **{}**\n".format(search_track_num, track)
                    folder = False
                else:
                    local_path = await self.config.localpath()
                    search_list += "`{}.` **{}**\n".format(
                        search_track_num,
                        track.replace("localtrack:{}/localtracks/".format(local_path), ""),
                    )
                    folder = False
        try:
            title_check = tracks[0].uri
            title = _("Tracks Found:")
            footer = _("search results")
        except AttributeError:
            if folder:
                title = _("Folders Found:")
                footer = _("local folders")
            else:
                title = _("Files Found:")
                footer = _("local tracks")
        embed = discord.Embed(
            colour=await ctx.embed_colour(), title=title, description=search_list
        )
        embed.set_footer(
            text=(_("Page {page_num}/{total_pages}") + " | {num_results} {footer}").format(
                page_num=page_num,
                total_pages=search_num_pages,
                num_results=len(tracks),
                footer=footer,
            )
        )
        return embed

    @commands.command()
    @commands.guild_only()
    async def seek(self, ctx, seconds):
        """Seek ahead or behind on a track by seconds or a to a specific time.

        Accepts seconds or a value formatted like 00:00:00 (`hh:mm:ss`) or 00:00 (`mm:ss`)."""
        dj_enabled = await self.config.guild(ctx.guild).dj_enabled()
        vote_enabled = await self.config.guild(ctx.guild).vote_enabled()
        if not self._player_check(ctx):
            return await self._embed_msg(ctx, _("Nothing playing."))
        player = lavalink.get_player(ctx.guild.id)
        if (
            not ctx.author.voice or ctx.author.voice.channel != player.channel
        ) and not await self._can_instaskip(ctx, ctx.author):
            return await self._embed_msg(ctx, _("You must be in the voice channel to use seek."))
        if dj_enabled:
            if not await self._can_instaskip(ctx, ctx.author) and not await self._is_alone(
                ctx, ctx.author
            ):
                return await self._embed_msg(ctx, _("You need the DJ role to use seek."))
        if vote_enabled:
            if not await self._can_instaskip(ctx, ctx.author) and not await self._is_alone(
                ctx, ctx.author
            ):
                return await self._embed_msg(
                    ctx, _("There are other people listening - vote to skip instead.")
                )
        if player.current:
            if player.current.is_stream:
                return await self._embed_msg(ctx, _("Can't seek on a stream."))
            else:
                try:
                    int(seconds)
                    abs_position = False
                except ValueError:
                    abs_position = True
                    seconds = int(await self._time_convert(seconds) / 1000)
                if seconds == 0:
                    return await self._embed_msg(ctx, _("Invalid input for the time to seek."))
                if not abs_position:
                    time_sec = int(seconds) * 1000
                    seek = player.position + time_sec
                    if seek <= 0:
                        await self._embed_msg(
                            ctx, _("Moved {num_seconds}s to 00:00:00").format(num_seconds=seconds)
                        )
                    else:
                        await self._embed_msg(
                            ctx,
                            _("Moved {num_seconds}s to {time}").format(
                                num_seconds=seconds, time=lavalink.utils.format_time(seek)
                            ),
                        )
                    await player.seek(seek)
                else:
                    await self._embed_msg(
                        ctx,
                        _("Moved to {time}").format(
                            time=lavalink.utils.format_time(seconds * 1000)
                        ),
                    )
                    await player.seek(seconds * 1000)
        else:
            await self._embed_msg(ctx, _("Nothing playing."))

    @commands.command()
    @commands.guild_only()
    async def shuffle(self, ctx):
        """Toggle shuffle."""
        dj_enabled = await self.config.guild(ctx.guild).dj_enabled()
        if dj_enabled:
            if not await self._can_instaskip(ctx, ctx.author):
                return await self._embed_msg(ctx, _("You need the DJ role to toggle shuffle."))
        shuffle = await self.config.guild(ctx.guild).shuffle()
        await self.config.guild(ctx.guild).shuffle.set(not shuffle)
        shuffle = await self.config.guild(ctx.guild).shuffle()
        if self._player_check(ctx):
            await self._data_check(ctx)
            player = lavalink.get_player(ctx.guild.id)
            if (
                not ctx.author.voice or ctx.author.voice.channel != player.channel
            ) and not await self._can_instaskip(ctx, ctx.author):
                return await self._embed_msg(
                    ctx, _("You must be in the voice channel to toggle shuffle.")
                )
        await self._embed_msg(
            ctx, _("Shuffle tracks: {true_or_false}.").format(true_or_false=shuffle)
        )

    @commands.command()
    @commands.guild_only()
    async def sing(self, ctx):
        """Make Red sing one of her songs"""
        ids = (
            "zGTkAVsrfg8",
            "cGMWL8cOeAU",
            "vFrjMq4aL-g",
            "WROI5WYBU_A",
            "41tIUr_ex3g",
            "f9O2Rjn1azc",
        )
        url = f"https://www.youtube.com/watch?v={random.choice(ids)}"
        await ctx.invoke(self.play, query=url)

    @commands.command()
    @commands.guild_only()
    async def skip(self, ctx, skip_to_track: int = None):
        """Skip to the next track, or to a given track number."""
        if not self._player_check(ctx):
            return await self._embed_msg(ctx, _("Nothing playing."))
        player = lavalink.get_player(ctx.guild.id)
        if (
            not ctx.author.voice or ctx.author.voice.channel != player.channel
        ) and not await self._can_instaskip(ctx, ctx.author):
            return await self._embed_msg(
                ctx, _("You must be in the voice channel to skip the music.")
            )
        dj_enabled = await self.config.guild(ctx.guild).dj_enabled()
        vote_enabled = await self.config.guild(ctx.guild).vote_enabled()
        if dj_enabled and not vote_enabled and not await self._can_instaskip(ctx, ctx.author):
            if not await self._is_alone(ctx, ctx.author):
                return await self._embed_msg(ctx, _("You need the DJ role to skip tracks."))
        if vote_enabled:
            if not await self._can_instaskip(ctx, ctx.author):
                if skip_to_track is not None:
                    return await self._embed_msg(
                        ctx, _("Can't skip to a specific track in vote mode without the DJ role.")
                    )
                if ctx.author.id in self.skip_votes[ctx.message.guild]:
                    self.skip_votes[ctx.message.guild].remove(ctx.author.id)
                    reply = _("I removed your vote to skip.")
                else:
                    self.skip_votes[ctx.message.guild].append(ctx.author.id)
                    reply = _("You voted to skip.")

                num_votes = len(self.skip_votes[ctx.message.guild])
                vote_mods = []
                for member in player.channel.members:
                    can_skip = await self._can_instaskip(ctx, member)
                    if can_skip:
                        vote_mods.append(member)
                num_members = len(player.channel.members) - len(vote_mods)
                vote = int(100 * num_votes / num_members)
                percent = await self.config.guild(ctx.guild).vote_percent()
                if vote >= percent:
                    self.skip_votes[ctx.message.guild] = []
                    await self._embed_msg(ctx, _("Vote threshold met."))
                    return await self._skip_action(ctx)
                else:
                    reply += _(
                        " Votes: {num_votes}/{num_members}"
                        " ({cur_percent}% out of {required_percent}% needed)"
                    ).format(
                        num_votes=num_votes,
                        num_members=num_members,
                        cur_percent=vote,
                        required_percent=percent,
                    )
                    return await self._embed_msg(ctx, reply)
            else:
                return await self._skip_action(ctx, skip_to_track)
        else:
            return await self._skip_action(ctx, skip_to_track)

    async def _can_instaskip(self, ctx, member):
        mod_role = await ctx.bot.db.guild(ctx.guild).mod_role()
        admin_role = await ctx.bot.db.guild(ctx.guild).admin_role()
        dj_enabled = await self.config.guild(ctx.guild).dj_enabled()

        if dj_enabled:
            is_active_dj = await self._has_dj_role(ctx, member)
        else:
            is_active_dj = False
        is_owner = member.id == self.bot.owner_id
        is_server_owner = member.id == ctx.guild.owner_id
        is_coowner = any(x == member.id for x in self.bot._co_owners)
        is_admin = (
            discord.utils.get(ctx.guild.get_member(member.id).roles, id=admin_role) is not None
        )
        is_mod = discord.utils.get(ctx.guild.get_member(member.id).roles, id=mod_role) is not None
        is_bot = member.bot is True
        is_other_channel = await self._channel_check(ctx)

        return (
            is_active_dj
            or is_owner
            or is_server_owner
            or is_coowner
            or is_admin
            or is_mod
            or is_bot
            or is_other_channel
        )

    async def _is_alone(self, ctx, member):
        try:
            user_voice = ctx.guild.get_member(member.id).voice
            bot_voice = ctx.guild.get_member(self.bot.user.id).voice
            nonbots = sum(not m.bot for m in user_voice.channel.members)
            if user_voice.channel != bot_voice.channel:
                nonbots = nonbots + 1
        except AttributeError:
            if ctx.guild.get_member(self.bot.user.id).voice is not None:
                nonbots = sum(
                    not m.bot for m in ctx.guild.get_member(self.bot.user.id).voice.channel.members
                )
                if nonbots == 1:
                    nonbots = 2
            elif ctx.guild.get_member(member.id).voice.channel.members == 1:
                nonbots = 1
            else:
                nonbots = 0
        return nonbots <= 1

    async def _has_dj_role(self, ctx, member):
        dj_role_obj = ctx.guild.get_role(await self.config.guild(ctx.guild).dj_role())
        if dj_role_obj in ctx.guild.get_member(member.id).roles:
            return True
        else:
            return False

    async def _skip_action(self, ctx, skip_to_track: int = None):
        player = lavalink.get_player(ctx.guild.id)
        if not player.queue:
            try:
                pos, dur = player.position, player.current.length
            except AttributeError:
                return await self._embed_msg(ctx, _("There's nothing in the queue."))
            time_remain = lavalink.utils.format_time(dur - pos)
            if player.current.is_stream:
                embed = discord.Embed(
                    colour=await ctx.embed_colour(), title=_("There's nothing in the queue.")
                )
                embed.set_footer(
                    text=_("Currently livestreaming {track}").format(track=player.current.title)
                )
            else:
                embed = discord.Embed(
                    colour=await ctx.embed_colour(), title=_("There's nothing in the queue.")
                )
                embed.set_footer(
                    text=_("{time} left on {track}").format(
                        time=time_remain, track=player.current.title
                    )
                )
            return await ctx.send(embed=embed)
        queue_to_append = []
        if skip_to_track is not None and skip_to_track != 1:
            if skip_to_track < 1:
                return await self._embed_msg(
                    ctx, _("Track number must be equal to or greater than 1.")
                )
            elif skip_to_track > len(player.queue):
                return await self._embed_msg(
                    ctx,
                    _(
                        "There are only {queuelen} songs currently queued.".format(
                            queuelen=len(player.queue)
                        )
                    ),
                )
            elif player.shuffle:
                return await self._embed_msg(
                    ctx, _("Can't skip to a track while shuffle is enabled.")
                )
            nexttrack = player.queue[min(skip_to_track - 1, len(player.queue) - 1)]
            embed = discord.Embed(
                colour=await ctx.embed_colour(),
                title=_("{skip_to_track} Tracks Skipped".format(skip_to_track=skip_to_track)),
            )
            await ctx.send(embed=embed)
            if player.repeat:
                queue_to_append = player.queue[0 : min(skip_to_track - 1, len(player.queue) - 1)]
            player.queue = player.queue[
                min(skip_to_track - 1, len(player.queue) - 1) : len(player.queue)
            ]
        else:
            embed = discord.Embed(
                colour=await ctx.embed_colour(),
                title=_("Track Skipped"),
                description=await self._get_description(player.current),
            )
            await ctx.send(embed=embed)

        await player.play()
        player.queue += queue_to_append

    async def _get_description(self, track):
        if "localtracks" in track.uri:
            if not track.title == "Unknown title":
                return "**{} - {}**\n{}".format(
                    track.author, track.title, track.uri.replace("localtracks/", "")
                )
            else:
                return "{}".format(track.uri.replace("localtracks/", ""))
        else:
            return "**[{}]({})**".format(track.title, track.uri)

    @commands.command()
    @commands.guild_only()
    async def stop(self, ctx):
        """Stop playback and clear the queue."""
        dj_enabled = await self.config.guild(ctx.guild).dj_enabled()
        vote_enabled = await self.config.guild(ctx.guild).vote_enabled()
        if not self._player_check(ctx):
            return await self._embed_msg(ctx, _("Nothing playing."))
        player = lavalink.get_player(ctx.guild.id)
        if (
            not ctx.author.voice or ctx.author.voice.channel != player.channel
        ) and not await self._can_instaskip(ctx, ctx.author):
            return await self._embed_msg(
                ctx, _("You must be in the voice channel to stop the music.")
            )
        if vote_enabled or vote_enabled and dj_enabled:
            if not await self._can_instaskip(ctx, ctx.author) and not await self._is_alone(
                ctx, ctx.author
            ):
                return await self._embed_msg(
                    ctx, _("There are other people listening - vote to skip instead.")
                )
        if dj_enabled and not vote_enabled:
            if not await self._can_instaskip(ctx, ctx.author):
                return await self._embed_msg(ctx, _("You need the DJ role to stop the music."))
        if (player.is_playing) or (not player.is_playing and player.paused):
            await self._embed_msg(ctx, _("Stopping..."))
            await player.stop()
            player.store("prev_requester", None)
            player.store("prev_song", None)
            player.store("playing_song", None)
            player.store("requester", None)

    @commands.command()
    @commands.guild_only()
    async def volume(self, ctx, vol: int = None):
        """Set the volume, 1% - 150%."""
        dj_enabled = await self.config.guild(ctx.guild).dj_enabled()
        if not vol:
            vol = await self.config.guild(ctx.guild).volume()
            embed = discord.Embed(
                colour=await ctx.embed_colour(),
                title=_("Current Volume:"),
                description=str(vol) + "%",
            )
            if not self._player_check(ctx):
                embed.set_footer(text=_("Nothing playing."))
            return await ctx.send(embed=embed)
        if self._player_check(ctx):
            player = lavalink.get_player(ctx.guild.id)
            if (
                not ctx.author.voice or ctx.author.voice.channel != player.channel
            ) and not await self._can_instaskip(ctx, ctx.author):
                return await self._embed_msg(
                    ctx, _("You must be in the voice channel to change the volume.")
                )
        if dj_enabled:
            if not await self._can_instaskip(ctx, ctx.author) and not await self._has_dj_role(
                ctx, ctx.author
            ):
                return await self._embed_msg(ctx, _("You need the DJ role to change the volume."))
        if vol < 0:
            vol = 0
        if vol > 150:
            vol = 150
            await self.config.guild(ctx.guild).volume.set(vol)
            if self._player_check(ctx):
                await lavalink.get_player(ctx.guild.id).set_volume(vol)
        else:
            await self.config.guild(ctx.guild).volume.set(vol)
            if self._player_check(ctx):
                await lavalink.get_player(ctx.guild.id).set_volume(vol)
        embed = discord.Embed(
            colour=await ctx.embed_colour(), title=_("Volume:"), description=str(vol) + "%"
        )
        if not self._player_check(ctx):
            embed.set_footer(text=_("Nothing playing."))
        await ctx.send(embed=embed)

    @commands.group(aliases=["llset"])
    @commands.guild_only()
    @checks.is_owner()
    async def llsetup(self, ctx):
        """Lavalink server configuration options."""
        pass

    @llsetup.command()
    async def external(self, ctx):
        """Toggle using external lavalink servers."""
        external = await self.config.use_external_lavalink()
        await self.config.use_external_lavalink.set(not external)

        if external:
            embed = discord.Embed(
                colour=await ctx.embed_colour(),
                title=_("External lavalink server: {true_or_false}.").format(
                    true_or_false=not external
                ),
            )
            await ctx.send(embed=embed)
        else:
            if self._manager is not None:
                await self._manager.shutdown()
            await self._embed_msg(
                ctx,
                _("External lavalink server: {true_or_false}.").format(true_or_false=not external),
            )

        self._restart_connect()

    @llsetup.command()
    async def host(self, ctx, host):
        """Set the lavalink server host."""
        await self.config.host.set(host)
        if await self._check_external():
            embed = discord.Embed(
                colour=await ctx.embed_colour(), title=_("Host set to {host}.").format(host=host)
            )
            embed.set_footer(text=_("External lavalink server set to True."))
            await ctx.send(embed=embed)
        else:
            await self._embed_msg(ctx, _("Host set to {host}.").format(host=host))

        self._restart_connect()

    @llsetup.command()
    async def password(self, ctx, password):
        """Set the lavalink server password."""
        await self.config.password.set(str(password))
        if await self._check_external():
            embed = discord.Embed(
                colour=await ctx.embed_colour(),
                title=_("Server password set to {password}.").format(password=password),
            )
            embed.set_footer(text=_("External lavalink server set to True."))
            await ctx.send(embed=embed)
        else:
            await self._embed_msg(
                ctx, _("Server password set to {password}.").format(password=password)
            )

        self._restart_connect()

    @llsetup.command()
    async def restport(self, ctx, rest_port: int):
        """Set the lavalink REST server port."""
        await self.config.rest_port.set(rest_port)
        if await self._check_external():
            embed = discord.Embed(
                colour=await ctx.embed_colour(),
                title=_("REST port set to {port}.").format(port=rest_port),
            )
            embed.set_footer(text=_("External lavalink server set to True."))
            await ctx.send(embed=embed)
        else:
            await self._embed_msg(ctx, _("REST port set to {port}.").format(port=rest_port))

        self._restart_connect()

    @llsetup.command()
    async def wsport(self, ctx, ws_port: int):
        """Set the lavalink websocket server port."""
        await self.config.ws_port.set(ws_port)
        if await self._check_external():
            embed = discord.Embed(
                colour=await ctx.embed_colour(),
                title=_("Websocket port set to {port}.").format(port=ws_port),
            )
            embed.set_footer(text=_("External lavalink server set to True."))
            await ctx.send(embed=embed)
        else:
            await self._embed_msg(ctx, _("Websocket port set to {port}.").format(port=ws_port))

        self._restart_connect()

    async def _channel_check(self, ctx):
        try:
            player = lavalink.get_player(ctx.guild.id)
        except KeyError:
            return False
        try:
            in_channel = sum(
                not m.bot for m in ctx.guild.get_member(self.bot.user.id).voice.channel.members
            )
        except AttributeError:
            return False

        if not ctx.author.voice:
            user_channel = None
        else:
            user_channel = ctx.author.voice.channel

        if in_channel == 0 and user_channel:
            if (
                (player.channel != user_channel)
                and not player.current
                and player.position == 0
                and len(player.queue) == 0
            ):
                await player.move_to(user_channel)
                return True
        else:
            return False

    async def _check_api_tokens(self):
        spotify = await self.bot.db.api_tokens.get_raw(
            "spotify", default={"client_id": "", "client_secret": ""}
        )
        youtube = await self.bot.db.api_tokens.get_raw("youtube", default={"api_key": ""})
        return {
            "spotify_client_id": spotify["client_id"],
            "spotify_client_secret": spotify["client_secret"],
            "youtube_api": youtube["api_key"],
        }

    async def _check_external(self):
        external = await self.config.use_external_lavalink()
        if not external:
            if self._manager is not None:
                await self._manager.shutdown()
            await self.config.use_external_lavalink.set(True)
            return True
        else:
            return False

    @staticmethod
    async def _clear_react(message):
        try:
            await message.clear_reactions()
        except (discord.Forbidden, discord.HTTPException):
            return

    async def _currency_check(self, ctx, jukebox_price: int):
        jukebox = await self.config.guild(ctx.guild).jukebox()
        if jukebox and not await self._can_instaskip(ctx, ctx.author):
            try:
                await bank.withdraw_credits(ctx.author, jukebox_price)
                return True
            except ValueError:
                credits_name = await bank.get_currency_name(ctx.guild)
                await self._embed_msg(
                    ctx,
                    _("Not enough {currency} ({required_credits} required).").format(
                        currency=credits_name, required_credits=jukebox_price
                    ),
                )
                return False
        else:
            return True

    async def _data_check(self, ctx):
        player = lavalink.get_player(ctx.guild.id)
        shuffle = await self.config.guild(ctx.guild).shuffle()
        repeat = await self.config.guild(ctx.guild).repeat()
        volume = await self.config.guild(ctx.guild).volume()
        if player.repeat != repeat:
            player.repeat = repeat
        if player.shuffle != shuffle:
            player.shuffle = shuffle
        if player.volume != volume:
            await player.set_volume(volume)

    async def disconnect_timer(self):
        stop_times = {}

        while True:
            for p in lavalink.all_players():
                server = p.channel.guild

                if [self.bot.user] == p.channel.members:
                    stop_times.setdefault(server.id, int(time.time()))
                else:
                    stop_times.pop(server.id, None)

            for sid in stop_times.copy():
                server_obj = self.bot.get_guild(sid)
                if await self.config.guild(server_obj).emptydc_enabled():
                    emptydc_timer = await self.config.guild(server_obj).emptydc_timer()
                    if (int(time.time()) - stop_times[sid]) >= emptydc_timer:
                        stop_times.pop(sid)
                        try:
                            await lavalink.get_player(sid).disconnect()
                        except Exception:
                            log.error(
                                "Exception raised in Audio's disconnect_timer.", exc_info=True
                            )
                            pass

            await asyncio.sleep(5)

    @staticmethod
    async def _draw_time(ctx):
        player = lavalink.get_player(ctx.guild.id)
        paused = player.paused
        pos = player.position
        dur = player.current.length
        sections = 12
        loc_time = round((pos / dur) * sections)
        bar = "\N{BOX DRAWINGS HEAVY HORIZONTAL}"
        seek = "\N{RADIO BUTTON}"
        if paused:
            msg = "\N{DOUBLE VERTICAL BAR}"
        else:
            msg = "\N{BLACK RIGHT-POINTING TRIANGLE}"
        for i in range(sections):
            if i == loc_time:
                msg += seek
            else:
                msg += bar
        return msg

    @staticmethod
    def _dynamic_time(time):
        m, s = divmod(time, 60)
        h, m = divmod(m, 60)
        d, h = divmod(h, 24)

        if d > 0:
            msg = "{0}d {1}h"
        elif d == 0 and h > 0:
            msg = "{1}h {2}m"
        elif d == 0 and h == 0 and m > 0:
            msg = "{2}m {3}s"
        elif d == 0 and h == 0 and m == 0 and s > 0:
            msg = "{3}s"
        else:
            msg = ""
        return msg.format(d, h, m, s)

    @staticmethod
    async def _embed_msg(ctx, title):
        embed = discord.Embed(colour=await ctx.embed_colour(), title=title)
        await ctx.send(embed=embed)

    async def _get_embed_colour(self, channel: discord.abc.GuildChannel):
        # Unfortunately we need this for when context is unavailable.
        if await self.bot.db.guild(channel.guild).use_bot_color():
            return channel.guild.me.color
        else:
            return self.bot.color

    async def _localtracks_folders(self, ctx):
        if not await self._localtracks_check(ctx):
            return
        localtracks_folders = sorted(
            (
                f
                for f in os.listdir(os.getcwd() + "/localtracks/")
                if not os.path.isfile(os.getcwd() + "/localtracks/" + f)
            ),
            key=lambda s: s.casefold(),
        )
        return localtracks_folders

    @staticmethod
    def _match_url(url):
        try:
            query_url = urlparse(url)
            return all([query_url.scheme, query_url.netloc, query_url.path])
        except Exception:
            return False

    @staticmethod
    def _match_yt_playlist(url):
        yt_list_playlist = re.compile(
            r"^(https?\:\/\/)?(www\.)?(youtube\.com|youtu\.?be)"
            r"(\/playlist\?).*(list=)(.*)(&|$)"
        )
        if yt_list_playlist.match(url):
            return True
        return False

    def _play_lock(self, ctx, tf):
        if tf:
            self.play_lock[ctx.message.guild.id] = True
        else:
            self.play_lock[ctx.message.guild.id] = False

    @staticmethod
    def _player_check(ctx):
        try:
            lavalink.get_player(ctx.guild.id)
            return True
        except IndexError:
            return False
        except KeyError:
            return False

    @staticmethod
    async def _queue_duration(ctx):
        player = lavalink.get_player(ctx.guild.id)
        duration = []
        for i in range(len(player.queue)):
            if not player.queue[i].is_stream:
                duration.append(player.queue[i].length)
        queue_duration = sum(duration)
        if not player.queue:
            queue_duration = 0
        try:
            if not player.current.is_stream:
                remain = player.current.length - player.position
            else:
                remain = 0
        except AttributeError:
            remain = 0
        queue_total_duration = remain + queue_duration
        return queue_total_duration

    @staticmethod
    def _to_json(ctx, playlist_url, tracklist):
        playlist = {"author": ctx.author.id, "playlist_url": playlist_url, "tracks": tracklist}
        return playlist

    @staticmethod
    def _track_creator(player, position=None, other_track=None):
        if position == "np":
            queued_track = player.current
        elif position is None:
            queued_track = other_track
        else:
            queued_track = player.queue[position]
        track_keys = queued_track._info.keys()
        track_values = queued_track._info.values()
        track_id = queued_track.track_identifier
        track_info = {}
        for k, v in zip(track_keys, track_values):
            track_info[k] = v
        keys = ["track", "info"]
        values = [track_id, track_info]
        track_obj = {}
        for key, value in zip(keys, values):
            track_obj[key] = value
        return track_obj

    @staticmethod
    def _track_limit(ctx, track, maxlength):
        try:
            length = round(track.length / 1000)
        except AttributeError:
            length = round(track / 1000)
        if length > 900000000000000:  # livestreams return 9223372036854775807ms
            return True
        elif length >= maxlength:
            return False
        else:
            return True

    async def _time_convert(self, length):
        match = re.compile(r"(?:(\d+):)?([0-5]?[0-9]):([0-5][0-9])").match(length)
        if match is not None:
            hr = int(match.group(1)) if match.group(1) else 0
            mn = int(match.group(2)) if match.group(2) else 0
            sec = int(match.group(3)) if match.group(3) else 0
            pos = sec + (mn * 60) + (hr * 3600)
            return pos * 1000
        else:
            try:
                return int(length) * 1000
            except ValueError:
                return 0

    @staticmethod
    def _url_check(url):
        valid_tld = [
            "youtube.com",
            "youtu.be",
            "soundcloud.com",
            "bandcamp.com",
            "vimeo.com",
            "mixer.com",
            "twitch.tv",
            "spotify.com",
            "localtracks",
        ]
        query_url = urlparse(url)
        url_domain = ".".join(query_url.netloc.split(".")[-2:])
        if not query_url.netloc:
            url_domain = ".".join(query_url.path.split("/")[0].split(".")[-2:])
        return True if url_domain in valid_tld else False

    @staticmethod
    def _userlimit(channel):
        if channel.user_limit == 0:
            return False
        if channel.user_limit < len(channel.members) + 1:
            return True
        else:
            return False

    async def _youtube_api_search(self, yt_key, query):
        params = {"q": query, "part": "id", "key": yt_key, "maxResults": 1, "type": "video"}
        yt_url = "https://www.googleapis.com/youtube/v3/search"
        try:
            async with self.session.request("GET", yt_url, params=params) as r:
                if r.status == 400:
                    return None
                else:
                    search_response = await r.json()
        except RuntimeError:
            return None
        for search_result in search_response.get("items", []):
            if search_result["id"]["kind"] == "youtube#video":
                return "https://www.youtube.com/watch?v={}".format(search_result["id"]["videoId"])

    # Spotify-related methods below are originally from: https://github.com/Just-Some-Bots/MusicBot/blob/master/musicbot/spotify.py

    async def _check_token(self, token):
        now = int(time.time())
        return token["expires_at"] - now < 60

    async def _get_spotify_token(self):
        if self.spotify_token and not await self._check_token(self.spotify_token):
            return self.spotify_token["access_token"]
        token = await self._request_token()
        if token is None:
            log.debug("Requested a token from Spotify, did not end up getting one.")
        try:
            token["expires_at"] = int(time.time()) + token["expires_in"]
        except KeyError:
            return
        self.spotify_token = token
        log.debug("Created a new access token for Spotify: {0}".format(token))
        return self.spotify_token["access_token"]

    async def _make_get(self, url, headers=None):
        async with self.session.request("GET", url, headers=headers) as r:
            if r.status != 200:
                log.debug(
                    "Issue making GET request to {0}: [{1.status}] {2}".format(
                        url, r, await r.json()
                    )
                )
            return await r.json()

    async def _make_post(self, url, payload, headers=None):
        async with self.session.post(url, data=payload, headers=headers) as r:
            if r.status != 200:
                log.debug(
                    "Issue making POST request to {0}: [{1.status}] {2}".format(
                        url, r, await r.json()
                    )
                )
            return await r.json()

    async def _make_spotify_req(self, url):
        token = await self._get_spotify_token()
        return await self._make_get(url, headers={"Authorization": "Bearer {0}".format(token)})

    def _make_token_auth(self, client_id, client_secret):
        auth_header = base64.b64encode((client_id + ":" + client_secret).encode("ascii"))
        return {"Authorization": "Basic %s" % auth_header.decode("ascii")}

    async def _request_token(self):
        self.client_id = await self.bot.db.api_tokens.get_raw("spotify", default={"client_id": ""})
        self.client_secret = await self.bot.db.api_tokens.get_raw(
            "spotify", default={"client_secret": ""}
        )
        payload = {"grant_type": "client_credentials"}
        headers = self._make_token_auth(
            self.client_id["client_id"], self.client_secret["client_secret"]
        )
        r = await self._make_post(
            "https://accounts.spotify.com/api/token", payload=payload, headers=headers
        )
        return r

    @commands.Cog.listener()
    async def on_voice_state_update(self, member, before, after):
        if after.channel != before.channel:
            try:
                self.skip_votes[before.channel.guild].remove(member.id)
            except (ValueError, KeyError, AttributeError):
                pass

    def cog_unload(self):
        if not self._cleaned_up:
            self.bot.loop.create_task(self.session.close())

            if self._disconnect_task:
                self._disconnect_task.cancel()

            if self._connect_task:
                self._connect_task.cancel()

            lavalink.unregister_event_listener(self.event_handler)
            self.bot.loop.create_task(lavalink.close())
            if self._manager is not None:
                self.bot.loop.create_task(self._manager.shutdown())
            self._cleaned_up = True

    __del__ = cog_unload<|MERGE_RESOLUTION|>--- conflicted
+++ resolved
@@ -668,19 +668,11 @@
     @commands.guild_only()
     async def audiostats(self, ctx):
         """Audio stats."""
-<<<<<<< HEAD
-        server_num = len([p for p in lavalink.players if p.current is not None])
-        total_num = len([p for p in lavalink.players])
-
-        msg = ""
-        for p in lavalink.players:
-=======
         server_num = len(lavalink.active_players())
         total_num = len(lavalink.all_players())
 
         msg = ""
         for p in lavalink.all_players():
->>>>>>> 3a62d392
             connect_start = p.fetch("connect")
             connect_dur = self._dynamic_time(
                 int((datetime.datetime.utcnow() - connect_start).total_seconds())
