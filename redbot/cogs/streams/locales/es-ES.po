--- conflicted
+++ resolved
@@ -1,11 +1,7 @@
 msgid ""
 msgstr ""
 "Project-Id-Version: red-discordbot\n"
-<<<<<<< HEAD
-"POT-Creation-Date: 2020-12-03 12:26+0000\n"
-=======
 "POT-Creation-Date: 2020-12-24 12:36+0000\n"
->>>>>>> 13cd7519
 "Last-Translator: \n"
 "Language-Team: Spanish\n"
 "MIME-Version: 1.0\n"
@@ -179,11 +175,7 @@
 #: redbot/cogs/streams/streams.py:523
 #, docstring
 msgid "Manage custom messages for stream alerts."
-<<<<<<< HEAD
-msgstr ""
-=======
 msgstr "Administrar mensajes personalizados para alertas de streams."
->>>>>>> 13cd7519
 
 #: redbot/cogs/streams/streams.py:529
 #, docstring
@@ -319,13 +311,6 @@
 msgid "This stream was scheduled for {min} minutes ago"
 msgstr "Este stream fue programado para hace {min} minutos"
 
-<<<<<<< HEAD
-#: redbot/cogs/streams/streamtypes.py:189
-msgid "This stream was scheduled for {min} minutes ago"
-msgstr ""
-
-=======
->>>>>>> 13cd7519
 #: redbot/cogs/streams/streamtypes.py:362
 msgid "Untitled broadcast"
 msgstr "Difusión sin título"
