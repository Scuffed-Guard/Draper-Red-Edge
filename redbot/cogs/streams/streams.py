--- conflicted
+++ resolved
@@ -966,7 +966,7 @@
                         ignore_reruns = await self.config.guild(channel.guild).ignore_reruns()
                         if ignore_reruns and is_rerun:
                             continue
-<<<<<<< HEAD
+
                         if (
                             isinstance(stream, TwitchStream)
                             and stream.games
@@ -980,12 +980,10 @@
                             not in stream.games[data["livestream"][0]["category_id"]]
                         ):
                             continue
-                        mention_str, edited_roles = await self._get_mention_str(channel.guild)
-=======
+
                         mention_str, edited_roles = await self._get_mention_str(
                             channel.guild, channel
                         )
->>>>>>> ef839722
 
                         if mention_str:
                             alert_msg = await self.config.guild(
