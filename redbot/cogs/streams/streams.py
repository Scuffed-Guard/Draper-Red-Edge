--- conflicted
+++ resolved
@@ -408,175 +408,6 @@
         """Toggle alerts in this channel for a YouTube stream."""
         await self.stream_alert(ctx, YoutubeStream, channel_name_or_id)
 
-<<<<<<< HEAD
-    @streamalert.group(name="smashcast", invoke_without_command=True)
-    async def _smashcast(self, ctx: commands.Context, channel_name: str):
-        """Manage Smashcast stream alerts."""
-        if channel_name is not None:
-            await ctx.invoke(self.smashcast_alert_channel, channel_name)
-        else:
-            await ctx.send_help()
-
-    @_smashcast.command(name="channel")
-    async def smashcast_alert_channel(self, ctx: commands.Context, channel_name: str):
-        """Toggle alerts in this channel for a Smashcast stream."""
-        await self.stream_alert(ctx, HitboxStream, channel_name)
-
-    @_smashcast.command(name="addgame")
-    async def smashcast_addgame(self, ctx: commands.Context, channel_name: str, *, game_name: str):
-        """Add a game to notify when this channel is playing."""
-        stream = self.get_stream(HitboxStream, channel_name)
-        if not stream:
-            return await ctx.send(
-                _("That channel has not been set up for stream alerts in this channel!")
-            )
-        async with aiohttp.ClientSession() as session:
-            async with session.get(
-                "https://api.smashcast.tv/search/games", params={"q": game_name}
-            ) as resp:
-                if resp.status != 200:
-                    return await ctx.send(_("An error occurred in the request."))
-                data = await resp.json()
-        cat_list = data["categories"]
-        cat_ask_str = ""
-        min_i = 1
-        max_i = 0
-        for i, category in enumerate(cat_list, start=1):
-            cat_ask_str += f"{i}. {category['category_name']}\n"
-            max_i += 1
-        selection = {}
-
-        def check(m):
-            try:
-                sel = int(m.content)
-            except ValueError:
-                return False
-            else:
-                return min_i <= sel <= max_i and m.channel == ctx.channel
-
-        if max_i > 1:
-            await ctx.send(
-                _(
-                    "Multiple possible options found. Please enter the number of the one you were trying to add."
-                )
-            )
-            for page in pagify(cat_ask_str.strip()):
-                await ctx.send(page)
-            try:
-                msg = await ctx.bot.wait_for("message", check=check, timeout=60.0)
-            except asyncio.TimeoutError:
-                return await ctx.send(_("No response received. Please retry."))
-            else:
-                selection = cat_list[int(msg.content) - 1]
-        elif max_i == 1:
-            selection = cat_list[0]
-        else:
-            return await ctx.send(_("No game by that name found."))
-        if selection["category_id"] in stream.games:
-            chan_list = stream.games[selection["category_id"]]
-        else:
-            chan_list = []
-        if ctx.channel.id in chan_list:
-            return await ctx.send(
-                _("Already notifying in this channel when the stream is live with this game!")
-            )
-        else:
-            self.streams.remove(stream)
-            chan_list.append(ctx.channel.id)
-            stream.games[selection["category_id"]] = chan_list
-            self.streams.append(stream)
-            await self.save_streams()
-            await ctx.tick()
-
-    @_smashcast.command(name="removegame")
-    async def smashcast_removegame(
-        self, ctx: commands.Context, channel_name: str, *, game_name: str
-    ):
-        """Remove a game to notify when this channel is playing."""
-        stream = self.get_stream(HitboxStream, channel_name)
-        if not stream:
-            return await ctx.send(
-                _("That channel has not been set up for stream alerts in this channel!")
-            )
-        async with aiohttp.ClientSession() as session:
-            async with session.get(
-                "https://api.smashcast.tv/search/games", params={"q": game_name}
-            ) as resp:
-                if resp.status != 200:
-                    return await ctx.send(_("An error occurred in the request."))
-                data = await resp.json()
-        cat_list = data["categories"]
-        cat_ask_str = ""
-        min_i = 1
-        max_i = 0
-        for i, category in enumerate(cat_list, start=1):
-            cat_ask_str += f"{i}. {category['category_name']}\n"
-            max_i += 1
-        selection = {}
-
-        def check(m):
-            try:
-                sel = int(m.content)
-            except ValueError:
-                return False
-            else:
-                return min_i <= sel <= max_i and m.channel == ctx.channel
-
-        if max_i > 1:
-            await ctx.send(
-                _(
-                    "Multiple possible options found. Please enter the number of the one you were trying to remove."
-                )
-            )
-            for page in pagify(cat_ask_str.strip()):
-                await ctx.send(page)
-            try:
-                msg = await ctx.bot.wait_for("message", check=check, timeout=60.0)
-            except asyncio.TimeoutError:
-                return await ctx.send(_("No response received. Please retry."))
-            else:
-                selection = cat_list[int(msg.content) - 1]
-        elif max_i == 1:
-            selection = cat_list[0]
-        else:
-            return await ctx.send(_("No game by that name found."))
-        if selection["category_id"] in stream.games:
-            chan_list = stream.games[selection["category_id"]]
-        else:
-            chan_list = []
-        if ctx.channel.id not in chan_list:
-            return await ctx.send(
-                _("Already not notifying in this channel when the stream is live with this game!")
-            )
-        else:
-            self.streams.remove(stream)
-            chan_list.remove(ctx.channel.id)
-            stream.games[selection["category_id"]] = chan_list
-            self.streams.append(stream)
-            await self.save_streams()
-            await ctx.tick()
-
-    @_smashcast.command(name="cleargames")
-    async def smashcast_cleargames(self, ctx: commands.Context, channel_name: str):
-        """Clear the game list for the stream filter"""
-        stream = self.get_stream(HitboxStream, channel_name)
-        if not stream:
-            return await ctx.send(
-                _("That channel has not been set up for stream alerts in this channel!")
-            )
-        self.streams.remove(stream)
-        newdict = {}
-        for k, v in stream.games.items():
-            if ctx.channel.id in v:
-                v.remove(ctx.channel.id)
-            newdict[k] = v
-        stream.games = newdict
-        self.streams.append(stream)
-        await self.save_streams()
-        await ctx.tick()
-
-=======
->>>>>>> 00b8db74
     @streamalert.command(name="picarto")
     async def picarto_alert(self, ctx: commands.Context, channel_name: str):
         """Toggle alerts in this channel for a Picarto stream."""
@@ -997,10 +828,6 @@
                         await self.maybe_renew_twitch_bearer_token()
                         embed, data, is_rerun = await stream.is_online()
                         is_schedule = False
-                    elif stream.__class__.__name__ == "HitboxStream":
-                        embed, data = await stream.is_online()
-                        is_rerun = False
-                        is_schedule = False
                     elif stream.__class__.__name__ == "YoutubeStream":
                         embed, is_schedule = await stream.is_online()
                         is_rerun = False
@@ -1049,13 +876,6 @@
                             isinstance(stream, TwitchStream)
                             and stream.games
                             and channel_id not in stream.games[data["game_id"]]
-                        ):
-                            continue
-                        elif (
-                            isinstance(stream, HitboxStream)
-                            and stream.games
-                            and channel_id
-                            not in stream.games[data["livestream"][0]["category_id"]]
                         ):
                             continue
 
