--- conflicted
+++ resolved
@@ -997,16 +997,13 @@
                         data = {}
                     else:
                         embed = await stream.is_online()
-<<<<<<< HEAD
                         data = {}
                         is_rerun = False
                         is_schedule = False
-=======
                 except StreamNotFound:
                     log.info("Stream with name %s no longer exists. Removing...", stream.name)
                     to_remove.append(stream)
                     continue
->>>>>>> 4813c681
                 except OfflineStream:
                     if not stream._messages_cache:
                         continue
