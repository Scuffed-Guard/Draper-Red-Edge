--- conflicted
+++ resolved
@@ -981,24 +981,21 @@
                     is_schedule = False
                     if stream.__class__.__name__ == "TwitchStream":
                         await self.maybe_renew_twitch_bearer_token()
-<<<<<<< HEAD
                         embed, data, is_rerun = await stream.is_online()
+                        is_schedule = False
                     elif stream.__class__.__name__ == "HitboxStream":
                         embed, data = await stream.is_online()
                         is_rerun = False
+                        is_schedule = False
+                     elif stream.__class__.__name__ == "YoutubeStream":
+                        embed, is_schedule = await stream.is_online()
+                        is_rerun = False
+                        data = {}
                     else:
                         embed = await stream.is_online()
                         data = {}
                         is_rerun = False
-=======
-                        embed, is_rerun = await stream.is_online()
-
-                    elif stream.__class__.__name__ == "YoutubeStream":
-                        embed, is_schedule = await stream.is_online()
-
-                    else:
-                        embed = await stream.is_online()
->>>>>>> 6133075f
+                        is_schedule = False
                 except OfflineStream:
                     if not stream._messages_cache:
                         continue
@@ -1023,7 +1020,6 @@
                         ignore_reruns = await self.config.guild(channel.guild).ignore_reruns()
                         if ignore_reruns and is_rerun:
                             continue
-<<<<<<< HEAD
 
                         if (
                             isinstance(stream, TwitchStream)
@@ -1038,7 +1034,7 @@
                             not in stream.games[data["livestream"][0]["category_id"]]
                         ):
                             continue
-=======
+
                         ignore_schedules = await self.config.guild(channel.guild).ignore_schedule()
                         if ignore_schedules and is_schedule:
                             continue
@@ -1048,7 +1044,6 @@
                             await self.save_streams()
                             continue
                         await set_contextual_locales_from_guild(self.bot, channel.guild)
->>>>>>> 6133075f
 
                         mention_str, edited_roles = await self._get_mention_str(
                             channel.guild, channel
