--- conflicted
+++ resolved
@@ -304,11 +304,11 @@
         if self._bearer is not None:
             header = {**header, "Authorization": f"Bearer {self._bearer}"}
         params = {"name": game_name}
-        async with aiohttp.ClientSession() as session:
+        async with aiohttp.ClientSession(json_serialize=json.dumps) as session:
             async with session.get(
                 "https://api.twitch.tv/helix/games", headers=header, params=params
             ) as r:
-                game_data = await r.json(encoding="utf-8")
+                game_data = await r.json(encoding="utf-8", loads=json.loads)
         if game_data:
             return game_data["data"]
         else:
@@ -340,16 +340,7 @@
 
             game_id = data["game_id"]
             if game_id:
-<<<<<<< HEAD
-                params = {"id": game_id}
-                async with aiohttp.ClientSession(json_serialize=json.dumps) as session:
-                    async with session.get(
-                        "https://api.twitch.tv/helix/games", headers=header, params=params
-                    ) as r:
-                        game_data = await r.json(encoding="utf-8", loads=json.loads)
-=======
                 game_data = await self.get_game_info_by_id(game_id)
->>>>>>> c572a034
                 if game_data:
                     game_data = game_data["data"][0]
                     data["game_name"] = game_data["name"]
