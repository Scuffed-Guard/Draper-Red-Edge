import asyncio
import contextlib
import logging
import time
from dateutil.parser import parse as parse_time
from random import choice
from string import ascii_letters
from datetime import datetime, timedelta, timezone
import xml.etree.ElementTree as ET
from typing import ClassVar, Optional, List, Tuple

import aiohttp
import discord

from redbot import json

from .errors import (
    APIError,
    OfflineStream,
    InvalidTwitchCredentials,
    InvalidYoutubeCredentials,
    StreamNotFound,
    YoutubeQuotaExceeded,
)
from redbot.core.i18n import Translator
from redbot.core.utils.chat_formatting import humanize_number, humanize_timedelta

TWITCH_BASE_URL = "https://api.twitch.tv"
TWITCH_ID_ENDPOINT = TWITCH_BASE_URL + "/helix/users"
TWITCH_STREAMS_ENDPOINT = TWITCH_BASE_URL + "/helix/streams/"
TWITCH_FOLLOWS_ENDPOINT = TWITCH_ID_ENDPOINT + "/follows"

YOUTUBE_BASE_URL = "https://www.googleapis.com/youtube/v3"
YOUTUBE_CHANNELS_ENDPOINT = YOUTUBE_BASE_URL + "/channels"
YOUTUBE_SEARCH_ENDPOINT = YOUTUBE_BASE_URL + "/search"
YOUTUBE_VIDEOS_ENDPOINT = YOUTUBE_BASE_URL + "/videos"
YOUTUBE_CHANNEL_RSS = "https://www.youtube.com/feeds/videos.xml?channel_id={channel_id}"

_ = Translator("Streams", __file__)

log = logging.getLogger("red.core.cogs.Streams")


def rnd(url):
    """Appends a random parameter to the url to avoid Discord's caching"""
    return url + "?rnd=" + "".join([choice(ascii_letters) for _loop_counter in range(6)])


def get_video_ids_from_feed(feed):
    root = ET.fromstring(feed)
    rss_video_ids = []
    for child in root.iter("{http://www.w3.org/2005/Atom}entry"):
        for i in child.iter("{http://www.youtube.com/xml/schemas/2015}videoId"):
            yield i.text


class Stream:

    token_name: ClassVar[Optional[str]] = None

    def __init__(self, **kwargs):
        self._bot = kwargs.pop("_bot")
        self.name = kwargs.pop("name", None)
        self.channels = kwargs.pop("channels", [])
        # self.already_online = kwargs.pop("already_online", False)
        self.messages = kwargs.pop("messages", [])
        self.type = self.__class__.__name__
        # Keep track of how many failed consecutive attempts we had at checking
        # if the stream's channel actually exists.
        self.retry_count = 0

    @property
    def display_name(self) -> Optional[str]:
        return self.name

    async def is_online(self):
        raise NotImplementedError()

    def make_embed(self):
        raise NotImplementedError()

    def iter_messages(self):
        for msg_data in self.messages:
            data = msg_data.copy()
            # "guild" key might not exist for old config data (available since GH-4742)
            if guild_id := msg_data.get("guild"):
                guild = self._bot.get_guild(guild_id)
                channel = guild and guild.get_channel(msg_data["channel"])
            else:
                channel = self._bot.get_channel(msg_data["channel"])

            data["partial_message"] = (
                channel.get_partial_message(data["message"]) if channel is not None else None
            )
            yield data

    def export(self):
        data = {}
        for k, v in self.__dict__.items():
            if not k.startswith("_"):
                data[k] = v
        return data

    def __repr__(self):
        return "<{0.__class__.__name__}: {0.name}>".format(self)


class YoutubeStream(Stream):

    token_name = "youtube"

    def __init__(self, **kwargs):
        self.id = kwargs.pop("id", None)
        self._token = kwargs.pop("token", None)
        self._config = kwargs.pop("config")
        self.not_livestreams: List[str] = []
        self.livestreams: List[str] = []

        super().__init__(**kwargs)

    async def is_online(self):
        if not self._token:
            raise InvalidYoutubeCredentials("YouTube API key is not set.")

        if not self.id:
            self.id = await self.fetch_id()
        elif not self.name:
            self.name = await self.fetch_name()

        async with aiohttp.ClientSession(json_serialize=json.dumps) as session:
            async with session.get(YOUTUBE_CHANNEL_RSS.format(channel_id=self.id)) as r:
                if r.status == 404:
                    raise StreamNotFound()
                rssdata = await r.text()

        # Reset the retry count since we successfully got information about this
        # channel's streams
        self.retry_count = 0

        if self.not_livestreams:
            self.not_livestreams = list(dict.fromkeys(self.not_livestreams))

        if self.livestreams:
            self.livestreams = list(dict.fromkeys(self.livestreams))

        for video_id in get_video_ids_from_feed(rssdata):
            if video_id in self.not_livestreams:
                log.debug(f"video_id in not_livestreams: {video_id}")
                continue
            log.debug(f"video_id not in not_livestreams: {video_id}")
            params = {
                "key": self._token["api_key"],
                "id": video_id,
                "part": "id,liveStreamingDetails",
            }
            async with aiohttp.ClientSession(json_serialize=json.dumps) as session:
                async with session.get(YOUTUBE_VIDEOS_ENDPOINT, params=params) as r:
                    data = await r.json(loads=json.loads)
                    try:
                        self._check_api_errors(data)
                    except InvalidYoutubeCredentials:
                        log.error("The YouTube API key is either invalid or has not been set.")
                        break
                    except YoutubeQuotaExceeded:
                        log.error("YouTube quota has been exceeded.")
                        break
                    except APIError as e:
                        log.error(
                            "Something went wrong whilst trying to"
                            " contact the stream service's API.\n"
                            "Raw response data:\n%r",
                            e,
                        )
                        continue
                    video_data = data.get("items", [{}])[0]
                    stream_data = video_data.get("liveStreamingDetails", {})
                    log.debug(f"stream_data for {video_id}: {stream_data}")
                    if (
                        stream_data
                        and stream_data != "None"
                        and stream_data.get("actualEndTime", None) is None
                    ):
                        actual_start_time = stream_data.get("actualStartTime", None)
                        scheduled = stream_data.get("scheduledStartTime", None)
                        if scheduled is not None and actual_start_time is None:
                            scheduled = parse_time(scheduled)
                            if (scheduled - datetime.now(timezone.utc)).total_seconds() < -3600:
                                continue
                        elif actual_start_time is None:
                            continue
                        if video_id not in self.livestreams:
                            self.livestreams.append(video_id)
                    else:
                        self.not_livestreams.append(video_id)
                        if video_id in self.livestreams:
                            self.livestreams.remove(video_id)
        log.debug(f"livestreams for {self.name}: {self.livestreams}")
        log.debug(f"not_livestreams for {self.name}: {self.not_livestreams}")
        # This is technically redundant since we have the
        # info from the RSS ... but incase you don't wanna deal with fully rewritting the
        # code for this part, as this is only a 2 quota query.
        if self.livestreams:
            params = {
                "key": self._token["api_key"],
                "id": self.livestreams[-1],
                "part": "snippet,liveStreamingDetails",
            }
            async with aiohttp.ClientSession(json_serialize=json.dumps) as session:
                async with session.get(YOUTUBE_VIDEOS_ENDPOINT, params=params) as r:
                    data = await r.json()
            return await self.make_embed(data)
        raise OfflineStream()

    async def make_embed(self, data):
        vid_data = data["items"][0]
        video_url = "https://youtube.com/watch?v={}".format(vid_data["id"])
        title = vid_data["snippet"]["title"]
        thumbnail = vid_data["snippet"]["thumbnails"]["medium"]["url"]
        channel_title = vid_data["snippet"]["channelTitle"]
        embed = discord.Embed(title=title, url=video_url)
        is_schedule = False
        if vid_data["liveStreamingDetails"].get("scheduledStartTime", None) is not None:
            if "actualStartTime" not in vid_data["liveStreamingDetails"]:
                start_time = parse_time(vid_data["liveStreamingDetails"]["scheduledStartTime"])
                start_in = start_time - datetime.now(timezone.utc)
                if start_in.total_seconds() > 0:
                    embed.description = _("This stream will start in {time}").format(
                        time=humanize_timedelta(
                            timedelta=timedelta(minutes=start_in.total_seconds() // 60)
                        )  # getting rid of seconds
                    )
                else:
                    embed.description = _(
                        "This stream was scheduled for {min} minutes ago"
                    ).format(min=round((start_in.total_seconds() * -1) // 60))
                embed.timestamp = start_time
                is_schedule = True
            else:
                # delete the message(s) about the stream schedule
                to_remove = []
                for msg_data in self.iter_messages():
                    if not msg_data.get("is_schedule", False):
                        continue
                    partial_msg = msg_data["partial_message"]
                    if partial_msg is not None:
                        autodelete = await self._config.guild(partial_msg.guild).autodelete()
                        if autodelete:
                            with contextlib.suppress(discord.NotFound):
                                await partial_msg.delete()
                    to_remove.append(msg_data["message"])
                self.messages = [
                    data for data in self.messages if data["message"] not in to_remove
                ]
        embed.set_author(name=channel_title)
        embed.set_image(url=rnd(thumbnail))
        embed.colour = 0x9255A5
        return embed, is_schedule

    async def fetch_id(self):
        return await self._fetch_channel_resource("id")

    async def fetch_name(self):
        snippet = await self._fetch_channel_resource("snippet")
        return snippet["title"]

    async def _fetch_channel_resource(self, resource: str):

        params = {"key": self._token["api_key"], "part": resource}
        if resource == "id":
            params["forUsername"] = self.name
        else:
            params["id"] = self.id

        async with aiohttp.ClientSession(json_serialize=json.dumps) as session:
            async with session.get(YOUTUBE_CHANNELS_ENDPOINT, params=params) as r:
                data = await r.json(loads=json.loads)

        self._check_api_errors(data)
        if "items" in data and len(data["items"]) == 0:
            raise StreamNotFound()
        elif "items" in data:
            return data["items"][0][resource]
        elif (
            "pageInfo" in data
            and "totalResults" in data["pageInfo"]
            and data["pageInfo"]["totalResults"] < 1
        ):
            raise StreamNotFound()
        raise APIError(r.status, data)

    def _check_api_errors(self, data: dict):
        if "error" in data:
            error_code = data["error"]["code"]
            if error_code == 400 and data["error"]["errors"][0]["reason"] == "keyInvalid":
                raise InvalidYoutubeCredentials()
            elif error_code == 403 and data["error"]["errors"][0]["reason"] in (
                "dailyLimitExceeded",
                "quotaExceeded",
                "rateLimitExceeded",
            ):
                raise YoutubeQuotaExceeded()
            raise APIError(error_code, data)

    def __repr__(self):
        return "<{0.__class__.__name__}: {0.name} (ID: {0.id})>".format(self)


class TwitchStream(Stream):

    token_name = "twitch"

    def __init__(self, **kwargs):
        self.id = kwargs.pop("id", None)
        self._display_name = None
        self._client_id = kwargs.pop("token", None)
        self._bearer = kwargs.pop("bearer", None)
        self._rate_limit_resets: set = set()
        self._rate_limit_remaining: int = 0
        self.games = kwargs.pop("games", {})
        super().__init__(**kwargs)

    @property
    def display_name(self) -> Optional[str]:
        return self._display_name or self.name

    @display_name.setter
    def display_name(self, value: str) -> None:
        self._display_name = value

    async def wait_for_rate_limit_reset(self) -> None:
        """Check rate limits in response header and ensure we're following them.

        From python-twitch-client and adaptated to asyncio from Trusty-cogs:
        https://github.com/tsifrer/python-twitch-client/blob/master/twitch/helix/base.py
        https://github.com/TrustyJAID/Trusty-cogs/blob/master/twitch/twitch_api.py
        """
        current_time = int(time.time())
        self._rate_limit_resets = {x for x in self._rate_limit_resets if x > current_time}
        if self._rate_limit_remaining == 0:

            if self._rate_limit_resets:
                reset_time = next(iter(self._rate_limit_resets))
                # Calculate wait time and add 0.1s to the wait time to allow Twitch to reset
                # their counter
                wait_time = reset_time - current_time + 0.1
                await asyncio.sleep(wait_time)

    async def get_game_info_by_id(self, game_id: int):
        header = {"Client-ID": str(self._client_id)}
        if self._bearer is not None:
            header = {**header, "Authorization": f"Bearer {self._bearer}"}
        params = {"id": game_id}
        async with aiohttp.ClientSession() as session:
            async with session.get(
                "https://api.twitch.tv/helix/games", headers=header, params=params
            ) as r:
                game_data = await r.json(encoding="utf-8")
        if game_data:
            return game_data
        else:
            return {}

    async def get_game_info_by_name(self, game_name: str):
        header = {"Client-ID": str(self._client_id)}
        if self._bearer is not None:
            header = {**header, "Authorization": f"Bearer {self._bearer}"}
        params = {"name": game_name}
        async with aiohttp.ClientSession(json_serialize=json.dumps) as session:
            async with session.get(
                "https://api.twitch.tv/helix/games", headers=header, params=params
            ) as r:
                game_data = await r.json(encoding="utf-8", loads=json.loads)
        if game_data:
            return game_data["data"]
        else:
            return []

    async def get_data(self, url: str, params: dict = {}) -> Tuple[Optional[int], dict]:
        header = {"Client-ID": str(self._client_id)}
        if self._bearer is not None:
            header["Authorization"] = f"Bearer {self._bearer}"
        await self.wait_for_rate_limit_reset()
        async with aiohttp.ClientSession(json_serialize=json.dumps) as session:
            try:
                async with session.get(url, headers=header, params=params, timeout=60) as resp:
                    remaining = resp.headers.get("Ratelimit-Remaining")
                    if remaining:
                        self._rate_limit_remaining = int(remaining)
                    reset = resp.headers.get("Ratelimit-Reset")
                    if reset:
                        self._rate_limit_resets.add(int(reset))

                    if resp.status == 429:
                        log.info(
                            "Ratelimited. Trying again at %s.", datetime.fromtimestamp(int(reset))
                        )
                        resp.release()
                        return await self.get_data(url)

                    if resp.status != 200:
                        return resp.status, {}

                    return resp.status, await resp.json(encoding="utf-8", loads=json.loads)
            except (aiohttp.ClientConnectionError, asyncio.TimeoutError) as exc:
                log.warning("Connection error occurred when fetching Twitch stream", exc_info=exc)
                return None, {}

    async def is_online(self):
        user_profile_data = None
        if self.id is None:
            user_profile_data = await self._fetch_user_profile()

        stream_code, stream_data = await self.get_data(
            TWITCH_STREAMS_ENDPOINT, {"user_id": self.id}
        )
        if stream_code == 200:
            if not stream_data["data"]:
                raise OfflineStream()

            if user_profile_data is None:
                user_profile_data = await self._fetch_user_profile()

            final_data = dict.fromkeys(
                ("game_name", "followers", "login", "profile_image_url", "view_count")
            )

            if user_profile_data is not None:
                final_data["login"] = user_profile_data["login"]
                final_data["profile_image_url"] = user_profile_data["profile_image_url"]
                final_data["view_count"] = user_profile_data["view_count"]

            stream_data = stream_data["data"][0]
            final_data["user_name"] = self.display_name = stream_data["user_name"]
            final_data["game_name"] = stream_data["game_name"]
            final_data["thumbnail_url"] = stream_data["thumbnail_url"]
            final_data["title"] = stream_data["title"]
            final_data["type"] = stream_data["type"]

            __, follows_data = await self.get_data(TWITCH_FOLLOWS_ENDPOINT, {"to_id": self.id})
            if follows_data:
                final_data["followers"] = follows_data["total"]

<<<<<<< HEAD
            return self.make_embed(final_data), stream_data, final_data["type"] == "rerun"
=======
            # Reset the retry count since we successfully got information about this
            # channel's streams
            self.retry_count = 0

            return self.make_embed(final_data), final_data["type"] == "rerun"
>>>>>>> eeed0825
        elif stream_code == 400:
            raise InvalidTwitchCredentials()
        elif stream_code == 404:
            raise StreamNotFound()
        else:
            raise APIError(stream_code, stream_data)

    async def _fetch_user_profile(self):
        code, data = await self.get_data(TWITCH_ID_ENDPOINT, {"login": self.name})
        if code == 200:
            if not data["data"]:
                raise StreamNotFound()
            if self.id is None:
                self.id = data["data"][0]["id"]
            return data["data"][0]
        elif code == 400:
            raise StreamNotFound()
        elif code == 401:
            raise InvalidTwitchCredentials()
        else:
            raise APIError(code, data)

    async def fetch_id(self):
        header = {"Client-ID": str(self._client_id)}
        if self._bearer is not None:
            header = {**header, "Authorization": f"Bearer {self._bearer}"}
        url = TWITCH_ID_ENDPOINT
        params = {"login": self.name}

        status, data = await self.get_data(url, params)

        if status == 200:
            if not data["data"]:
                raise StreamNotFound()
            return data["data"][0]["id"]
        elif status == 400:
            raise StreamNotFound()
        elif status == 401:
            raise InvalidTwitchCredentials()
        else:
            raise APIError(data)

    def make_embed(self, data):
        is_rerun = data["type"] == "rerun"
        url = f"https://www.twitch.tv/{data['login']}" if data["login"] is not None else None
        logo = data["profile_image_url"]
        if logo is None:
            logo = "https://static-cdn.jtvnw.net/jtv_user_pictures/xarth/404_user_70x70.png"
        status = data["title"]
        if not status:
            status = _("Untitled broadcast")
        if is_rerun:
            status += _(" - Rerun")
        embed = discord.Embed(title=status, url=url, color=0x6441A4)
        embed.set_author(name=data["user_name"])
        embed.add_field(name=_("Followers"), value=humanize_number(data["followers"]))
        embed.add_field(name=_("Total views"), value=humanize_number(data["view_count"]))
        embed.set_thumbnail(url=logo)
        if data["thumbnail_url"]:
            embed.set_image(url=rnd(data["thumbnail_url"].format(width=320, height=180)))
        if data["game_name"]:
            embed.set_footer(text=_("Playing: ") + data["game_name"])
        return embed

    def __repr__(self):
        return "<{0.__class__.__name__}: {0.name} (ID: {0.id})>".format(self)


class PicartoStream(Stream):

    token_name = None  # This streaming services don't currently require an API key

    async def is_online(self):
        url = "https://api.picarto.tv/api/v1/channel/name/" + self.name

        async with aiohttp.ClientSession(json_serialize=json.dumps) as session:
            async with session.get(url) as r:
                data = await r.text(encoding="utf-8")
        if r.status == 200:
            data = json.loads(data)
            # Reset the retry count since we successfully got information about this
            # channel's streams
            self.retry_count = 0
            if data["online"] is True:
                # self.already_online = True
                return self.make_embed(data)
            else:
                # self.already_online = False
                raise OfflineStream()
        elif r.status == 404:
            raise StreamNotFound()
        else:
            raise APIError(r.status, data)

    def make_embed(self, data):
        avatar = rnd(
            "https://picarto.tv/user_data/usrimg/{}/dsdefault.jpg".format(data["name"].lower())
        )
        url = "https://picarto.tv/" + data["name"]
        thumbnail = data["thumbnails"]["web"]
        embed = discord.Embed(title=data["title"], url=url, color=0x4C90F3)
        embed.set_author(name=data["name"])
        embed.set_image(url=rnd(thumbnail))
        embed.add_field(name=_("Followers"), value=humanize_number(data["followers"]))
        embed.add_field(name=_("Total views"), value=humanize_number(data["viewers_total"]))
        embed.set_thumbnail(url=avatar)
        data["tags"] = ", ".join(data["tags"])

        if not data["tags"]:
            data["tags"] = _("None")

        if data["adult"]:
            data["adult"] = _("NSFW | ")
        else:
            data["adult"] = ""

        embed.set_footer(text=_("{adult}Category: {category} | Tags: {tags}").format(**data))
        return embed<|MERGE_RESOLUTION|>--- conflicted
+++ resolved
@@ -440,15 +440,11 @@
             if follows_data:
                 final_data["followers"] = follows_data["total"]
 
-<<<<<<< HEAD
-            return self.make_embed(final_data), stream_data, final_data["type"] == "rerun"
-=======
             # Reset the retry count since we successfully got information about this
             # channel's streams
             self.retry_count = 0
 
             return self.make_embed(final_data), final_data["type"] == "rerun"
->>>>>>> eeed0825
         elif stream_code == 400:
             raise InvalidTwitchCredentials()
         elif stream_code == 404:
