--- conflicted
+++ resolved
@@ -300,40 +300,6 @@
         self.id = kwargs.pop("id", None)
         self._client_id = kwargs.pop("token", None)
         self._bearer = kwargs.pop("bearer", None)
-<<<<<<< HEAD
-        self.games = kwargs.pop("games", {})
-        super().__init__(**kwargs)
-
-    async def get_game_info_by_id(self, game_id: int):
-        header = {"Client-ID": str(self._client_id)}
-        if self._bearer is not None:
-            header = {**header, "Authorization": f"Bearer {self._bearer}"}
-        params = {"id": game_id}
-        async with aiohttp.ClientSession() as session:
-            async with session.get(
-                "https://api.twitch.tv/helix/games", headers=header, params=params
-            ) as r:
-                game_data = await r.json(encoding="utf-8")
-        if game_data:
-            return game_data
-        else:
-            return {}
-
-    async def get_game_info_by_name(self, game_name: str):
-        header = {"Client-ID": str(self._client_id)}
-        if self._bearer is not None:
-            header = {**header, "Authorization": f"Bearer {self._bearer}"}
-        params = {"name": game_name}
-        async with aiohttp.ClientSession(json_serialize=json.dumps) as session:
-            async with session.get(
-                "https://api.twitch.tv/helix/games", headers=header, params=params
-            ) as r:
-                game_data = await r.json(encoding="utf-8", loads=json.loads)
-        if game_data:
-            return game_data["data"]
-        else:
-            return []
-=======
         self._rate_limit_resets: set = set()
         self._rate_limit_remaining: int = 0
         super().__init__(**kwargs)
@@ -385,7 +351,6 @@
             except (aiohttp.ClientConnectionError, asyncio.TimeoutError) as exc:
                 log.warning("Connection error occurred when fetching Twitch stream", exc_info=exc)
                 return None, {}
->>>>>>> 67fa7355
 
     async def is_online(self):
         if not self.id:
@@ -394,15 +359,8 @@
         url = TWITCH_STREAMS_ENDPOINT
         params = {"user_id": self.id}
 
-<<<<<<< HEAD
-        async with aiohttp.ClientSession(json_serialize=json.dumps) as session:
-            async with session.get(url, headers=header, params=params) as r:
-                data = await r.json(encoding="utf-8", loads=json.loads)
-        if r.status == 200:
-=======
         code, data = await self.get_data(url, params)
         if code == 200:
->>>>>>> 67fa7355
             if not data["data"]:
                 raise OfflineStream()
             self.name = data["data"][0]["user_name"]
@@ -415,18 +373,6 @@
 
             game_id = data["game_id"]
             if game_id:
-<<<<<<< HEAD
-                game_data = await self.get_game_info_by_id(game_id)
-                if game_data:
-                    game_data = game_data["data"][0]
-                    data["game_name"] = game_data["name"]
-            params = {"to_id": self.id}
-            async with aiohttp.ClientSession(json_serialize=json.dumps) as session:
-                async with session.get(
-                    "https://api.twitch.tv/helix/users/follows", headers=header, params=params
-                ) as r:
-                    user_data = await r.json(encoding="utf-8", loads=json.loads)
-=======
                 __, game_data = await self.get_data(
                     "https://api.twitch.tv/helix/games", {"id": game_id}
                 )
@@ -436,23 +382,13 @@
             __, user_data = await self.get_data(
                 "https://api.twitch.tv/helix/users/follows", {"to_id": self.id}
             )
->>>>>>> 67fa7355
             if user_data:
                 followers = user_data["total"]
                 data["followers"] = followers
 
-<<<<<<< HEAD
-            params = {"id": self.id}
-            async with aiohttp.ClientSession(json_serialize=json.dumps) as session:
-                async with session.get(
-                    "https://api.twitch.tv/helix/users", headers=header, params=params
-                ) as r:
-                    user_profile_data = await r.json(encoding="utf-8", loads=json.loads)
-=======
             __, user_profile_data = await self.get_data(
                 "https://api.twitch.tv/helix/users", {"id": self.id}
             )
->>>>>>> 67fa7355
             if user_profile_data:
                 profile_image_url = user_profile_data["data"][0]["profile_image_url"]
                 data["profile_image_url"] = profile_image_url
@@ -460,13 +396,8 @@
                 data["login"] = user_profile_data["data"][0]["login"]
 
             is_rerun = False
-<<<<<<< HEAD
-            return self.make_embed(data), data, is_rerun
-        elif r.status == 400:
-=======
             return self.make_embed(data), is_rerun
         elif code == 400:
->>>>>>> 67fa7355
             raise InvalidTwitchCredentials()
         elif code == 404:
             raise StreamNotFound()
@@ -480,13 +411,7 @@
         url = TWITCH_ID_ENDPOINT
         params = {"login": self.name}
 
-<<<<<<< HEAD
-        async with aiohttp.ClientSession(json_serialize=json.dumps) as session:
-            async with session.get(url, headers=header, params=params) as r:
-                data = await r.json(loads=json.loads)
-=======
         status, data = await self.get_data(url, params)
->>>>>>> 67fa7355
 
         if status == 200:
             if not data["data"]:
