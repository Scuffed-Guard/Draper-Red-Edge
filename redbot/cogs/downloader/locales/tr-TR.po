--- conflicted
+++ resolved
@@ -43,13 +43,8 @@
 
 #: redbot/cogs/downloader/downloader.py:484
 #, docstring
-<<<<<<< HEAD
-msgid "\\n        Install a group of dependencies using pip.\\n\\n        Examples:\\n            - `[p]pipinstall bs4`\\n            - `[p]pipinstall py-cpuinfo psutil`\\n\\n        Improper usage of this command can break your bot, be careful.\\n\\n        **Arguments**\\n\\n        - `[deps...]` The package or packages you wish to install.\\n        "
-msgstr "\\n        pip kullanarak bir gereklilik gurubunu yükle.\\n\\n        Örnekler:\\n            - `[p]pipinstall bs4`\\n            - `[p]pipinstall py-cpuinfo psutil`\\n\\n        Bu komutun yanlış kullanımı botu bozabilir, dikkatli olun..\\n\\n        **Seçenekler**\\n\\n        - `[deps...]` Yüklemek istediğiniz paket ya da paketler.\\n        "
-=======
 msgid "\\n        Install a group of dependencies using pip.\\n\\n        Examples:\\n            - `[p]pipinstall bs4`\\n            - `[p]pipinstall py-cpuinfo psutil`\\n\\n        Improper usage of this command can break your bot, be careful.\\n\\n        **Arguments**\\n\\n        - `<deps...>` The package or packages you wish to install.\\n        "
 msgstr ""
->>>>>>> 13cd7519
 
 #: redbot/cogs/downloader/downloader.py:502
 msgid "Libraries installed."
@@ -91,13 +86,8 @@
 
 #: redbot/cogs/downloader/downloader.py:584
 #, docstring
-<<<<<<< HEAD
-msgid "\\n        Remove a repo and its files.\\n\\n        Example:\\n            - `[p]repo delete 26-Cogs`\\n\\n        **Arguments**\\n\\n        - `<repo_name>` The name of an already added repo\\n        "
-msgstr "\\n        Bir depoyu ve dosyalarını kaldır.\\n\\n        Örnek:\\n            - `[p]repo delete 26-Cogs`\\n\\n        **Seçenekler**\\n\\n        - `<repo_name>` Ekli olan bir deponun ismi\\n        "
-=======
 msgid "\\n        Remove a repo and its files.\\n\\n        Example:\\n            - `[p]repo delete 26-Cogs`\\n\\n        **Arguments**\\n\\n        - `<repo>` The name of an already added repo\\n        "
 msgstr ""
->>>>>>> 13cd7519
 
 #: redbot/cogs/downloader/downloader.py:597
 msgid "The repo `{repo.name}` has been deleted successfully."
@@ -114,13 +104,8 @@
 
 #: redbot/cogs/downloader/downloader.py:614
 #, docstring
-<<<<<<< HEAD
-msgid "Show information about a repo.\\n\\n        Example:\\n            - `[p]repo info 26-Cogs`\\n\\n        **Arguments**\\n\\n        - `<repo_name>` The name of the repo to show info about.\\n        "
-msgstr "Bir depo hakkında bilgi göster.\\n\\n        Örnek:\\n            - `[p]repo info 26-Cogs`\\n\\n        **Seçenekler**\\n\\n        - `<repo_name>` Hakkında bilgi gösterilecek deponun adı.\\n        "
-=======
 msgid "Show information about a repo.\\n\\n        Example:\\n            - `[p]repo info 26-Cogs`\\n\\n        **Arguments**\\n\\n        - `<repo>` The name of the repo to show info about.\\n        "
 msgstr ""
->>>>>>> 13cd7519
 
 #: redbot/cogs/downloader/downloader.py:623
 #: redbot/cogs/downloader/downloader.py:1273
@@ -198,23 +183,13 @@
 
 #: redbot/cogs/downloader/downloader.py:739
 #, docstring
-<<<<<<< HEAD
-msgid "Install a cog from the given repo.\\n\\n        Examples:\\n            - `[p]cog install 26-Cogs defender`\\n            - `[p]cog install Laggrons-Dumb-Cogs say roleinvite`\\n\\n        **Arguments**\\n\\n        - `<repo_name>` The name of the repo to install cogs from.\\n        - `<cogs>` The cog or cogs to install.\\n        "
-msgstr "Belirtilen depodan bir cog kur.\\n\\n        Örnekler:\\n            - `[p]cog install 26-Cogs defender`\\n            - `[p]cog install Laggrons-Dumb-Cogs say roleinvite`\\n\\n        **Seçenekler**\\n\\n        - `<repo_name>` İçinden cog kurulacak deponun adı.\\n        - `<cogs>` Kurulacak cog veya coglar.\\n        "
-=======
 msgid "Install a cog from the given repo.\\n\\n        Examples:\\n            - `[p]cog install 26-Cogs defender`\\n            - `[p]cog install Laggrons-Dumb-Cogs say roleinvite`\\n\\n        **Arguments**\\n\\n        - `<repo>` The name of the repo to install cogs from.\\n        - `<cogs...>` The cog or cogs to install.\\n        "
 msgstr ""
->>>>>>> 13cd7519
 
 #: redbot/cogs/downloader/downloader.py:758
 #, docstring
-<<<<<<< HEAD
-msgid "Install a cog from the specified revision of given repo.\\n\\n        Revisions are \\\"commit ids\\\" that point to the point in the code when a specific change was made.\\n        The latest revision can be found in the URL bar for any GitHub repo by [pressing \\\"y\\\" on that repo](https://docs.github.com/en/free-pro-team@latest/github/managing-files-in-a-repository/getting-permanent-links-to-files#press-y-to-permalink-to-a-file-in-a-specific-commit).\\n\\n        Older revisions can be found in the URL bar by [viewing the commit history of any repo](https://cdn.discordapp.com/attachments/133251234164375552/775760247787749406/unknown.png)\\n\\n        Example:\\n            - `[p]cog installversion Broken-Repo e798cc268e199612b1316a3d1f193da0770c7016 cog_name`\\n\\n        **Arguments**\\n\\n        - `<repo_name>` The name of the repo to install cogs from.\\n        - `<revision>` The revision to install from.\\n        - `<cogs>` The cog or cogs to install.\\n        "
-msgstr "Belirtilen deponun belirli bir sürümünden bir cog yükle.\\n\\n        Revizyonlar koddaki belirli bir değişikliğin yapıldığı belirli bir noktayı işaret eden \\\"commit idleri\\\"dir.\\n        Her hangi bir Github deposu için son sürüm URL çubuğunda [o depoda \\\"y\\\" basarak bulunabilir](https://docs.github.com/en/free-pro-team@latest/github/managing-files-in-a-repository/getting-permanent-links-to-files#press-y-to-permalink-to-a-file-in-a-specific-commit).\\n\\n        Daha eski revizyonlar URL çubuğunda [her hangi bir deponun commit tarihine bakarak bulunabilir](https://cdn.discordapp.com/attachments/133251234164375552/775760247787749406/unknown.png)\\n\\n        Örnekler:\\n            - `[p]cog installversion Bozuk-Depo e798cc268e199612b1316a3d1f193da0770c7016 cog_adı`\\n\\n        **Seçenekler**\\n\\n        - `<repo_name>` İçinden cog kurulacak deponun adı.\\n        - `<revision>` Kurulacak revizyon.\\n        - `<cogs>` Kurulacak cog veya coglar.\\n        "
-=======
 msgid "Install a cog from the specified revision of given repo.\\n\\n        Revisions are \\\"commit ids\\\" that point to the point in the code when a specific change was made.\\n        The latest revision can be found in the URL bar for any GitHub repo by [pressing \\\"y\\\" on that repo](https://docs.github.com/en/free-pro-team@latest/github/managing-files-in-a-repository/getting-permanent-links-to-files#press-y-to-permalink-to-a-file-in-a-specific-commit).\\n\\n        Older revisions can be found in the URL bar by [viewing the commit history of any repo](https://cdn.discordapp.com/attachments/133251234164375552/775760247787749406/unknown.png)\\n\\n        Example:\\n            - `[p]cog installversion Broken-Repo e798cc268e199612b1316a3d1f193da0770c7016 cog_name`\\n\\n        **Arguments**\\n\\n        - `<repo>` The name of the repo to install cogs from.\\n        - `<revision>` The revision to install from.\\n        - `<cogs...>` The cog or cogs to install.\\n        "
 msgstr ""
->>>>>>> 13cd7519
 
 #: redbot/cogs/downloader/downloader.py:785
 msgid "Error: short sha1 `{rev}` is ambiguous. Possible candidates:\\n"
@@ -251,13 +226,8 @@
 
 #: redbot/cogs/downloader/downloader.py:871
 #, docstring
-<<<<<<< HEAD
-msgid "Uninstall cogs.\\n\\n        You may only uninstall cogs which were previously installed\\n        by Downloader.\\n\\n        Examples:\\n            - `[p]cog uninstall 26-Cogs defender`\\n            - `[p]cog uninstall Laggrons-Dumb-Cogs say roleinvite`\\n\\n        **Arguments**\\n\\n        - `<cogs>` The cog or cogs to uninstall.\\n        "
-msgstr "Cog kaldır.\\n\\n        Sadece Downloader tarafından kurulmuş\\n        cogları kaldırabilirsiniz.\\n\\n        Örnekler:\\n            - `[p]cog uninstall 26-Cogs defender`\\n            - `[p]cog uninstall Laggrons-Dumb-Cogs say roleinvite`\\n\\n        **Seçenekler**\\n\\n        - `<cogs>` Kaldırılacak cog veya coglar.\\n        "
-=======
 msgid "Uninstall cogs.\\n\\n        You may only uninstall cogs which were previously installed\\n        by Downloader.\\n\\n        Examples:\\n            - `[p]cog uninstall 26-Cogs defender`\\n            - `[p]cog uninstall Laggrons-Dumb-Cogs say roleinvite`\\n\\n        **Arguments**\\n\\n        - `<cogs...>` The cog or cogs to uninstall.\\n        "
 msgstr ""
->>>>>>> 13cd7519
 
 #: redbot/cogs/downloader/downloader.py:903
 msgid "Successfully uninstalled cogs: "
@@ -273,13 +243,8 @@
 
 #: redbot/cogs/downloader/downloader.py:921
 #, docstring
-<<<<<<< HEAD
-msgid "Pin cogs - this will lock cogs on their current version.\\n\\n        Examples:\\n            - `[p]cog pin defender`\\n            - `[p]cog pin outdated_cog1 outdated_cog2`\\n\\n        **Arguments**\\n\\n        - `<cogs>` The cog or cogs to pin. Must already be installed.\\n        "
-msgstr "Cogları sabitle - bu cogları o anki sürümlerine kilitler.\\n\\n        Örnekler:\\n            - `[p]cog pin defender`\\n            - `[p]cog pin eskimiş_cog1 eskimiş_cog2`\\n\\n        **Seçenekler**\\n\\n        - `<cogs>` Sabitlenecek cog veya coglar. Kurulu olmaları gerekir.\\n        "
-=======
 msgid "Pin cogs - this will lock cogs on their current version.\\n\\n        Examples:\\n            - `[p]cog pin defender`\\n            - `[p]cog pin outdated_cog1 outdated_cog2`\\n\\n        **Arguments**\\n\\n        - `<cogs...>` The cog or cogs to pin. Must already be installed.\\n        "
 msgstr ""
->>>>>>> 13cd7519
 
 #: redbot/cogs/downloader/downloader.py:943
 msgid "Pinned cogs: "
@@ -291,13 +256,8 @@
 
 #: redbot/cogs/downloader/downloader.py:950
 #, docstring
-<<<<<<< HEAD
-msgid "Unpin cogs - this will remove the update lock from those cogs.\\n\\n        Examples:\\n            - `[p]cog unpin defender`\\n            - `[p]cog unpin updated_cog1 updated_cog2`\\n\\n        **Arguments**\\n\\n        - `<cogs>` The cog or cogs to unpin. Must already be installed and pinned."
-msgstr "Cogların sabitlemesini kaldır - bu belirtilen cogların güncelleme kilidini açacaktır.\\n\\n        Örnekler:\\n            - `[p]cog unpin defender`\\n            - `[p]cog unpin güncellenmiş_cog1 güncellenmiş_cog2`\\n\\n        **Seçenekler**\\n\\n        - `<cogs>` Sabitlemesi kaldırılacak cog veya coglar. Kurulu ve sabitlenmiş olmaları gerekir."
-=======
 msgid "Unpin cogs - this will remove the update lock from those cogs.\\n\\n        Examples:\\n            - `[p]cog unpin defender`\\n            - `[p]cog unpin updated_cog1 updated_cog2`\\n\\n        **Arguments**\\n\\n        - `<cogs...>` The cog or cogs to unpin. Must already be installed and pinned."
 msgstr ""
->>>>>>> 13cd7519
 
 #: redbot/cogs/downloader/downloader.py:971
 msgid "Unpinned cogs: "
@@ -356,23 +316,13 @@
 
 #: redbot/cogs/downloader/downloader.py:1054
 #, docstring
-<<<<<<< HEAD
-msgid "Update all cogs from repos of your choosing.\\n\\n        Examples:\\n            - `[p]cog updateallfromrepos 26-Cogs`\\n            - `[p]cog updateallfromrepos Laggrons-Dumb-Cogs 26-Cogs`\\n\\n        **Arguments**\\n\\n        - `<repos>` The repo or repos to update all cogs from.\\n        "
-msgstr "Seçtiğiniz depolardan kurulmuş tüm cogları güncelle.\\n\\n        Örnekler:\\n            - `[p]cog updateallfromrepos 26-Cogs`\\n            - `[p]cog updateallfromrepos Laggrons-Dumb-Cogs 26-Cogs`\\n\\n        **Seçenekler**\\n\\n        - `<repos>` İçinden kurulmuş tüm cogların güncelleneceği depo veya depolar.\\n        "
-=======
 msgid "Update all cogs from repos of your choosing.\\n\\n        Examples:\\n            - `[p]cog updateallfromrepos 26-Cogs`\\n            - `[p]cog updateallfromrepos Laggrons-Dumb-Cogs 26-Cogs`\\n\\n        **Arguments**\\n\\n        - `<repos...>` The repo or repos to update all cogs from.\\n        "
 msgstr ""
->>>>>>> 13cd7519
 
 #: redbot/cogs/downloader/downloader.py:1070
 #, docstring
-<<<<<<< HEAD
-msgid "Update all cogs, or ones of your choosing to chosen revision of one repo.\\n\\n        Note that update doesn't mean downgrade and therefore `revision`\\n        has to be newer than the version that cog currently has installed. If you want to\\n        downgrade the cog, uninstall and install it again.\\n\\n        See `[p]cog installversion` for an explanation of `revision`.\\n\\n        Example:\\n            - `[p]cog updatetoversion Broken-Repo e798cc268e199612b1316a3d1f193da0770c7016 cog_name`\\n\\n        **Arguments**\\n\\n        - `<repo_name>` The repo or repos to update all cogs from.\\n        - `<revision>` The revision to update to.\\n        - `[cogs]` The cog or cogs to update.\\n        "
-msgstr "Tüm veya seçtiğiniz cogları bir deponun seçilen sürümüne günceller.\\n\\n        Unutmayınız ki güncelleme geriye alma anlamına gelmez ve \\n        bu nedenden ötürü `sürüm` şu an kurulu olan cogdan yeni olmalıdır. Eğer bir cogun\\n        sürümünü geriye almak istiyorsanız cogu silip yeniden kurun.\\n\\n        `sürüm` hakkında bir açıklama için `[p]cog installversion` inceleyiniz.\\n\\n        Örnek:\\n            - `[p]cog updatetoversion Bozuk-Depo e798cc268e199612b1316a3d1f193da0770c7016 cog_adı`\\n\\n        **Seçenekler**\\n\\n        - `<repo_name>` İçinden kurulmuş tüm cogların güncelleneceği depo veya depolar.\\n        - `<revision>` Güncellenecek sürüm.\\n        - `[cogs]` Güncellenecek cog veya coglar.\\n        "
-=======
 msgid "Update all cogs, or ones of your choosing to chosen revision of one repo.\\n\\n        Note that update doesn't mean downgrade and therefore `revision`\\n        has to be newer than the version that cog currently has installed. If you want to\\n        downgrade the cog, uninstall and install it again.\\n\\n        See `[p]cog installversion` for an explanation of `revision`.\\n\\n        Example:\\n            - `[p]cog updatetoversion Broken-Repo e798cc268e199612b1316a3d1f193da0770c7016 cog_name`\\n\\n        **Arguments**\\n\\n        - `<repo>` The repo or repos to update all cogs from.\\n        - `<revision>` The revision to update to.\\n        - `[cogs...]` The cog or cogs to update.\\n        "
 msgstr ""
->>>>>>> 13cd7519
 
 #: redbot/cogs/downloader/downloader.py:1116
 msgid "Error: short sha1 `{rev}` is ambiguous. Possible candidates:\\n"
@@ -412,13 +362,8 @@
 
 #: redbot/cogs/downloader/downloader.py:1208
 #, docstring
-<<<<<<< HEAD
-msgid "List all available cogs from a single repo.\\n\\n        Example:\\n            - `[p]cog list 26-Cogs`\\n\\n        **Arguments**\\n\\n        - `<repo_name>` The repo to list cogs from.\\n        "
-msgstr "Tek bir depodaki kullanılabilir tüm cogları listele.\\n\\n        Örnek:\\n            - `[p]cog list 26-Cogs`\\n\\n        **Seçenekler**\\n\\n        - `<repo_name>` İçindeki coglar listelenecek depo.\\n        "
-=======
 msgid "List all available cogs from a single repo.\\n\\n        Example:\\n            - `[p]cog list 26-Cogs`\\n\\n        **Arguments**\\n\\n        - `<repo>` The repo to list cogs from.\\n        "
 msgstr ""
->>>>>>> 13cd7519
 
 #: redbot/cogs/downloader/downloader.py:1220
 msgid "Installed Cogs:\\n"
@@ -430,13 +375,8 @@
 
 #: redbot/cogs/downloader/downloader.py:1240
 #, docstring
-<<<<<<< HEAD
-msgid "List information about a single cog.\\n\\n        Example:\\n            - `[p]cog info 26-Cogs defender`\\n\\n        **Arguments**\\n\\n        - `<repo_name>` The repo to get cog info from.\\n        - `<cog_name>` The cog to get info on.\\n        "
-msgstr "Tek bir cog hakkında bilgi göster.\\n\\n        Örnek:\\n            - `[p]cog info 26-Cogs defender`\\n\\n        **Seçenekler**\\n\\n        - `<repo_name>` Cog bilgisinin alınacağı depo.\\n        - `<cog_name>` Hangi cog hakkında bilgi alınacağı.\\n        "
-=======
 msgid "List information about a single cog.\\n\\n        Example:\\n            - `[p]cog info 26-Cogs defender`\\n\\n        **Arguments**\\n\\n        - `<repo>` The repo to get cog info from.\\n        - `<cog>` The cog to get info on.\\n        "
 msgstr ""
->>>>>>> 13cd7519
 
 #: redbot/cogs/downloader/downloader.py:1253
 msgid "There is no cog `{cog_name}` in the repo `{repo.name}`"
