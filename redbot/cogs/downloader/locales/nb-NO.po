--- conflicted
+++ resolved
@@ -43,13 +43,8 @@
 
 #: redbot/cogs/downloader/downloader.py:484
 #, docstring
-<<<<<<< HEAD
-msgid "\\n        Install a group of dependencies using pip.\\n\\n        Examples:\\n            - `[p]pipinstall bs4`\\n            - `[p]pipinstall py-cpuinfo psutil`\\n\\n        Improper usage of this command can break your bot, be careful.\\n\\n        **Arguments**\\n\\n        - `[deps...]` The package or packages you wish to install.\\n        "
-msgstr "\\n        Installer en gruppe avhengigheter ved hjelp av pip.\\n\\n        Eksempler:\\n            - `[p]pipinstall bs4`\\n            - `[p]pipinstall py-cpuinfo psutil`\\n\\n        Uriktig bruk av denne kommandoen kan ødelegge din bot, vær forsiktig.\\n\\n        **Argumenter**\\n\\n        - `[deps...]` Pakken eller pakkene du vil installere.\\n        "
-=======
 msgid "\\n        Install a group of dependencies using pip.\\n\\n        Examples:\\n            - `[p]pipinstall bs4`\\n            - `[p]pipinstall py-cpuinfo psutil`\\n\\n        Improper usage of this command can break your bot, be careful.\\n\\n        **Arguments**\\n\\n        - `<deps...>` The package or packages you wish to install.\\n        "
 msgstr ""
->>>>>>> 13cd7519
 
 #: redbot/cogs/downloader/downloader.py:502
 msgid "Libraries installed."
