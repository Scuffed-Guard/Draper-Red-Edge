--- conflicted
+++ resolved
@@ -188,18 +188,9 @@
             )
             return
 
-<<<<<<< HEAD
-        url = "http://api.giphy.com/v1/gifs/search?&api_key={}&q={}".format(
-            giphy_api_key, keywords
-        )
-
-        async with self.session.get(url) as r:
-            result = await r.json(loads=json.loads)
-=======
         url = "http://api.giphy.com/v1/gifs/search"
         async with self.session.get(url, params={"api_key": giphy_api_key, "q": keywords}) as r:
-            result = await r.json()
->>>>>>> 13cd7519
+            result = await r.json(loads=json.loads)
             if r.status == 200:
                 if result["data"]:
                     await ctx.send(result["data"][0]["url"])
@@ -221,18 +212,9 @@
             )
             return
 
-<<<<<<< HEAD
-        url = "http://api.giphy.com/v1/gifs/random?&api_key={}&tag={}".format(
-            giphy_api_key, keywords
-        )
-
-        async with self.session.get(url) as r:
-            result = await r.json(loads=json.loads)
-=======
         url = "http://api.giphy.com/v1/gifs/random"
         async with self.session.get(url, params={"api_key": giphy_api_key, "tag": keywords}) as r:
-            result = await r.json()
->>>>>>> 13cd7519
+            result = await r.json(loads=json.loads)
             if r.status == 200:
                 if result["data"]:
                     await ctx.send(result["data"]["url"])
