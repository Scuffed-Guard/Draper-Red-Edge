--- conflicted
+++ resolved
@@ -250,9 +250,6 @@
         "This flag can be used multiple times to specify multiple intents.",
     )
     parser.add_argument(
-<<<<<<< HEAD
-        "--enable-sudo", action="store_true", help="Enable the sudo/unsudo permission mechanics."
-=======
         "--force-rich-logging",
         action="store_true",
         dest="rich_logging",
@@ -265,7 +262,9 @@
         dest="rich_logging",
         default=None,
         help="Forcefully disables the Rich logging handlers.",
->>>>>>> 13cd7519
+    )
+    parser.add_argument(
+        "--enable-sudo", action="store_true", help="Enable the sudo/unsudo permission mechanics."
     )
 
     args = parser.parse_args(args)
