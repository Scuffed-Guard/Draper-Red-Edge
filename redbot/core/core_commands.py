import asyncio
import contextlib
import datetime
import importlib
import itertools
import keyword
import logging
import io
import random
from copy import copy

import markdown
import os
import re
import sys
import platform
import psutil
import getpass
import pip
import traceback
from pathlib import Path
from redbot.core import data_manager
from redbot.core.utils.menus import menu, DEFAULT_CONTROLS
from redbot.core.commands import GuildConverter
from string import ascii_letters, digits
from typing import TYPE_CHECKING, Union, Tuple, List, Optional, Iterable, Sequence, Dict, Set

import aiohttp
import discord
from babel import Locale as BabelLocale, UnknownLocaleError

from redbot import json
from redbot.core import modlog, bank, Config
from redbot.core.data_manager import storage_type

from . import (
    __version__,
    version_info as red_version_info,
    checks,
    commands,
    errors,
    i18n,
)
<<<<<<< HEAD
from .commands import UserInputOptional
=======
from ._diagnoser import IssueDiagnoser
>>>>>>> eeed0825
from .utils import AsyncIter
from .utils._internal_utils import fetch_latest_red_version_info, is_sudo_enabled, timed_unsu
from .utils.predicates import MessagePredicate
from .utils.chat_formatting import (
    box,
    escape,
    humanize_list,
    humanize_number,
    humanize_timedelta,
    inline,
    pagify,
)
from .commands import CommandConverter, CogConverter
from .commands.requires import PrivilegeLevel

_entities = {
    "*": "&midast;",
    "\\": "&bsol;",
    "`": "&grave;",
    "!": "&excl;",
    "{": "&lcub;",
    "[": "&lsqb;",
    "_": "&UnderBar;",
    "(": "&lpar;",
    "#": "&num;",
    ".": "&period;",
    "+": "&plus;",
    "}": "&rcub;",
    "]": "&rsqb;",
    ")": "&rpar;",
}

PRETTY_HTML_HEAD = """
<!DOCTYPE html>
<html>
<head><meta charset="utf-8">
<meta name="viewport" content="width=device-width, initial-scale=1">
<title>3rd Party Data Statements</title>
<style type="text/css">
body{margin:2em auto;max-width:800px;line-height:1.4;font-size:16px;
background-color=#EEEEEE;color:#454545;padding:1em;text-align:justify}
h1,h2,h3{line-height:1.2}
</style></head><body>
"""  # This ends up being a small bit extra that really makes a difference.

HTML_CLOSING = "</body></html>"


def entity_transformer(statement: str) -> str:
    return "".join(_entities.get(c, c) for c in statement)


if TYPE_CHECKING:
    from redbot.core.bot import Red

__all__ = ["Core"]

log = logging.getLogger("red")

_ = i18n.Translator("Core", __file__)

TokenConverter = commands.get_dict_converter(delims=[" ", ",", ";"])

MAX_PREFIX_LENGTH = 20


class CoreLogic:
    def __init__(self, bot: "Red"):
        self.bot = bot
        self.bot.register_rpc_handler(self._load)
        self.bot.register_rpc_handler(self._unload)
        self.bot.register_rpc_handler(self._reload)
        self.bot.register_rpc_handler(self._name)
        self.bot.register_rpc_handler(self._prefixes)
        self.bot.register_rpc_handler(self._version_info)
        self.bot.register_rpc_handler(self._invite_url)

    async def _load(
        self, pkg_names: Iterable[str]
    ) -> Tuple[
        List[str], List[str], List[str], List[str], List[str], List[Tuple[str, str]], Set[str]
    ]:
        """
        Loads packages by name.

        Parameters
        ----------
        pkg_names : `list` of `str`
            List of names of packages to load.

        Returns
        -------
        tuple
            7-tuple of:
              1. List of names of packages that loaded successfully
              2. List of names of packages that failed to load without specified reason
              3. List of names of packages that don't have a valid package name
              4. List of names of packages that weren't found in any cog path
              5. List of names of packages that are already loaded
              6. List of 2-tuples (pkg_name, reason) for packages
              that failed to load with a specified reason
              7. Set of repo names that use deprecated shared libraries
        """
        failed_packages = []
        loaded_packages = []
        invalid_pkg_names = []
        notfound_packages = []
        alreadyloaded_packages = []
        failed_with_reason_packages = []
        repos_with_shared_libs = set()

        bot = self.bot

        pkg_specs = []

        for name in pkg_names:
            if not name.isidentifier() or keyword.iskeyword(name):
                invalid_pkg_names.append(name)
                continue
            try:
                spec = await bot._cog_mgr.find_cog(name)
                if spec:
                    pkg_specs.append((spec, name))
                else:
                    notfound_packages.append(name)
            except Exception as e:
                log.exception("Package import failed", exc_info=e)

                exception_log = "Exception during import of package\n"
                exception_log += "".join(traceback.format_exception(type(e), e, e.__traceback__))
                bot._last_exception = exception_log
                failed_packages.append(name)

        async for spec, name in AsyncIter(pkg_specs, steps=10):
            try:
                self._cleanup_and_refresh_modules(spec.name)
                await bot.load_extension(spec)
            except errors.PackageAlreadyLoaded:
                alreadyloaded_packages.append(name)
            except errors.CogLoadError as e:
                failed_with_reason_packages.append((name, str(e)))
            except Exception as e:
                if isinstance(e, commands.CommandRegistrationError):
                    if e.alias_conflict:
                        error_message = _(
                            "Alias {alias_name} is already an existing command"
                            " or alias in one of the loaded cogs."
                        ).format(alias_name=inline(e.name))
                    else:
                        error_message = _(
                            "Command {command_name} is already an existing command"
                            " or alias in one of the loaded cogs."
                        ).format(command_name=inline(e.name))
                    failed_with_reason_packages.append((name, error_message))
                    continue

                log.exception("Package loading failed", exc_info=e)

                exception_log = "Exception during loading of package\n"
                exception_log += "".join(traceback.format_exception(type(e), e, e.__traceback__))
                bot._last_exception = exception_log
                failed_packages.append(name)
            else:
                await bot.add_loaded_package(name)
                loaded_packages.append(name)
                # remove in Red 3.4
                downloader = bot.get_cog("Downloader")
                if downloader is None:
                    continue
                try:
                    maybe_repo = await downloader._shared_lib_load_check(name)
                except Exception:
                    log.exception(
                        "Shared library check failed,"
                        " if you're not using modified Downloader, report this issue."
                    )
                    maybe_repo = None
                if maybe_repo is not None:
                    repos_with_shared_libs.add(maybe_repo.name)

        return (
            loaded_packages,
            failed_packages,
            invalid_pkg_names,
            notfound_packages,
            alreadyloaded_packages,
            failed_with_reason_packages,
            repos_with_shared_libs,
        )

    @staticmethod
    def _cleanup_and_refresh_modules(module_name: str) -> None:
        """Internally reloads modules so that changes are detected."""
        splitted = module_name.split(".")

        def maybe_reload(new_name):
            try:
                lib = sys.modules[new_name]
            except KeyError:
                pass
            else:
                importlib._bootstrap._exec(lib.__spec__, lib)

        # noinspection PyTypeChecker
        modules = itertools.accumulate(splitted, "{}.{}".format)
        for m in modules:
            maybe_reload(m)

        children = {
            name: lib
            for name, lib in sys.modules.items()
            if name == module_name or name.startswith(f"{module_name}.")
        }
        for child_name, lib in children.items():
            importlib._bootstrap._exec(lib.__spec__, lib)

    async def _unload(self, pkg_names: Iterable[str]) -> Tuple[List[str], List[str]]:
        """
        Unloads packages with the given names.

        Parameters
        ----------
        pkg_names : `list` of `str`
            List of names of packages to unload.

        Returns
        -------
        tuple
            2 element tuple of successful unloads and failed unloads.
        """
        failed_packages = []
        unloaded_packages = []

        bot = self.bot

        for name in pkg_names:
            if name in bot.extensions:
                bot.unload_extension(name)
                await bot.remove_loaded_package(name)
                unloaded_packages.append(name)
            else:
                failed_packages.append(name)

        return unloaded_packages, failed_packages

    async def _reload(
        self, pkg_names: Sequence[str]
    ) -> Tuple[
        List[str], List[str], List[str], List[str], List[str], List[Tuple[str, str]], Set[str]
    ]:
        """
        Reloads packages with the given names.

        Parameters
        ----------
        pkg_names : `list` of `str`
            List of names of packages to reload.

        Returns
        -------
        tuple
            Tuple as returned by `CoreLogic._load()`
        """
        await self._unload(pkg_names)

        (
            loaded,
            load_failed,
            invalid_pkg_names,
            not_found,
            already_loaded,
            load_failed_with_reason,
            repos_with_shared_libs,
        ) = await self._load(pkg_names)

        return (
            loaded,
            load_failed,
            invalid_pkg_names,
            not_found,
            already_loaded,
            load_failed_with_reason,
            repos_with_shared_libs,
        )

    async def _name(self, name: Optional[str] = None) -> str:
        """
        Gets or sets the bot's username.

        Parameters
        ----------
        name : str
            If passed, the bot will change it's username.

        Returns
        -------
        str
            The current (or new) username of the bot.
        """
        if name is not None:
            await self.bot.user.edit(username=name)

        return self.bot.user.name

    async def _prefixes(self, prefixes: Optional[Sequence[str]] = None) -> List[str]:
        """
        Gets or sets the bot's global prefixes.

        Parameters
        ----------
        prefixes : list of str
            If passed, the bot will set it's global prefixes.

        Returns
        -------
        list of str
            The current (or new) list of prefixes.
        """
        if prefixes:
            await self.bot.set_prefixes(guild=None, prefixes=prefixes)
            return prefixes
        return await self.bot._prefix_cache.get_prefixes(guild=None)

    @classmethod
    async def _version_info(cls) -> Dict[str, str]:
        """
        Version information for Red and discord.py

        Returns
        -------
        dict
            `redbot` and `discordpy` keys containing version information for both.
        """
        return {"redbot": __version__, "discordpy": discord.__version__}

    async def _invite_url(self) -> str:
        """
        Generates the invite URL for the bot.

        Returns
        -------
        str
            Invite URL.
        """
        app_info = await self.bot.application_info()
        data = await self.bot._config.all()
        commands_scope = data["invite_commands_scope"]
        scopes = ("bot", "applications.commands") if commands_scope else None
        perms_int = data["invite_perm"]
        permissions = discord.Permissions(perms_int)
        return discord.utils.oauth_url(app_info.id, permissions, scopes=scopes)

    @staticmethod
    async def _can_get_invite_url(ctx):
        is_owner = await ctx.bot.is_owner(ctx.author)
        is_invite_public = await ctx.bot._config.invite_public()
        return is_owner or is_invite_public


@i18n.cog_i18n(_)
class Core(commands.commands._RuleDropper, commands.Cog, CoreLogic):
    """
    The Core cog has many commands related to core functions.

    These commands come loaded with every Red bot, and cover some of the most basic usage of the bot.
    """

    async def red_delete_data_for_user(self, **kwargs):
        """ Nothing to delete (Core Config is handled in a bot method ) """
        return

    @commands.command(hidden=True)
    async def ping(self, ctx: commands.Context):
        """Pong."""
        await ctx.send("Pong.")

    @commands.command()
    async def info(self, ctx: commands.Context):
        """Shows info about [botname].

        See `[p]set custominfo` to customize.
        """
        embed_links = await ctx.embed_requested()
        author_repo = "https://github.com/Twentysix26"
        org_repo = "https://github.com/Cog-Creators"
        red_repo = org_repo + "/Red-DiscordBot"
        red_pypi = "https://pypi.org/project/Red-DiscordBot"
        support_server_url = "https://discord.gg/red"
        dpy_repo = "https://github.com/Rapptz/discord.py"
        python_url = "https://www.python.org/"
        since = datetime.datetime(2016, 1, 2, 0, 0)
        days_since = (datetime.datetime.utcnow() - since).days

        app_info = await self.bot.application_info()
        if app_info.team:
            owner = app_info.team.name
        else:
            owner = app_info.owner
        custom_info = await self.bot._config.custom_info()

        pypi_version, py_version_req = await fetch_latest_red_version_info()
        outdated = pypi_version and pypi_version > red_version_info

        if embed_links:
            dpy_version = "[{}]({})".format(discord.__version__, dpy_repo)
            python_version = "[{}.{}.{}]({})".format(*sys.version_info[:3], python_url)
            red_version = "[{}]({})".format(__version__, red_pypi)

            about = _(
                "This bot is an instance of [Red, an open source Discord bot]({}) "
                "created by [Twentysix]({}) and [improved by many]({}).\n\n"
                "Red is backed by a passionate community who contributes and "
                "creates content for everyone to enjoy. [Join us today]({}) "
                "and help us improve!\n\n"
                "(c) Cog Creators"
            ).format(red_repo, author_repo, org_repo, support_server_url)

            embed = discord.Embed(color=(await ctx.embed_colour()))
            embed.add_field(
                name=_("Instance owned by team") if app_info.team else _("Instance owned by"),
                value=str(owner),
            )
            embed.add_field(name="Python", value=python_version)
            embed.add_field(name="discord.py", value=dpy_version)
            embed.add_field(name=_("Red version"), value=red_version)
            if outdated in (True, None):
                if outdated is True:
                    outdated_value = _("Yes, {version} is available.").format(
                        version=str(pypi_version)
                    )
                else:
                    outdated_value = _("Checking for updates failed.")
                embed.add_field(name=_("Outdated"), value=outdated_value)
            if custom_info:
                embed.add_field(name=_("About this instance"), value=custom_info, inline=False)
            embed.add_field(name=_("About Red"), value=about, inline=False)

            embed.set_footer(
                text=_("Bringing joy since 02 Jan 2016 (over {} days ago!)").format(days_since)
            )
            await ctx.send(embed=embed)
        else:
            python_version = "{}.{}.{}".format(*sys.version_info[:3])
            dpy_version = "{}".format(discord.__version__)
            red_version = "{}".format(__version__)

            about = _(
                "This bot is an instance of Red, an open source Discord bot (1) "
                "created by Twentysix (2) and improved by many (3).\n\n"
                "Red is backed by a passionate community who contributes and "
                "creates content for everyone to enjoy. Join us today (4) "
                "and help us improve!\n\n"
                "(c) Cog Creators"
            )
            about = box(about)

            if app_info.team:
                extras = _(
                    "Instance owned by team: [{owner}]\n"
                    "Python:                 [{python_version}] (5)\n"
                    "discord.py:             [{dpy_version}] (6)\n"
                    "Red version:            [{red_version}] (7)\n"
                ).format(
                    owner=owner,
                    python_version=python_version,
                    dpy_version=dpy_version,
                    red_version=red_version,
                )
            else:
                extras = _(
                    "Instance owned by: [{owner}]\n"
                    "Python:            [{python_version}] (5)\n"
                    "discord.py:        [{dpy_version}] (6)\n"
                    "Red version:       [{red_version}] (7)\n"
                ).format(
                    owner=owner,
                    python_version=python_version,
                    dpy_version=dpy_version,
                    red_version=red_version,
                )

            if outdated in (True, None):
                if outdated is True:
                    outdated_value = _("Yes, {version} is available.").format(
                        version=str(pypi_version)
                    )
                else:
                    outdated_value = _("Checking for updates failed.")
                extras += _("Outdated:          [{state}]\n").format(state=outdated_value)

            red = (
                _("**About Red**\n")
                + about
                + "\n"
                + box(extras, lang="ini")
                + "\n"
                + _("Bringing joy since 02 Jan 2016 (over {} days ago!)").format(days_since)
                + "\n\n"
            )

            await ctx.send(red)
            if custom_info:
                custom_info = _("**About this instance**\n") + custom_info + "\n\n"
                await ctx.send(custom_info)
            refs = _(
                "**References**\n"
                "1. <{}>\n"
                "2. <{}>\n"
                "3. <{}>\n"
                "4. <{}>\n"
                "5. <{}>\n"
                "6. <{}>\n"
                "7. <{}>\n"
            ).format(
                red_repo, author_repo, org_repo, support_server_url, python_url, dpy_repo, red_pypi
            )
            await ctx.send(refs)

    @commands.command()
    async def uptime(self, ctx: commands.Context):
        """Shows [botname]'s uptime."""
        since = ctx.bot.uptime.strftime("%Y-%m-%d %H:%M:%S")
        delta = datetime.datetime.utcnow() - self.bot.uptime
        uptime_str = humanize_timedelta(timedelta=delta) or _("Less than one second")
        await ctx.send(
            _("Been up for: **{time_quantity}** (since {timestamp} UTC)").format(
                time_quantity=uptime_str, timestamp=since
            )
        )

    @commands.group(cls=commands.commands._AlwaysAvailableGroup)
    async def mydata(self, ctx: commands.Context):
        """
        Commands which interact with the data [botname] has about you.

        More information can be found in the [End User Data Documentation.](https://docs.discord.red/en/stable/red_core_data_statement.html)
        """

    # 1/10 minutes. It's a static response, but the inability to lock
    # will annoy people if it's spammable
    @commands.cooldown(1, 600, commands.BucketType.user)
    @mydata.command(cls=commands.commands._AlwaysAvailableCommand, name="whatdata")
    async def mydata_whatdata(self, ctx: commands.Context):
        """
        Find out what type of data [botname] stores and why.

        **Example:**
            - `[p]mydata whatdata`
        """

        ver = "latest" if red_version_info.dev_release else "stable"
        link = f"https://docs.discord.red/en/{ver}/red_core_data_statement.html"
        await ctx.send(
            _(
                "This bot stores some data about users as necessary to function. "
                "This is mostly the ID your user is assigned by Discord, linked to "
                "a handful of things depending on what you interact with in the bot. "
                "There are a few commands which store it to keep track of who created "
                "something. (such as playlists) "
                "For full details about this as well as more in depth details of what "
                "is stored and why, see {link}.\n\n"
                "Additionally, 3rd party addons loaded by the bot's owner may or "
                "may not store additional things. "
                "You can use `{prefix}mydata 3rdparty` "
                "to view the statements provided by each 3rd-party addition."
            ).format(link=link, prefix=ctx.clean_prefix)
        )

    # 1/30 minutes. It's not likely to change much and uploads a standalone webpage.
    @commands.cooldown(1, 1800, commands.BucketType.user)
    @mydata.command(cls=commands.commands._AlwaysAvailableCommand, name="3rdparty")
    async def mydata_3rd_party(self, ctx: commands.Context):
        """View the End User Data statements of each 3rd-party module.

        This will send an attachment with the End User Data statements of all loaded 3rd party cogs.

        **Example:**
            - `[p]mydata 3rdparty`
        """

        # Can't check this as a command check, and want to prompt DMs as an option.
        if not ctx.channel.permissions_for(ctx.me).attach_files:
            ctx.command.reset_cooldown(ctx)
            return await ctx.send(_("I need to be able to attach files (try in DMs?)."))

        statements = {
            ext_name: getattr(ext, "__red_end_user_data_statement__", None)
            for ext_name, ext in ctx.bot.extensions.items()
            if not (ext.__package__ and ext.__package__.startswith("redbot."))
        }

        if not statements:
            return await ctx.send(
                _("This instance does not appear to have any 3rd-party extensions loaded.")
            )

        parts = []

        formatted_statements = []

        no_statements = []

        for ext_name, statement in sorted(statements.items()):
            if not statement:
                no_statements.append(ext_name)
            else:
                formatted_statements.append(
                    f"### {entity_transformer(ext_name)}\n\n{entity_transformer(statement)}"
                )

        if formatted_statements:
            parts.append(
                "## "
                + _("3rd party End User Data statements")
                + "\n\n"
                + _("The following are statements provided by 3rd-party extensions.")
            )
            parts.extend(formatted_statements)

        if no_statements:
            parts.append("## " + _("3rd-party extensions without statements\n"))
            for ext in no_statements:
                parts.append(f"\n - {entity_transformer(ext)}")

        generated = markdown.markdown("\n".join(parts), output_format="html")

        html = "\n".join((PRETTY_HTML_HEAD, generated, HTML_CLOSING))

        fp = io.BytesIO(html.encode())

        await ctx.send(
            _("Here's a generated page with the statements provided by 3rd-party extensions."),
            file=discord.File(fp, filename="3rd-party.html"),
        )

    async def get_serious_confirmation(self, ctx: commands.Context, prompt: str) -> bool:

        confirm_token = "".join(random.choices((*ascii_letters, *digits), k=8))

        await ctx.send(f"{prompt}\n\n{confirm_token}")
        try:
            message = await ctx.bot.wait_for(
                "message",
                check=lambda m: m.channel.id == ctx.channel.id and m.author.id == ctx.author.id,
                timeout=30,
            )
        except asyncio.TimeoutError:
            await ctx.send(_("Did not get confirmation, cancelling."))
        else:
            if message.content.strip() == confirm_token:
                return True
            else:
                await ctx.send(_("Did not get a matching confirmation, cancelling."))

        return False

    # 1 per day, not stored to config to avoid this being more stored data.
    # large bots shouldn't be restarting so often that this is an issue,
    # and small bots that do restart often don't have enough
    # users for this to be an issue.
    @commands.cooldown(1, 86400, commands.BucketType.user)
    @mydata.command(cls=commands.commands._ForgetMeSpecialCommand, name="forgetme")
    async def mydata_forgetme(self, ctx: commands.Context):
        """
        Have [botname] forget what it knows about you.

        This may not remove all data about you, data needed for operation,
        such as command cooldowns will be kept until no longer necessary.

        Further interactions with [botname] may cause it to learn about you again.

        **Example:**
            - `[p]mydata forgetme`
        """
        if ctx.assume_yes:
            # lol, no, we're not letting users schedule deletions every day to thrash the bot.
            ctx.command.reset_cooldown(ctx)  # We will however not let that lock them out either.
            return await ctx.send(
                _("This command ({command}) does not support non-interactive usage.").format(
                    command=ctx.command.qualified_name
                )
            )

        if not await self.get_serious_confirmation(
            ctx,
            _(
                "This will cause the bot to get rid of and/or disassociate "
                "data from you. It will not get rid of operational data such "
                "as modlog entries, warnings, or mutes. "
                "If you are sure this is what you want, "
                "please respond with the following:"
            ),
        ):
            ctx.command.reset_cooldown(ctx)
            return
        await ctx.send(_("This may take some time."))

        if await ctx.bot._config.datarequests.user_requests_are_strict():
            requester = "user_strict"
        else:
            requester = "user"

        results = await self.bot.handle_data_deletion_request(
            requester=requester, user_id=ctx.author.id
        )

        if results.failed_cogs and results.failed_modules:
            await ctx.send(
                _(
                    "I tried to delete all non-operational data about you "
                    "(that I know how to delete) "
                    "{mention}, however the following modules errored: {modules}. "
                    "Additionally, the following cogs errored: {cogs}.\n"
                    "Please contact the owner of this bot to address this.\n"
                    "Note: Outside of these failures, data should have been deleted."
                ).format(
                    mention=ctx.author.mention,
                    cogs=humanize_list(results.failed_cogs),
                    modules=humanize_list(results.failed_modules),
                )
            )
        elif results.failed_cogs:
            await ctx.send(
                _(
                    "I tried to delete all non-operational data about you "
                    "(that I know how to delete) "
                    "{mention}, however the following cogs errored: {cogs}.\n"
                    "Please contact the owner of this bot to address this.\n"
                    "Note: Outside of these failures, data should have been deleted."
                ).format(mention=ctx.author.mention, cogs=humanize_list(results.failed_cogs))
            )
        elif results.failed_modules:
            await ctx.send(
                _(
                    "I tried to delete all non-operational data about you "
                    "(that I know how to delete) "
                    "{mention}, however the following modules errored: {modules}.\n"
                    "Please contact the owner of this bot to address this.\n"
                    "Note: Outside of these failures, data should have been deleted."
                ).format(mention=ctx.author.mention, modules=humanize_list(results.failed_modules))
            )
        else:
            await ctx.send(
                _(
                    "I've deleted any non-operational data about you "
                    "(that I know how to delete) {mention}"
                ).format(mention=ctx.author.mention)
            )

        if results.unhandled:
            await ctx.send(
                _("{mention} The following cogs did not handle deletion:\n{cogs}.").format(
                    mention=ctx.author.mention, cogs=humanize_list(results.unhandled)
                )
            )

    # The cooldown of this should be longer once actually implemented
    # This is a couple hours, and lets people occasionally check status, I guess.
    @commands.cooldown(1, 7200, commands.BucketType.user)
    @mydata.command(cls=commands.commands._AlwaysAvailableCommand, name="getmydata")
    async def mydata_getdata(self, ctx: commands.Context):
        """[Coming Soon] Get what data [botname] has about you."""
        await ctx.send(
            _(
                "This command doesn't do anything yet, "
                "but we're working on adding support for this."
            )
        )

    @checks.is_owner()
    @mydata.group(name="ownermanagement")
    async def mydata_owner_management(self, ctx: commands.Context):
        """
        Commands for more complete data handling.
        """

    @mydata_owner_management.command(name="allowuserdeletions")
    async def mydata_owner_allow_user_deletions(self, ctx):
        """
        Set the bot to allow users to request a data deletion.

        This is on by default.
        Opposite of `[p]mydata ownermanagement disallowuserdeletions`

        **Example:**
            - `[p]mydata ownermanagement allowuserdeletions`
        """
        await ctx.bot._config.datarequests.allow_user_requests.set(True)
        await ctx.send(
            _(
                "User can delete their own data. "
                "This will not include operational data such as blocked users."
            )
        )

    @mydata_owner_management.command(name="disallowuserdeletions")
    async def mydata_owner_disallow_user_deletions(self, ctx):
        """
        Set the bot to not allow users to request a data deletion.

        Opposite of `[p]mydata ownermanagement allowuserdeletions`

        **Example:**
            - `[p]mydata ownermanagement disallowuserdeletions`
        """
        await ctx.bot._config.datarequests.allow_user_requests.set(False)
        await ctx.send(_("User can not delete their own data."))

    @mydata_owner_management.command(name="setuserdeletionlevel")
    async def mydata_owner_user_deletion_level(self, ctx, level: int):
        """
        Sets how user deletions are treated.

        **Example:**
            - `[p]mydata ownermanagement setuserdeletionlevel 1`

        **Arguments:**
            - `<level>` - The strictness level for user deletion. See Level guide below.

        Level:
            - `0`: What users can delete is left entirely up to each cog.
            - `1`: Cogs should delete anything the cog doesn't need about the user.
        """

        if level == 1:
            await ctx.bot._config.datarequests.user_requests_are_strict.set(True)
            await ctx.send(
                _(
                    "Cogs will be instructed to remove all non operational "
                    "data upon a user request."
                )
            )
        elif level == 0:
            await ctx.bot._config.datarequests.user_requests_are_strict.set(False)
            await ctx.send(
                _(
                    "Cogs will be informed a user has made a data deletion request, "
                    "and the details of what to delete will be left to the "
                    "discretion of the cog author."
                )
            )
        else:
            await ctx.send_help()

    @mydata_owner_management.command(name="processdiscordrequest")
    async def mydata_discord_deletion_request(self, ctx, user_id: int):
        """
        Handle a deletion request from Discord.

        This will cause the bot to get rid of or disassociate all data from the specified user ID.
        You should not use this unless Discord has specifically requested this with regard to a deleted user.
        This will remove the user from various anti-abuse measures.
        If you are processing a manual request from a user, you may want `[p]mydata ownermanagement deleteforuser` instead.

        **Arguments:**
            - `<user_id>` - The id of the user whose data would be deleted.
        """

        if not await self.get_serious_confirmation(
            ctx,
            _(
                "This will cause the bot to get rid of or disassociate all data "
                "from the specified user ID. You should not use this unless "
                "Discord has specifically requested this with regard to a deleted user. "
                "This will remove the user from various anti-abuse measures. "
                "If you are processing a manual request from a user, you may want "
                "`{prefix}{command_name}` instead."
                "\n\nIf you are sure this is what you intend to do "
                "please respond with the following:"
            ).format(prefix=ctx.clean_prefix, command_name="mydata ownermanagement deleteforuser"),
        ):
            return
        results = await self.bot.handle_data_deletion_request(
            requester="discord_deleted_user", user_id=user_id
        )

        if results.failed_cogs and results.failed_modules:
            await ctx.send(
                _(
                    "I tried to delete all data about that user, "
                    "(that I know how to delete) "
                    "however the following modules errored: {modules}. "
                    "Additionally, the following cogs errored: {cogs}\n"
                    "Please check your logs and contact the creators of "
                    "these cogs and modules.\n"
                    "Note: Outside of these failures, data should have been deleted."
                ).format(
                    cogs=humanize_list(results.failed_cogs),
                    modules=humanize_list(results.failed_modules),
                )
            )
        elif results.failed_cogs:
            await ctx.send(
                _(
                    "I tried to delete all data about that user, "
                    "(that I know how to delete) "
                    "however the following cogs errored: {cogs}.\n"
                    "Please check your logs and contact the creators of "
                    "these cogs and modules.\n"
                    "Note: Outside of these failures, data should have been deleted."
                ).format(cogs=humanize_list(results.failed_cogs))
            )
        elif results.failed_modules:
            await ctx.send(
                _(
                    "I tried to delete all data about that user, "
                    "(that I know how to delete) "
                    "however the following modules errored: {modules}.\n"
                    "Please check your logs and contact the creators of "
                    "these cogs and modules.\n"
                    "Note: Outside of these failures, data should have been deleted."
                ).format(modules=humanize_list(results.failed_modules))
            )
        else:
            await ctx.send(_("I've deleted all data about that user that I know how to delete."))

        if results.unhandled:
            await ctx.send(
                _("{mention} The following cogs did not handle deletion:\n{cogs}.").format(
                    mention=ctx.author.mention, cogs=humanize_list(results.unhandled)
                )
            )

    @mydata_owner_management.command(name="deleteforuser")
    async def mydata_user_deletion_request_by_owner(self, ctx, user_id: int):
        """Delete data [botname] has about a user for a user.

        This will cause the bot to get rid of or disassociate a lot of non-operational data from the specified user.
        Users have access to a different command for this unless they can't interact with the bot at all.
        This is a mostly safe operation, but you should not use it unless processing a request from this user as it may impact their usage of the bot.

        **Arguments:**
            - `<user_id>` - The id of the user whose data would be deleted.
        """
        if not await self.get_serious_confirmation(
            ctx,
            _(
                "This will cause the bot to get rid of or disassociate "
                "a lot of non-operational data from the "
                "specified user. Users have access to "
                "different command for this unless they can't interact with the bot at all. "
                "This is a mostly safe operation, but you should not use it "
                "unless processing a request from this "
                "user as it may impact their usage of the bot. "
                "\n\nIf you are sure this is what you intend to do "
                "please respond with the following:"
            ),
        ):
            return

        if await ctx.bot._config.datarequests.user_requests_are_strict():
            requester = "user_strict"
        else:
            requester = "user"

        results = await self.bot.handle_data_deletion_request(requester=requester, user_id=user_id)

        if results.failed_cogs and results.failed_modules:
            await ctx.send(
                _(
                    "I tried to delete all non-operational data about that user, "
                    "(that I know how to delete) "
                    "however the following modules errored: {modules}. "
                    "Additionally, the following cogs errored: {cogs}\n"
                    "Please check your logs and contact the creators of "
                    "these cogs and modules.\n"
                    "Note: Outside of these failures, data should have been deleted."
                ).format(
                    cogs=humanize_list(results.failed_cogs),
                    modules=humanize_list(results.failed_modules),
                )
            )
        elif results.failed_cogs:
            await ctx.send(
                _(
                    "I tried to delete all non-operational data about that user, "
                    "(that I know how to delete) "
                    "however the following cogs errored: {cogs}.\n"
                    "Please check your logs and contact the creators of "
                    "these cogs and modules.\n"
                    "Note: Outside of these failures, data should have been deleted."
                ).format(cogs=humanize_list(results.failed_cogs))
            )
        elif results.failed_modules:
            await ctx.send(
                _(
                    "I tried to delete all non-operational data about that user, "
                    "(that I know how to delete) "
                    "however the following modules errored: {modules}.\n"
                    "Please check your logs and contact the creators of "
                    "these cogs and modules.\n"
                    "Note: Outside of these failures, data should have been deleted."
                ).format(modules=humanize_list(results.failed_modules))
            )
        else:
            await ctx.send(
                _(
                    "I've deleted all non-operational data about that user "
                    "that I know how to delete."
                )
            )

        if results.unhandled:
            await ctx.send(
                _("{mention} The following cogs did not handle deletion:\n{cogs}.").format(
                    mention=ctx.author.mention, cogs=humanize_list(results.unhandled)
                )
            )

    @mydata_owner_management.command(name="deleteuserasowner")
    async def mydata_user_deletion_by_owner(self, ctx, user_id: int):
        """Delete data [botname] has about a user.

        This will cause the bot to get rid of or disassociate a lot of data about the specified user.
        This may include more than just end user data, including anti abuse records.

        **Arguments:**
            - `<user_id>` - The id of the user whose data would be deleted.
        """
        if not await self.get_serious_confirmation(
            ctx,
            _(
                "This will cause the bot to get rid of or disassociate "
                "a lot of data about the specified user. "
                "This may include more than just end user data, including "
                "anti abuse records."
                "\n\nIf you are sure this is what you intend to do "
                "please respond with the following:"
            ),
        ):
            return
        results = await self.bot.handle_data_deletion_request(requester="owner", user_id=user_id)

        if results.failed_cogs and results.failed_modules:
            await ctx.send(
                _(
                    "I tried to delete all data about that user, "
                    "(that I know how to delete) "
                    "however the following modules errored: {modules}. "
                    "Additionally, the following cogs errored: {cogs}\n"
                    "Please check your logs and contact the creators of "
                    "these cogs and modules.\n"
                    "Note: Outside of these failures, data should have been deleted."
                ).format(
                    cogs=humanize_list(results.failed_cogs),
                    modules=humanize_list(results.failed_modules),
                )
            )
        elif results.failed_cogs:
            await ctx.send(
                _(
                    "I tried to delete all data about that user, "
                    "(that I know how to delete) "
                    "however the following cogs errored: {cogs}.\n"
                    "Please check your logs and contact the creators of "
                    "these cogs and modules.\n"
                    "Note: Outside of these failures, data should have been deleted."
                ).format(cogs=humanize_list(results.failed_cogs))
            )
        elif results.failed_modules:
            await ctx.send(
                _(
                    "I tried to delete all data about that user, "
                    "(that I know how to delete) "
                    "however the following modules errored: {modules}.\n"
                    "Please check your logs and contact the creators of "
                    "these cogs and modules.\n"
                    "Note: Outside of these failures, data should have been deleted."
                ).format(modules=humanize_list(results.failed_modules))
            )
        else:
            await ctx.send(_("I've deleted all data about that user that I know how to delete."))

        if results.unhandled:
            await ctx.send(
                _("{mention} The following cogs did not handle deletion:\n{cogs}.").format(
                    mention=ctx.author.mention, cogs=humanize_list(results.unhandled)
                )
            )

    @commands.group()
    async def embedset(self, ctx: commands.Context):
        """
        Commands for toggling embeds on or off.

        This setting determines whether or not to use embeds as a response to a command (for commands that support it).
        The default is to use embeds.

        The embed settings are checked until the first True/False in this order:
            - In guild context:
                1. Channel override - `[p]embedset channel`
                2. Server command override - `[p]embedset command server`
                3. Server override - `[p]embedset server`
                4. Global command override - `[p]embedset command global`
                5. Global setting  -`[p]embedset global`

            - In DM context:
                1. User override - `[p]embedset user`
                2. Global command override - `[p]embedset command global`
                3. Global setting - `[p]embedset global`
        """

    @embedset.command(name="showsettings")
    async def embedset_showsettings(
        self, ctx: commands.Context, command: CommandConverter = None
    ) -> None:
        """
        Show the current embed settings.

        Provide a command name to check for command specific embed settings.

        **Examples:**
            - `[p]embedset showsettings` - Shows embed settings.
            - `[p]embedset showsettings info` - Also shows embed settings for the 'info' command.
            - `[p]embedset showsettings "ignore list"` - Checking subcommands requires quotes.

        **Arguments:**
            - `[command]` - Checks this command for command specific embed settings.
        """
        # qualified name might be different if alias was passed to this command
        command_name = command and command.qualified_name

        text = _("Embed settings:\n\n")
        global_default = await self.bot._config.embeds()
        text += _("Global default: {value}\n").format(value=global_default)

        if command_name is not None:
            scope = self.bot._config.custom("COMMAND", command_name, 0)
            global_command_setting = await scope.embeds()
            text += _("Global command setting for {command} command: {value}\n").format(
                command=inline(command_name), value=global_command_setting
            )

        if ctx.guild:
            guild_setting = await self.bot._config.guild(ctx.guild).embeds()
            text += _("Guild setting: {value}\n").format(value=guild_setting)

            if command_name is not None:
                scope = self.bot._config.custom("COMMAND", command_name, ctx.guild.id)
                command_setting = await scope.embeds()
                text += _("Server command setting for {command} command: {value}\n").format(
                    command=inline(command_name), value=command_setting
                )

        if ctx.channel:
            channel_setting = await self.bot._config.channel(ctx.channel).embeds()
            text += _("Channel setting: {value}\n").format(value=channel_setting)

        user_setting = await self.bot._config.user(ctx.author).embeds()
        text += _("User setting: {value}").format(value=user_setting)
        await ctx.send(box(text))

    @embedset.command(name="global")
    @checks.is_owner()
    async def embedset_global(self, ctx: commands.Context):
        """
        Toggle the global embed setting.

        This is used as a fallback if the user or guild hasn't set a preference.
        The default is to use embeds.

        To see full evaluation order of embed settings, run `[p]help embedset`.

        **Example:**
            - `[p]embedset global`
        """
        current = await self.bot._config.embeds()
        if current:
            await self.bot._config.embeds.set(False)
            await ctx.send(_("Embeds are now disabled by default."))
        else:
            await self.bot._config.embeds.clear()
            await ctx.send(_("Embeds are now enabled by default."))

    @embedset.command(name="server", aliases=["guild"])
    @checks.guildowner_or_permissions(administrator=True)
    @commands.guild_only()
    async def embedset_guild(self, ctx: commands.Context, enabled: bool = None):
        """
        Set the server's embed setting.

        If set, this is used instead of the global default to determine whether or not to use embeds.
        This is used for all commands done in a server.

        If enabled is left blank, the setting will be unset and the global default will be used instead.

        To see full evaluation order of embed settings, run `[p]help embedset`.

        **Examples:**
            - `[p]embedset server False` - Disables embeds on this server.
            - `[p]embedset server` - Resets value to use global default.

        **Arguments:**
            - `[enabled]` - Whether to use embeds on this server. Leave blank to reset to default.
        """
        if enabled is None:
            await self.bot._config.guild(ctx.guild).embeds.clear()
            await ctx.send(_("Embeds will now fall back to the global setting."))
            return

        await self.bot._config.guild(ctx.guild).embeds.set(enabled)
        await ctx.send(
            _("Embeds are now enabled for this guild.")
            if enabled
            else _("Embeds are now disabled for this guild.")
        )

    @checks.guildowner_or_permissions(administrator=True)
    @embedset.group(name="command", invoke_without_command=True)
    async def embedset_command(
        self, ctx: commands.Context, command: CommandConverter, enabled: bool = None
    ) -> None:
        """
        Sets a command's embed setting.

        If you're the bot owner, this will try to change the command's embed setting globally by default.
        Otherwise, this will try to change embed settings on the current server.

        If enabled is left blank, the setting will be unset.

        To see full evaluation order of embed settings, run `[p]help embedset`.

        **Examples:**
            - `[p]embedset command info` - Clears command specific embed settings for 'info'.
            - `[p]embedset command info False` - Disables embeds for 'info'.
            - `[p]embedset command "ignore list" True` - Quotes are needed for subcommands.

        **Arguments:**
            - `[enabled]` - Whether to use embeds for this command. Leave blank to reset to default.
        """
        # Select the scope based on the author's privileges
        if await ctx.bot.is_owner(ctx.author):
            await self.embedset_command_global(ctx, command, enabled)
        else:
            await self.embedset_command_guild(ctx, command, enabled)

    def _check_if_command_requires_embed_links(self, command_obj: commands.Command) -> None:
        for command in itertools.chain((command_obj,), command_obj.parents):
            if command.requires.bot_perms.embed_links:
                # a slight abuse of this exception to save myself two lines later...
                raise commands.UserFeedbackCheckFailure(
                    _(
                        "The passed command requires Embed Links permission"
                        " and therefore cannot be set to not use embeds."
                    )
                )

    @commands.is_owner()
    @embedset_command.command(name="global")
    async def embedset_command_global(
        self, ctx: commands.Context, command: CommandConverter, enabled: bool = None
    ):
        """
        Sets a command's embed setting globally.

        If set, this is used instead of the global default to determine whether or not to use embeds.

        If enabled is left blank, the setting will be unset.

        To see full evaluation order of embed settings, run `[p]help embedset`.

        **Examples:**
            - `[p]embedset command global info` - Clears command specific embed settings for 'info'.
            - `[p]embedset command global info False` - Disables embeds for 'info'.
            - `[p]embedset command global "ignore list" True` - Quotes are needed for subcommands.

        **Arguments:**
            - `[enabled]` - Whether to use embeds for this command. Leave blank to reset to default.
        """
        self._check_if_command_requires_embed_links(command)
        # qualified name might be different if alias was passed to this command
        command_name = command.qualified_name

        if enabled is None:
            await self.bot._config.custom("COMMAND", command_name, 0).embeds.clear()
            await ctx.send(_("Embeds will now fall back to the global setting."))
            return

        await self.bot._config.custom("COMMAND", command_name, 0).embeds.set(enabled)
        if enabled:
            await ctx.send(
                _("Embeds are now enabled for {command_name} command.").format(
                    command_name=inline(command_name)
                )
            )
        else:
            await ctx.send(
                _("Embeds are now disabled for {command_name} command.").format(
                    command_name=inline(command_name)
                )
            )

    @commands.guild_only()
    @embedset_command.command(name="server", aliases=["guild"])
    async def embedset_command_guild(
        self, ctx: commands.GuildContext, command: CommandConverter, enabled: bool = None
    ):
        """
        Sets a commmand's embed setting for the current server.

        If set, this is used instead of the server default to determine whether or not to use embeds.

        If enabled is left blank, the setting will be unset and the server default will be used instead.

        To see full evaluation order of embed settings, run `[p]help embedset`.

        **Examples:**
            - `[p]embedset command server info` - Clears command specific embed settings for 'info'.
            - `[p]embedset command server info False` - Disables embeds for 'info'.
            - `[p]embedset command server "ignore list" True` - Quotes are needed for subcommands.

        **Arguments:**
            - `[enabled]` - Whether to use embeds for this command. Leave blank to reset to default.
        """
        self._check_if_command_requires_embed_links(command)
        # qualified name might be different if alias was passed to this command
        command_name = command.qualified_name

        if enabled is None:
            await self.bot._config.custom("COMMAND", command_name, ctx.guild.id).embeds.clear()
            await ctx.send(_("Embeds will now fall back to the server setting."))
            return

        await self.bot._config.custom("COMMAND", command_name, ctx.guild.id).embeds.set(enabled)
        if enabled:
            await ctx.send(
                _("Embeds are now enabled for {command_name} command.").format(
                    command_name=inline(command_name)
                )
            )
        else:
            await ctx.send(
                _("Embeds are now disabled for {command_name} command.").format(
                    command_name=inline(command_name)
                )
            )

    @embedset.command(name="channel")
    @checks.guildowner_or_permissions(administrator=True)
    @commands.guild_only()
    async def embedset_channel(self, ctx: commands.Context, enabled: bool = None):
        """
        Set's a channel's embed setting.

        If set, this is used instead of the guild and command defaults to determine whether or not to use embeds.
        This is used for all commands done in a channel.

        If enabled is left blank, the setting will be unset and the guild default will be used instead.

        To see full evaluation order of embed settings, run `[p]help embedset`.

        **Examples:**
            - `[p]embedset channel False` - Disables embeds in this channel.
            - `[p]embedset channel` - Resets value to use guild default.

        **Arguments:**
            - `[enabled]` - Whether to use embeds in this channel. Leave blank to reset to default.
        """
        if enabled is None:
            await self.bot._config.channel(ctx.channel).embeds.clear()
            await ctx.send(_("Embeds will now fall back to the global setting."))
            return

        await self.bot._config.channel(ctx.channel).embeds.set(enabled)
        await ctx.send(
            _("Embeds are now {} for this channel.").format(
                _("enabled") if enabled else _("disabled")
            )
        )

    @embedset.command(name="user")
    async def embedset_user(self, ctx: commands.Context, enabled: bool = None):
        """
        Sets personal embed setting for DMs.

        If set, this is used instead of the global default to determine whether or not to use embeds.
        This is used for all commands executed in a DM with the bot.

        If enabled is left blank, the setting will be unset and the global default will be used instead.

        To see full evaluation order of embed settings, run `[p]help embedset`.

        **Examples:**
            - `[p]embedset user False` - Disables embeds in your DMs.
            - `[p]embedset user` - Resets value to use global default.

        **Arguments:**
            - `[enabled]` - Whether to use embeds in your DMs. Leave blank to reset to default.
        """
        if enabled is None:
            await self.bot._config.user(ctx.author).embeds.clear()
            await ctx.send(_("Embeds will now fall back to the global setting."))
            return

        await self.bot._config.user(ctx.author).embeds.set(enabled)
        await ctx.send(
            _("Embeds are now enabled for you in DMs.")
            if enabled
            else _("Embeds are now disabled for you in DMs.")
        )

    @commands.command()
    @checks.is_owner()
    async def traceback(self, ctx: commands.Context, public: bool = False):
        """Sends to the owner the last command exception that has occurred.

        If public (yes is specified), it will be sent to the chat instead.

        Warning: Sending the traceback publicly can accidentally reveal sensitive information about your computer or configuration.

        **Examples:**
            - `[p]traceback` - Sends the traceback to your DMs.
            - `[p]traceback True` - Sends the last traceback in the current context.

        **Arguments:**
            - `[public]` - Whether to send the traceback to the current context. Leave blank to send to your DMs.
        """
        if not public:
            destination = ctx.author
        else:
            destination = ctx.channel

        if self.bot._last_exception:
            for page in pagify(self.bot._last_exception, shorten_by=10):
                try:
                    await destination.send(box(page, lang="py"))
                except discord.HTTPException:
                    await ctx.channel.send(
                        "I couldn't send the traceback message to you in DM. "
                        "Either you blocked me or you disabled DMs in this server."
                    )
                    return
        else:
            await ctx.send(_("No exception has occurred yet."))

    @commands.command()
    @commands.check(CoreLogic._can_get_invite_url)
    async def redinvite(self, ctx):
        """Shows [botname]'s invite url.

        This will always send the invite to DMs to keep it private.

        This command is locked to the owner unless `[p]inviteset public` is set to True.

        **Example:**
            - `[p]invite`
        """
        try:
            await ctx.author.send(await self._invite_url())
            await ctx.tick()
        except discord.errors.Forbidden:
            await ctx.send(
                "I couldn't send the invite message to you in DM. "
                "Either you blocked me or you disabled DMs in this server."
            )

    @commands.group()
    @checks.is_owner()
    async def inviteset(self, ctx):
        """Commands to setup [botname]'s invite settings."""
        pass

    @inviteset.command()
    async def public(self, ctx, confirm: bool = False):
        """
        Toggles if `[p]invite` should be accessible for the average user.

        The bot must be made into a `Public bot` in the developer dashboard for public invites to work.

        **Example:**
            - `[p]inviteset public yes` - Toggles the public invite setting.

        **Arguments:**
            - `[confirm]` - Required to set to public. Not required to toggle back to private.
        """
        if await self.bot._config.invite_public():
            await self.bot._config.invite_public.set(False)
            await ctx.send("The invite is now private.")
            return
        app_info = await self.bot.application_info()
        if not app_info.bot_public:
            await ctx.send(
                "I am not a public bot. That means that nobody except "
                "you can invite me on new servers.\n\n"
                "You can change this by ticking `Public bot` in "
                "your token settings: "
                "https://discord.com/developers/applications/{0}/bot".format(self.bot.user.id)
            )
            return
        if not confirm:
            await ctx.send(
                "You're about to make the `{0}invite` command public. "
                "All users will be able to invite me on their server.\n\n"
                "If you agree, you can type `{0}inviteset public yes`.".format(ctx.clean_prefix)
            )
        else:
            await self.bot._config.invite_public.set(True)
            await ctx.send("The invite command is now public.")

    @inviteset.command()
    async def perms(self, ctx, level: int):
        """
        Make the bot create its own role with permissions on join.

        The bot will create its own role with the desired permissions when it joins a new server. This is a special role that can't be deleted or removed from the bot.

        For that, you need to provide a valid permissions level.
        You can generate one here: https://discordapi.com/permissions.html

        Please note that you might need two factor authentication for some permissions.

        **Example:**
            - `[p]inviteset perms 134217728` - Adds a "Manage Nicknames" permission requirement to the invite.

        **Arguments:**
            - `<level>` - The permission level to require for the bot in the generated invite.
        """
        await self.bot._config.invite_perm.set(level)
        await ctx.send("The new permissions level has been set.")

    @inviteset.command()
    async def commandscope(self, ctx: commands.Context):
        """
        Add the `applications.commands` scope to your invite URL.

        This allows the usage of slash commands on the servers that invited your bot with that scope.

        Note that previous servers that invited the bot without the scope cannot have slash commands, they will have to invite the bot a second time.
        """
        enabled = not await self.bot._config.invite_commands_scope()
        await self.bot._config.invite_commands_scope.set(enabled)
        if enabled is True:
            await ctx.send(
                _("The `applications.commands` scope has been added to the invite URL.")
            )
        else:
            await ctx.send(
                _("The `applications.commands` scope has been removed from the invite URL.")
            )

    @commands.command()
    @checks.is_owner()
    async def leave(self, ctx: commands.Context, *servers: GuildConverter):
        """
        Leaves servers.

        If no server IDs are passed the local server will be left instead.

        Note: This command is interactive.

        **Examples:**
            - `[p]leave` - Leave the current server.
            - `[p]leave "Red - Discord Bot"` - Quotes are necessary when there are spaces in the name.
            - `[p]leave 133049272517001216 240154543684321280` - Leaves multiple servers, using IDs.

        **Arguments:**
            - `[servers...]` - The servers to leave. When blank, attempts to leave the current server.
        """
        guilds = servers
        if ctx.guild is None and not guilds:
            return await ctx.send(_("You need to specify at least one server ID."))

        leaving_local_guild = not guilds

        if leaving_local_guild:
            guilds = (ctx.guild,)
            msg = (
                _("You haven't passed any server ID. Do you want me to leave this server?")
                + " (y/n)"
            )
        else:
            msg = (
                _("Are you sure you want me to leave these servers?")
                + " (y/n):\n"
                + "\n".join(f"- {guild.name} (`{guild.id}`)" for guild in guilds)
            )

        for guild in guilds:
            if guild.owner.id == ctx.me.id:
                return await ctx.send(
                    _("I cannot leave the server `{server_name}`: I am the owner of it.").format(
                        server_name=guild.name
                    )
                )

        for page in pagify(msg):
            await ctx.send(page)
        pred = MessagePredicate.yes_or_no(ctx)
        try:
            await self.bot.wait_for("message", check=pred, timeout=30)
        except asyncio.TimeoutError:
            await ctx.send(_("Response timed out."))
            return
        else:
            if pred.result is True:
                if leaving_local_guild is True:
                    await ctx.send(_("Alright. Bye :wave:"))
                else:
                    await ctx.send(
                        _("Alright. Leaving {number} servers...").format(number=len(guilds))
                    )
                for guild in guilds:
                    log.debug("Leaving guild '%s' (%s)", guild.name, guild.id)
                    await guild.leave()
            else:
                if leaving_local_guild is True:
                    await ctx.send(_("Alright, I'll stay then. :)"))
                else:
                    await ctx.send(_("Alright, I'm not leaving those servers."))

    @commands.command()
    @checks.is_owner()
    async def servers(self, ctx: commands.Context):
        """
        Lists the servers [botname] is currently in.

        Note: This command is interactive.
        """
        guilds = sorted(self.bot.guilds, key=lambda s: s.name.lower())
        msg = "\n".join(f"{guild.name} (`{guild.id}`)\n" for guild in guilds)

        pages = list(pagify(msg, ["\n"], page_length=1000))

        if len(pages) == 1:
            await ctx.send(pages[0])
        else:
            await menu(ctx, pages, DEFAULT_CONTROLS)

    @commands.command(require_var_positional=True)
    @checks.is_owner()
    async def load(self, ctx: commands.Context, *cogs: str):
        """Loads cog packages from the local paths and installed cogs.

        See packages available to load with `[p]cogs`.

        Additional cogs can be added using Downloader, or from local paths using `[p]addpath`.

        **Examples:**
            - `[p]load general` - Loads the `general` cog.
            - `[p]load admin mod mutes` - Loads multiple cogs.

        **Arguments:**
            - `<cogs...>` - The cog packages to load.
        """
        cogs = tuple(map(lambda cog: cog.rstrip(","), cogs))
        async with ctx.typing():
            (
                loaded,
                failed,
                invalid_pkg_names,
                not_found,
                already_loaded,
                failed_with_reason,
                repos_with_shared_libs,
            ) = await self._load(cogs)

        output = []

        if loaded:
            loaded_packages = humanize_list([inline(package) for package in loaded])
            formed = _("Loaded {packs}.").format(packs=loaded_packages)
            output.append(formed)

        if already_loaded:
            if len(already_loaded) == 1:
                formed = _("The following package is already loaded: {pack}").format(
                    pack=inline(already_loaded[0])
                )
            else:
                formed = _("The following packages are already loaded: {packs}").format(
                    packs=humanize_list([inline(package) for package in already_loaded])
                )
            output.append(formed)

        if failed:
            if len(failed) == 1:
                formed = _(
                    "Failed to load the following package: {pack}."
                    "\nCheck your console or logs for details."
                ).format(pack=inline(failed[0]))
            else:
                formed = _(
                    "Failed to load the following packages: {packs}"
                    "\nCheck your console or logs for details."
                ).format(packs=humanize_list([inline(package) for package in failed]))
            output.append(formed)

        if invalid_pkg_names:
            if len(invalid_pkg_names) == 1:
                formed = _(
                    "The following name is not a valid package name: {pack}\n"
                    "Package names cannot start with a number"
                    " and can only contain ascii numbers, letters, and underscores."
                ).format(pack=inline(invalid_pkg_names[0]))
            else:
                formed = _(
                    "The following names are not valid package names: {packs}\n"
                    "Package names cannot start with a number"
                    " and can only contain ascii numbers, letters, and underscores."
                ).format(packs=humanize_list([inline(package) for package in invalid_pkg_names]))
            output.append(formed)

        if not_found:
            if len(not_found) == 1:
                formed = _("The following package was not found in any cog path: {pack}.").format(
                    pack=inline(not_found[0])
                )
            else:
                formed = _(
                    "The following packages were not found in any cog path: {packs}"
                ).format(packs=humanize_list([inline(package) for package in not_found]))
            output.append(formed)

        if failed_with_reason:
            reasons = "\n".join([f"`{x}`: {y}" for x, y in failed_with_reason])
            if len(failed_with_reason) == 1:
                formed = _(
                    "This package could not be loaded for the following reason:\n\n{reason}"
                ).format(reason=reasons)
            else:
                formed = _(
                    "These packages could not be loaded for the following reasons:\n\n{reasons}"
                ).format(reasons=reasons)
            output.append(formed)

        if repos_with_shared_libs:
            if len(repos_with_shared_libs) == 1:
                formed = _(
                    "**WARNING**: The following repo is using shared libs"
                    " which are marked for removal in the future: {repo}.\n"
                    "You should inform maintainer of the repo about this message."
                ).format(repo=inline(repos_with_shared_libs.pop()))
            else:
                formed = _(
                    "**WARNING**: The following repos are using shared libs"
                    " which are marked for removal in the future: {repos}.\n"
                    "You should inform maintainers of these repos about this message."
                ).format(repos=humanize_list([inline(repo) for repo in repos_with_shared_libs]))
            output.append(formed)

        if output:
            total_message = "\n\n".join(output)
            for page in pagify(
                total_message, delims=["\n", ", "], priority=True, page_length=1500
            ):
                if page.startswith(", "):
                    page = page[2:]
                await ctx.send(page)

    @commands.command(require_var_positional=True)
    @checks.is_owner()
    async def unload(self, ctx: commands.Context, *cogs: str):
        """Unloads previously loaded cog packages.

        See packages available to unload with `[p]cogs`.

        **Examples:**
            - `[p]unload general` - Unloads the `general` cog.
            - `[p]unload admin mod mutes` - Unloads multiple cogs.

        **Arguments:**
            - `<cogs...>` - The cog packages to unload.
        """
        cogs = tuple(map(lambda cog: cog.rstrip(","), cogs))
        unloaded, failed = await self._unload(cogs)

        output = []

        if unloaded:
            if len(unloaded) == 1:
                formed = _("The following package was unloaded: {pack}.").format(
                    pack=inline(unloaded[0])
                )
            else:
                formed = _("The following packages were unloaded: {packs}.").format(
                    packs=humanize_list([inline(package) for package in unloaded])
                )
            output.append(formed)

        if failed:
            if len(failed) == 1:
                formed = _("The following package was not loaded: {pack}.").format(
                    pack=inline(failed[0])
                )
            else:
                formed = _("The following packages were not loaded: {packs}.").format(
                    packs=humanize_list([inline(package) for package in failed])
                )
            output.append(formed)

        if output:
            total_message = "\n\n".join(output)
            for page in pagify(total_message):
                await ctx.send(page)

    @commands.command(require_var_positional=True)
    @checks.is_owner()
    async def reload(self, ctx: commands.Context, *cogs: str):
        """Reloads cog packages.

        This will unload and then load the specified cogs.

        Cogs that were not loaded will only be loaded.

        **Examples:**
            - `[p]reload general` - Unloads then loads the `general` cog.
            - `[p]reload admin mod mutes` - Unloads then loads multiple cogs.

        **Arguments:**
            - `<cogs...>` - The cog packages to reload.
        """
        cogs = tuple(map(lambda cog: cog.rstrip(","), cogs))
        async with ctx.typing():
            (
                loaded,
                failed,
                invalid_pkg_names,
                not_found,
                already_loaded,
                failed_with_reason,
                repos_with_shared_libs,
            ) = await self._reload(cogs)

        output = []

        if loaded:
            loaded_packages = humanize_list([inline(package) for package in loaded])
            formed = _("Reloaded {packs}.").format(packs=loaded_packages)
            output.append(formed)

        if failed:
            if len(failed) == 1:
                formed = _(
                    "Failed to reload the following package: {pack}."
                    "\nCheck your console or logs for details."
                ).format(pack=inline(failed[0]))
            else:
                formed = _(
                    "Failed to reload the following packages: {packs}"
                    "\nCheck your console or logs for details."
                ).format(packs=humanize_list([inline(package) for package in failed]))
            output.append(formed)

        if invalid_pkg_names:
            if len(invalid_pkg_names) == 1:
                formed = _(
                    "The following name is not a valid package name: {pack}\n"
                    "Package names cannot start with a number"
                    " and can only contain ascii numbers, letters, and underscores."
                ).format(pack=inline(invalid_pkg_names[0]))
            else:
                formed = _(
                    "The following names are not valid package names: {packs}\n"
                    "Package names cannot start with a number"
                    " and can only contain ascii numbers, letters, and underscores."
                ).format(packs=humanize_list([inline(package) for package in invalid_pkg_names]))
            output.append(formed)

        if not_found:
            if len(not_found) == 1:
                formed = _("The following package was not found in any cog path: {pack}.").format(
                    pack=inline(not_found[0])
                )
            else:
                formed = _(
                    "The following packages were not found in any cog path: {packs}"
                ).format(packs=humanize_list([inline(package) for package in not_found]))
            output.append(formed)

        if failed_with_reason:
            reasons = "\n".join([f"`{x}`: {y}" for x, y in failed_with_reason])
            if len(failed_with_reason) == 1:
                formed = _(
                    "This package could not be reloaded for the following reason:\n\n{reason}"
                ).format(reason=reasons)
            else:
                formed = _(
                    "These packages could not be reloaded for the following reasons:\n\n{reasons}"
                ).format(reasons=reasons)
            output.append(formed)

        if repos_with_shared_libs:
            if len(repos_with_shared_libs) == 1:
                formed = _(
                    "**WARNING**: The following repo is using shared libs"
                    " which are marked for removal in the future: {repo}.\n"
                    "You should inform maintainers of these repos about this message."
                ).format(repo=inline(repos_with_shared_libs.pop()))
            else:
                formed = _(
                    "**WARNING**: The following repos are using shared libs"
                    " which are marked for removal in the future: {repos}.\n"
                    "You should inform maintainers of these repos about this message."
                ).format(repos=humanize_list([inline(repo) for repo in repos_with_shared_libs]))
            output.append(formed)

        if output:
            total_message = "\n\n".join(output)
            for page in pagify(total_message):
                await ctx.send(page)

    @commands.command(name="shutdown")
    @checks.is_owner()
    async def _shutdown(self, ctx: commands.Context, silently: bool = False):
        """Shuts down the bot.

        Allows [botname] to shut down gracefully.

        This is the recommended method for shutting down the bot.

        **Examples:**
            - `[p]shutdown`
            - `[p]shutdown True` - Shutdowns silently.

        **Arguments:**
            - `[silently]` - Whether to skip sending the shutdown message. Defaults to False.
        """
        wave = "\N{WAVING HAND SIGN}"
        skin = "\N{EMOJI MODIFIER FITZPATRICK TYPE-3}"
        with contextlib.suppress(discord.HTTPException):
            if not silently:
                await ctx.send(_("Shutting down... ") + wave + skin)
        await ctx.bot.shutdown()

    @commands.command(name="restart")
    @checks.is_owner()
    async def _restart(self, ctx: commands.Context, silently: bool = False):
        """Attempts to restart [botname].

        Makes [botname] quit with exit code 26.
        The restart is not guaranteed: it must be dealt with by the process manager in use.

        **Examples:**
            - `[p]restart`
            - `[p]restart True` - Restarts silently.

        **Arguments:**
            - `[silently]` - Whether to skip sending the restart message. Defaults to False.
        """
        with contextlib.suppress(discord.HTTPException):
            if not silently:
                await ctx.send(_("Restarting..."))
        await ctx.bot.shutdown(restart=True)

    @commands.group(name="set")
    async def _set(self, ctx: commands.Context):
        """Commands for changing [botname]'s settings."""

    @_set.command("showsettings")
    async def set_showsettings(self, ctx: commands.Context):
        """
        Show the current settings for [botname].
        """
        if ctx.guild:
            guild_data = await ctx.bot._config.guild(ctx.guild).all()
            guild = ctx.guild
            admin_role_ids = guild_data["admin_role"]
            admin_role_names = [r.name for r in guild.roles if r.id in admin_role_ids]
            admin_roles_str = humanize_list(admin_role_names) if admin_role_names else "Not Set."
            mod_role_ids = guild_data["mod_role"]
            mod_role_names = [r.name for r in guild.roles if r.id in mod_role_ids]
            mod_roles_str = humanize_list(mod_role_names) if mod_role_names else "Not Set."

            guild_locale = await i18n.get_locale_from_guild(self.bot, ctx.guild)
            guild_regional_format = (
                await i18n.get_regional_format_from_guild(self.bot, ctx.guild) or guild_locale
            )

            guild_settings = _(
                "Admin roles: {admin}\n"
                "Mod roles: {mod}\n"
                "Locale: {guild_locale}\n"
                "Regional format: {guild_regional_format}\n"
            ).format(
                admin=admin_roles_str,
                mod=mod_roles_str,
                guild_locale=guild_locale,
                guild_regional_format=guild_regional_format,
            )
        else:
            guild_settings = ""

        prefixes = await ctx.bot._prefix_cache.get_prefixes(ctx.guild)
        global_data = await ctx.bot._config.all()
        locale = global_data["locale"]
        regional_format = global_data["regional_format"] or locale
        colour = discord.Colour(global_data["color"])
        sudotime = (
            _("SU Timeout: {delay}\n").format(
                delay=humanize_timedelta(seconds=global_data["sudotime"])
            )
            if ctx.bot._sudo_ctx_var is not None
            else ""
        )

        prefix_string = " ".join(prefixes)
        settings = _(
            "{bot_name} Settings:\n\n"
            "Prefixes: {prefixes}\n"
            "{guild_settings}"
            "Global locale: {locale}\n"
            "Global regional format: {regional_format}\n"
            "Default embed colour: {colour}\n"
            "{sudotime}"
        ).format(
            bot_name=ctx.bot.user.name,
            prefixes=prefix_string,
            guild_settings=guild_settings,
            locale=locale,
            regional_format=regional_format,
            colour=colour,
            sudotime=sudotime,
        )
        for page in pagify(settings):
            await ctx.send(box(page))

    @checks.guildowner_or_permissions(administrator=True)
    @_set.command(name="deletedelay")
    @commands.guild_only()
    async def deletedelay(self, ctx: commands.Context, time: int = None):
        """Set the delay until the bot removes the command message.

        Must be between -1 and 60.

        Set to -1 to disable this feature.

        This is only applied to the current server and not globally.

        **Examples:**
            - `[p]set deletedelay` - Shows the current delete delay setting.
            - `[p]set deletedelay 60` - Sets the delete delay to the max of 60 seconds.
            - `[p]set deletedelay -1` - Disables deleting command messages.

        **Arguments:**
            - `[time]` - The seconds to wait before deleting the command message. Use -1 to disable.
        """
        guild = ctx.guild
        if time is not None:
            time = min(max(time, -1), 60)  # Enforces the time limits
            await ctx.bot._config.guild(guild).delete_delay.set(time)
            if time == -1:
                await ctx.send(_("Command deleting disabled."))
            else:
                await ctx.send(_("Delete delay set to {num} seconds.").format(num=time))
        else:
            delay = await ctx.bot._config.guild(guild).delete_delay()
            if delay != -1:
                await ctx.send(
                    _(
                        "Bot will delete command messages after"
                        " {num} seconds. Set this value to -1 to"
                        " stop deleting messages"
                    ).format(num=delay)
                )
            else:
                await ctx.send(_("I will not delete command messages."))

    @checks.is_owner()
    @_set.command(name="description")
    async def setdescription(self, ctx: commands.Context, *, description: str = ""):
        """
        Sets the bot's description.

        Use without a description to reset.
        This is shown in a few locations, including the help menu.

        The maximum description length is 250 characters to ensure it displays properly.

        The default is "Red V3".

        **Examples:**
            - `[p]set description` - Resets the description to the default setting.
            - `[p]set description MyBot: A Red V3 Bot`

        **Arguments:**
            - `[description]` - The description to use for this bot. Leave blank to reset to the default.
        """
        if not description:
            await ctx.bot._config.description.clear()
            ctx.bot.description = "Red V3"
            await ctx.send(_("Description reset."))
        elif len(description) > 250:  # While the limit is 256, we bold it adding characters.
            await ctx.send(
                _(
                    "This description is too long to properly display. "
                    "Please try again with below 250 characters."
                )
            )
        else:
            await ctx.bot._config.description.set(description)
            ctx.bot.description = description
            await ctx.tick()

    @_set.command()
    @checks.guildowner()
    @commands.guild_only()
    async def addadminrole(self, ctx: commands.Context, *, role: discord.Role):
        """
        Adds an admin role for this guild.

        Admins have the same access as Mods, plus additional admin level commands like:
         - `[p]set serverprefix`
         - `[p]addrole`
         - `[p]ban`
         - `[p]ignore guild`

         And more.

         **Examples:**
            - `[p]set addadminrole @Admins`
            - `[p]set addadminrole Super Admins`

        **Arguments:**
            - `<role>` - The role to add as an admin.
        """
        async with ctx.bot._config.guild(ctx.guild).admin_role() as roles:
            if role.id in roles:
                return await ctx.send(_("This role is already an admin role."))
            roles.append(role.id)
        await ctx.send(_("That role is now considered an admin role."))

    @_set.command()
    @checks.guildowner()
    @commands.guild_only()
    async def addmodrole(self, ctx: commands.Context, *, role: discord.Role):
        """
        Adds a moderator role for this guild.

        This grants access to moderator level commands like:
         - `[p]mute`
         - `[p]cleanup`
         - `[p]customcommand create`

         And more.

         **Examples:**
            - `[p]set addmodrole @Mods`
            - `[p]set addmodrole Loyal Helpers`

        **Arguments:**
            - `<role>` - The role to add as a moderator.
        """
        async with ctx.bot._config.guild(ctx.guild).mod_role() as roles:
            if role.id in roles:
                return await ctx.send(_("This role is already a mod role."))
            roles.append(role.id)
        await ctx.send(_("That role is now considered a mod role."))

    @_set.command(aliases=["remadmindrole", "deladminrole", "deleteadminrole"])
    @checks.guildowner()
    @commands.guild_only()
    async def removeadminrole(self, ctx: commands.Context, *, role: discord.Role):
        """
        Removes an admin role for this guild.

        **Examples:**
            - `[p]set removeadminrole @Admins`
            - `[p]set removeadminrole Super Admins`

        **Arguments:**
            - `<role>` - The role to remove from being an admin.
        """
        async with ctx.bot._config.guild(ctx.guild).admin_role() as roles:
            if role.id not in roles:
                return await ctx.send(_("That role was not an admin role to begin with."))
            roles.remove(role.id)
        await ctx.send(_("That role is no longer considered an admin role."))

    @_set.command(aliases=["remmodrole", "delmodrole", "deletemodrole"])
    @checks.guildowner()
    @commands.guild_only()
    async def removemodrole(self, ctx: commands.Context, *, role: discord.Role):
        """
        Removes a mod role for this guild.

        **Examples:**
            - `[p]set removemodrole @Mods`
            - `[p]set removemodrole Loyal Helpers`

        **Arguments:**
            - `<role>` - The role to remove from being a moderator.
        """
        async with ctx.bot._config.guild(ctx.guild).mod_role() as roles:
            if role.id not in roles:
                return await ctx.send(_("That role was not a mod role to begin with."))
            roles.remove(role.id)
        await ctx.send(_("That role is no longer considered a mod role."))

    @_set.command(aliases=["usebotcolor"])
    @checks.guildowner()
    @commands.guild_only()
    async def usebotcolour(self, ctx: commands.Context):
        """
        Toggle whether to use the bot owner-configured colour for embeds.

        Default is to use the bot's configured colour.
        Otherwise, the colour used will be the colour of the bot's top role.

        **Example:**
            - `[p]set usebotcolour`
        """
        current_setting = await ctx.bot._config.guild(ctx.guild).use_bot_color()
        await ctx.bot._config.guild(ctx.guild).use_bot_color.set(not current_setting)
        await ctx.send(
            _("The bot {} use its configured color for embeds.").format(
                _("will not") if not current_setting else _("will")
            )
        )

    @_set.command()
    @checks.guildowner()
    @commands.guild_only()
    async def serverfuzzy(self, ctx: commands.Context):
        """
        Toggle whether to enable fuzzy command search for the server.

        This allows the bot to identify potential misspelled commands and offer corrections.

        Note: This can be processor intensive and may be unsuitable for larger servers.

        Default is for fuzzy command search to be disabled.

        **Example:**
            - `[p]set serverfuzzy`
        """
        current_setting = await ctx.bot._config.guild(ctx.guild).fuzzy()
        await ctx.bot._config.guild(ctx.guild).fuzzy.set(not current_setting)
        await ctx.send(
            _("Fuzzy command search has been {} for this server.").format(
                _("disabled") if current_setting else _("enabled")
            )
        )

    @_set.command()
    @checks.is_owner()
    async def fuzzy(self, ctx: commands.Context):
        """
        Toggle whether to enable fuzzy command search in DMs.

        This allows the bot to identify potential misspelled commands and offer corrections.

        Default is for fuzzy command search to be disabled.

        **Example:**
            - `[p]set fuzzy`
        """
        current_setting = await ctx.bot._config.fuzzy()
        await ctx.bot._config.fuzzy.set(not current_setting)
        await ctx.send(
            _("Fuzzy command search has been {} in DMs.").format(
                _("disabled") if current_setting else _("enabled")
            )
        )

    @_set.command(aliases=["color"])
    @checks.is_owner()
    async def colour(self, ctx: commands.Context, *, colour: discord.Colour = None):
        """
        Sets a default colour to be used for the bot's embeds.

        Acceptable values for the colour parameter can be found at:

        https://discordpy.readthedocs.io/en/stable/ext/commands/api.html#discord.ext.commands.ColourConverter

        **Examples:**
            - `[p]set colour dark red`
            - `[p]set colour blurple`
            - `[p]set colour 0x5DADE2`
            - `[p]set color 0x#FDFEFE`
            - `[p]set color #7F8C8D`

        **Arguments:**
            - `[colour]` - The colour to use for embeds. Leave blank to set to the default value (red).
        """
        if colour is None:
            ctx.bot._color = discord.Color.red()
            await ctx.bot._config.color.set(discord.Color.red().value)
            return await ctx.send(_("The color has been reset."))
        ctx.bot._color = colour
        await ctx.bot._config.color.set(colour.value)
        await ctx.send(_("The color has been set."))

    @_set.group(invoke_without_command=True)
    @checks.is_owner()
    async def avatar(self, ctx: commands.Context, url: str = None):
        """Sets [botname]'s avatar

        Supports either an attachment or an image URL.

        **Examples:**
            - `[p]set avatar` - With an image attachment, this will set the avatar.
            - `[p]set avatar` - Without an attachment, this will show the command help.
            - `[p]set avatar https://links.flaree.xyz/k95` - Sets the avatar to the provided url.

        **Arguments:**
            - `[url]` - An image url to be used as an avatar. Leave blank when uploading an attachment.
        """
        if len(ctx.message.attachments) > 0:  # Attachments take priority
            data = await ctx.message.attachments[0].read()
        elif url is not None:
            if url.startswith("<") and url.endswith(">"):
                url = url[1:-1]

            async with aiohttp.ClientSession(json_serialize=json.dumps) as session:
                try:
                    async with session.get(url) as r:
                        data = await r.read()
                except aiohttp.InvalidURL:
                    return await ctx.send(_("That URL is invalid."))
                except aiohttp.ClientError:
                    return await ctx.send(_("Something went wrong while trying to get the image."))
        else:
            await ctx.send_help()
            return

        try:
            async with ctx.typing():
                await ctx.bot.user.edit(avatar=data)
        except discord.HTTPException:
            await ctx.send(
                _(
                    "Failed. Remember that you can edit my avatar "
                    "up to two times a hour. The URL or attachment "
                    "must be a valid image in either JPG or PNG format."
                )
            )
        except discord.InvalidArgument:
            await ctx.send(_("JPG / PNG format only."))
        else:
            await ctx.send(_("Done."))

    @avatar.command(name="remove", aliases=["clear"])
    @checks.is_owner()
    async def avatar_remove(self, ctx: commands.Context):
        """
        Removes [botname]'s avatar.

        **Example:**
            - `[p]set avatar remove`
        """
        async with ctx.typing():
            await ctx.bot.user.edit(avatar=None)
        await ctx.send(_("Avatar removed."))

    @_set.command(name="playing", aliases=["game"])
    @checks.bot_in_a_guild()
    @checks.is_owner()
    async def _game(self, ctx: commands.Context, *, game: str = None):
        """Sets [botname]'s playing status.

        This will appear as `Playing <game>` or `PLAYING A GAME: <game>` depending on the context.

        Maximum length for a playing status is 128 characters.

        **Examples:**
            - `[p]set playing` - Clears the activity status.
            - `[p]set playing the keyboard`

        **Arguments:**
            - `[game]` - The text to follow `Playing`. Leave blank to clear the current activity status.
        """

        if game:
            if len(game) > 128:
                await ctx.send(_("The maximum length of game descriptions is 128 characters."))
                return
            game = discord.Game(name=game)
        else:
            game = None
        status = ctx.bot.guilds[0].me.status if len(ctx.bot.guilds) > 0 else discord.Status.online
        await ctx.bot.change_presence(status=status, activity=game)
        if game:
            await ctx.send(_("Status set to ``Playing {game.name}``.").format(game=game))
        else:
            await ctx.send(_("Game cleared."))

    @_set.command(name="listening")
    @checks.bot_in_a_guild()
    @checks.is_owner()
    async def _listening(self, ctx: commands.Context, *, listening: str = None):
        """Sets [botname]'s listening status.

        This will appear as `Listening to <listening>`.

        Maximum length for a listening status is 128 characters.

        **Examples:**
            - `[p]set listening` - Clears the activity status.
            - `[p]set listening jams`

        **Arguments:**
            - `[listening]` - The text to follow `Listening to`. Leave blank to clear the current activity status."""

        status = ctx.bot.guilds[0].me.status if len(ctx.bot.guilds) > 0 else discord.Status.online
        if listening:
            if len(listening) > 128:
                await ctx.send(
                    _("The maximum length of listening descriptions is 128 characters.")
                )
                return
            activity = discord.Activity(name=listening, type=discord.ActivityType.listening)
        else:
            activity = None
        await ctx.bot.change_presence(status=status, activity=activity)
        if activity:
            await ctx.send(
                _("Status set to ``Listening to {listening}``.").format(listening=listening)
            )
        else:
            await ctx.send(_("Listening cleared."))

    @_set.command(name="watching")
    @checks.bot_in_a_guild()
    @checks.is_owner()
    async def _watching(self, ctx: commands.Context, *, watching: str = None):
        """Sets [botname]'s watching status.

        This will appear as `Watching <watching>`.

        Maximum length for a watching status is 128 characters.

        **Examples:**
            - `[p]set watching` - Clears the activity status.
            - `[p]set watching [p]help`

        **Arguments:**
            - `[watching]` - The text to follow `Watching`. Leave blank to clear the current activity status."""

        status = ctx.bot.guilds[0].me.status if len(ctx.bot.guilds) > 0 else discord.Status.online
        if watching:
            if len(watching) > 128:
                await ctx.send(_("The maximum length of watching descriptions is 128 characters."))
                return
            activity = discord.Activity(name=watching, type=discord.ActivityType.watching)
        else:
            activity = None
        await ctx.bot.change_presence(status=status, activity=activity)
        if activity:
            await ctx.send(_("Status set to ``Watching {watching}``.").format(watching=watching))
        else:
            await ctx.send(_("Watching cleared."))

    @_set.command(name="competing")
    @checks.bot_in_a_guild()
    @checks.is_owner()
    async def _competing(self, ctx: commands.Context, *, competing: str = None):
        """Sets [botname]'s competing status.

        This will appear as `Competing in <competing>`.

        Maximum length for a competing status is 128 characters.

        **Examples:**
            - `[p]set competing` - Clears the activity status.
            - `[p]set competing London 2012 Olympic Games`

        **Arguments:**
            - `[competing]` - The text to follow `Competing in`. Leave blank to clear the current activity status."""

        status = ctx.bot.guilds[0].me.status if len(ctx.bot.guilds) > 0 else discord.Status.online
        if competing:
            if len(competing) > 128:
                await ctx.send(
                    _("The maximum length of competing descriptions is 128 characters.")
                )
                return
            activity = discord.Activity(name=competing, type=discord.ActivityType.competing)
        else:
            activity = None
        await ctx.bot.change_presence(status=status, activity=activity)
        if activity:
            await ctx.send(
                _("Status set to ``Competing in {competing}``.").format(competing=competing)
            )
        else:
            await ctx.send(_("Competing cleared."))

    @_set.command()
    @checks.bot_in_a_guild()
    @checks.is_owner()
    async def status(self, ctx: commands.Context, *, status: str):
        """Sets [botname]'s status.

        Available statuses:
            - `online`
            - `idle`
            - `dnd`
            - `invisible`

        **Examples:**
            - `[p]set status online` - Clears the status.
            - `[p]set status invisible`

        **Arguments:**
            - `<status>` - One of the available statuses.
        """

        statuses = {
            "online": discord.Status.online,
            "idle": discord.Status.idle,
            "dnd": discord.Status.dnd,
            "invisible": discord.Status.invisible,
        }

        game = ctx.bot.guilds[0].me.activity if len(ctx.bot.guilds) > 0 else None
        try:
            status = statuses[status.lower()]
        except KeyError:
            await ctx.send_help()
        else:
            await ctx.bot.change_presence(status=status, activity=game)
            await ctx.send(_("Status changed to {}.").format(status))

    @_set.command(
        name="streaming", aliases=["stream", "twitch"], usage="[(<streamer> <stream_title>)]"
    )
    @checks.bot_in_a_guild()
    @checks.is_owner()
    async def stream(self, ctx: commands.Context, streamer=None, *, stream_title=None):
        """Sets [botname]'s streaming status to a twitch stream.

        This will appear as `Streaming <stream_title>` or `LIVE ON TWITCH` depending on the context.
        It will also include a `Watch` button with a twitch.tv url for the provided streamer.

        Maximum length for a stream title is 128 characters.

        Leaving both streamer and stream_title empty will clear it.

        **Examples:**
            - `[p]set stream` - Clears the activity status.
            - `[p]set stream 26 Twentysix is streaming` - Sets the stream to `https://www.twitch.tv/26`.
            - `[p]set stream https://twitch.tv/26 Twentysix is streaming` - Sets the URL manually.

        **Arguments:**
            - `<streamer>` - The twitch streamer to provide a link to. This can be their twitch name or the entire URL.
            - `<stream_title>` - The text to follow `Streaming` in the status."""

        status = ctx.bot.guilds[0].me.status if len(ctx.bot.guilds) > 0 else None

        if stream_title:
            stream_title = stream_title.strip()
            if "twitch.tv/" not in streamer:
                streamer = "https://www.twitch.tv/" + streamer
            if len(streamer) > 511:
                await ctx.send(_("The maximum length of the streamer url is 511 characters."))
                return
            if len(stream_title) > 128:
                await ctx.send(_("The maximum length of the stream title is 128 characters."))
                return
            activity = discord.Streaming(url=streamer, name=stream_title)
            await ctx.bot.change_presence(status=status, activity=activity)
        elif streamer is not None:
            await ctx.send_help()
            return
        else:
            await ctx.bot.change_presence(activity=None, status=status)
        await ctx.send(_("Done."))

    @_set.command(name="username", aliases=["name"])
    @checks.is_owner()
    async def _username(self, ctx: commands.Context, *, username: str):
        """Sets [botname]'s username.

        Maximum length for a username is 32 characters.

        Note: The username of a verified bot cannot be manually changed.
            Please contact Discord support to change it.

        **Example:**
            - `[p]set username BaguetteBot`

        **Arguments:**
            - `<username>` - The username to give the bot.
        """
        try:
            if self.bot.user.public_flags.verified_bot:
                await ctx.send(
                    _(
                        "The username of a verified bot cannot be manually changed."
                        " Please contact Discord support to change it."
                    )
                )
                return
            if len(username) > 32:
                await ctx.send(_("Failed to change name. Must be 32 characters or fewer."))
                return
            async with ctx.typing():
                await asyncio.wait_for(self._name(name=username), timeout=30)
        except asyncio.TimeoutError:
            await ctx.send(
                _(
                    "Changing the username timed out. "
                    "Remember that you can only do it up to 2 times an hour."
                    " Use nicknames if you need frequent changes: {command}"
                ).format(command=inline(f"{ctx.clean_prefix}set nickname"))
            )
        except discord.HTTPException as e:
            if e.code == 50035:
                error_string = e.text.split("\n")[1]  # Remove the "Invalid Form body"
                await ctx.send(
                    _(
                        "Failed to change the username. "
                        "Discord returned the following error:\n"
                        "{error_message}"
                    ).format(error_message=inline(error_string))
                )
            else:
                log.error(
                    "Unexpected error occurred when trying to change the username.", exc_info=e
                )
                await ctx.send(_("Unexpected error occurred when trying to change the username."))
        else:
            await ctx.send(_("Done."))

    @_set.command(name="nickname")
    @checks.admin_or_permissions(manage_nicknames=True)
    @commands.guild_only()
    async def _nickname(self, ctx: commands.Context, *, nickname: str = None):
        """Sets [botname]'s nickname for the current server.

        Maximum length for a nickname is 32 characters.

        **Example:**
            - `[p]set nickname 🎃 SpookyBot 🎃`

        **Arguments:**
            - `[nickname]` - The nickname to give the bot. Leave blank to clear the current nickname.
        """
        try:
            if nickname and len(nickname) > 32:
                await ctx.send(_("Failed to change nickname. Must be 32 characters or fewer."))
                return
            await ctx.guild.me.edit(nick=nickname)
        except discord.Forbidden:
            await ctx.send(_("I lack the permissions to change my own nickname."))
        else:
            await ctx.send(_("Done."))

    @_set.command(aliases=["prefixes"], require_var_positional=True)
    @checks.is_owner()
    async def prefix(self, ctx: commands.Context, *prefixes: str):
        """Sets [botname]'s global prefix(es).

        Warning: This is not additive. It will replace all current prefixes.

        See also the `--mentionable` flag to enable mentioning the bot as the prefix.

        **Examples:**
            - `[p]set prefix !`
            - `[p]set prefix "! "` - Quotes are needed to use spaces in prefixes.
            - `[p]set prefix "@[botname] "` - This uses a mention as the prefix. See also the `--mentionable` flag.
            - `[p]set prefix ! ? .` - Sets multiple prefixes.

        **Arguments:**
            - `<prefixes...>` - The prefixes the bot will respond to globally.
        """
        if any(len(x) > MAX_PREFIX_LENGTH for x in prefixes):
            await ctx.send(
                _(
                    "Warning: A prefix is above the recommended length (20 characters).\n"
                    "Do you want to continue? (y/n)"
                )
            )
            pred = MessagePredicate.yes_or_no(ctx)
            try:
                await self.bot.wait_for("message", check=pred, timeout=30)
            except asyncio.TimeoutError:
                await ctx.send(_("Response timed out."))
                return
            else:
                if pred.result is False:
                    await ctx.send(_("Cancelled."))
                    return
        await ctx.bot.set_prefixes(guild=None, prefixes=prefixes)
        if len(prefixes) == 1:
            await ctx.send(_("Prefix set."))
        else:
            await ctx.send(_("Prefixes set."))

    @_set.command(aliases=["serverprefixes"])
    @checks.admin_or_permissions(manage_guild=True)
    @commands.guild_only()
    async def serverprefix(self, ctx: commands.Context, *prefixes: str):
        """
        Sets [botname]'s server prefix(es).

        Warning: This will override global prefixes, the bot will not respond to any global prefixes in this server.
            This is not additive. It will replace all current server prefixes.
            A prefix cannot have more than 20 characters.

        **Examples:**
            - `[p]set serverprefix !`
            - `[p]set serverprefix "! "` - Quotes are needed to use spaces in prefixes.
            - `[p]set serverprefix "@[botname] "` - This uses a mention as the prefix.
            - `[p]set serverprefix ! ? .` - Sets multiple prefixes.

        **Arguments:**
            - `[prefixes...]` - The prefixes the bot will respond to on this server. Leave blank to clear server prefixes.
        """
        if not prefixes:
            await ctx.bot.set_prefixes(guild=ctx.guild, prefixes=[])
            await ctx.send(_("Server prefixes have been reset."))
            return
        if any(len(x) > MAX_PREFIX_LENGTH for x in prefixes):
            await ctx.send(_("You cannot have a prefix longer than 20 characters."))
            return
        prefixes = sorted(prefixes, reverse=True)
        await ctx.bot.set_prefixes(guild=ctx.guild, prefixes=prefixes)
        if len(prefixes) == 1:
            await ctx.send(_("Server prefix set."))
        else:
            await ctx.send(_("Server prefixes set."))

    @_set.command()
    @checks.is_owner()
    async def globallocale(self, ctx: commands.Context, language_code: str):
        """
        Changes the bot's default locale.

        This will be used when a server has not set a locale, or in DMs.

        Go to [Red's Crowdin page](https://translate.discord.red) to see locales that are available with translations.

        To reset to English, use "en-US".

        **Examples:**
            - `[p]set locale en-US`
            - `[p]set locale de-DE`
            - `[p]set locale fr-FR`
            - `[p]set locale pl-PL`

        **Arguments:**
            - `<language_code>` - The default locale to use for the bot. This can be any language code with country code included.
        """
        try:
            locale = BabelLocale.parse(language_code, sep="-")
        except (ValueError, UnknownLocaleError):
            await ctx.send(_("Invalid language code. Use format: `en-US`"))
            return
        if locale.territory is None:
            await ctx.send(
                _("Invalid format - language code has to include country code, e.g. `en-US`")
            )
            return
        standardized_locale_name = f"{locale.language}-{locale.territory}"
        i18n.set_locale(standardized_locale_name)
        await self.bot._i18n_cache.set_locale(None, standardized_locale_name)
        await i18n.set_contextual_locales_from_guild(self.bot, ctx.guild)
        await ctx.send(_("Global locale has been set."))

    @_set.command()
    @commands.guild_only()
    @checks.guildowner_or_permissions(manage_guild=True)
    async def locale(self, ctx: commands.Context, language_code: str):
        """
        Changes the bot's locale in this server.

        Go to [Red's Crowdin page](https://translate.discord.red) to see locales that are available with translations.

        Use "default" to return to the bot's default set language.
        To reset to English, use "en-US".

        **Examples:**
            - `[p]set locale en-US`
            - `[p]set locale de-DE`
            - `[p]set locale fr-FR`
            - `[p]set locale pl-PL`
            - `[p]set locale default` - Resets to the global default locale.

        **Arguments:**
            - `<language_code>` - The default locale to use for the bot. This can be any language code with country code included.
        """
        if language_code.lower() == "default":
            global_locale = await self.bot._config.locale()
            i18n.set_contextual_locale(global_locale)
            await self.bot._i18n_cache.set_locale(ctx.guild, None)
            await ctx.send(_("Locale has been set to the default."))
            return
        try:
            locale = BabelLocale.parse(language_code, sep="-")
        except (ValueError, UnknownLocaleError):
            await ctx.send(_("Invalid language code. Use format: `en-US`"))
            return
        if locale.territory is None:
            await ctx.send(
                _("Invalid format - language code has to include country code, e.g. `en-US`")
            )
            return
        standardized_locale_name = f"{locale.language}-{locale.territory}"
        i18n.set_contextual_locale(standardized_locale_name)
        await self.bot._i18n_cache.set_locale(ctx.guild, standardized_locale_name)
        await ctx.send(_("Locale has been set."))

    @_set.command(aliases=["globalregion"])
    @commands.guild_only()
    @checks.is_owner()
    async def globalregionalformat(self, ctx: commands.Context, language_code: str = None):
        """
        Changes the bot's regional format. This is used for formatting date, time and numbers.

        `language_code` can be any language code with country code included, e.g. `en-US`, `de-DE`, `fr-FR`, `pl-PL`, etc.
        Leave `language_code` empty to base regional formatting on bot's locale.

        **Examples:**
            - `[p]set globalregionalformat en-US`
            - `[p]set globalregion de-DE`
            - `[p]set globalregionalformat` - Resets to the locale.

        **Arguments:**
            - `[language_code]` - The default region format to use for the bot.
        """
        if language_code is None:
            i18n.set_regional_format(None)
            await self.bot._i18n_cache.set_regional_format(None, None)
            await ctx.send(_("Global regional formatting will now be based on bot's locale."))
            return

        try:
            locale = BabelLocale.parse(language_code, sep="-")
        except (ValueError, UnknownLocaleError):
            await ctx.send(_("Invalid language code. Use format: `en-US`"))
            return
        if locale.territory is None:
            await ctx.send(
                _("Invalid format - language code has to include country code, e.g. `en-US`")
            )
            return
        standardized_locale_name = f"{locale.language}-{locale.territory}"
        i18n.set_regional_format(standardized_locale_name)
        await self.bot._i18n_cache.set_regional_format(None, standardized_locale_name)
        await ctx.send(
            _("Global regional formatting will now be based on `{language_code}` locale.").format(
                language_code=standardized_locale_name
            )
        )

    @_set.command(aliases=["region"])
    @checks.guildowner_or_permissions(manage_guild=True)
    async def regionalformat(self, ctx: commands.Context, language_code: str = None):
        """
        Changes the bot's regional format in this server. This is used for formatting date, time and numbers.

        `language_code` can be any language code with country code included, e.g. `en-US`, `de-DE`, `fr-FR`, `pl-PL`, etc.
        Leave `language_code` empty to base regional formatting on bot's locale in this server.

        **Examples:**
            - `[p]set regionalformat en-US`
            - `[p]set region de-DE`
            - `[p]set regionalformat` - Resets to the locale.

        **Arguments:**
            - `[language_code]` - The region format to use for the bot in this server.
        """
        if language_code is None:
            i18n.set_contextual_regional_format(None)
            await self.bot._i18n_cache.set_regional_format(ctx.guild, None)
            await ctx.send(
                _("Regional formatting will now be based on bot's locale in this server.")
            )
            return

        try:
            locale = BabelLocale.parse(language_code, sep="-")
        except (ValueError, UnknownLocaleError):
            await ctx.send(_("Invalid language code. Use format: `en-US`"))
            return
        if locale.territory is None:
            await ctx.send(
                _("Invalid format - language code has to include country code, e.g. `en-US`")
            )
            return
        standardized_locale_name = f"{locale.language}-{locale.territory}"
        i18n.set_contextual_regional_format(standardized_locale_name)
        await self.bot._i18n_cache.set_regional_format(ctx.guild, standardized_locale_name)
        await ctx.send(
            _("Regional formatting will now be based on `{language_code}` locale.").format(
                language_code=standardized_locale_name
            )
        )

    @_set.command()
    @checks.is_owner()
    async def custominfo(self, ctx: commands.Context, *, text: str = None):
        """Customizes a section of `[p]info`.

        The maximum amount of allowed characters is 1024.
        Supports markdown, links and "mentions".

        Link example: `[My link](https://example.com)`

        **Examples:**
            - `[p]set custominfo >>> I can use **markdown** such as quotes, ||spoilers|| and multiple lines.`
            - `[p]set custominfo Join my [support server](discord.gg/discord)!`
            - `[p]set custominfo` - Removes custom info text.

        **Arguments:**
            - `[text]` - The custom info text.
        """
        if not text:
            await ctx.bot._config.custom_info.clear()
            await ctx.send(_("The custom text has been cleared."))
            return
        if len(text) <= 1024:
            await ctx.bot._config.custom_info.set(text)
            await ctx.send(_("The custom text has been set."))
            await ctx.invoke(self.info)
        else:
            await ctx.send(_("Text must be fewer than 1024 characters long."))

    @_set.group(invoke_without_command=True)
    @checks.is_owner()
    async def api(self, ctx: commands.Context, service: str, *, tokens: TokenConverter):
        """
        Commands to set, list or remove various external API tokens.

        This setting will be asked for by some 3rd party cogs and some core cogs.

        To add the keys provide the service name and the tokens as a comma separated
        list of key,values as described by the cog requesting this command.

        Note: API tokens are sensitive, so this command should only be used in a private channel or in DM with the bot.

        **Examples:**
            - `[p]set api Spotify redirect_uri localhost`
            - `[p]set api github client_id,whoops client_secret,whoops`

        **Arguments:**
            - `<service>` - The service you're adding tokens to.
            - `<tokens>` - Pairs of token keys and values. The key and value should be separated by one of ` `, `,`, or `;`.
        """
        if ctx.channel.permissions_for(ctx.me).manage_messages:
            await ctx.message.delete()
        await ctx.bot.set_shared_api_tokens(service, **tokens)
        await ctx.send(_("`{service}` API tokens have been set.").format(service=service))

    @api.command(name="list")
    async def api_list(self, ctx: commands.Context):
        """
        Show all external API services along with their keys that have been set.

        Secrets are not shown.

        **Example:**
            - `[p]set api list``
        """

        services: dict = await ctx.bot.get_shared_api_tokens()
        if not services:
            await ctx.send(_("No API services have been set yet."))
            return

        sorted_services = sorted(services.keys(), key=str.lower)

        joined = _("Set API services:\n") if len(services) > 1 else _("Set API service:\n")
        for service_name in sorted_services:
            joined += "+ {}\n".format(service_name)
            for key_name in services[service_name].keys():
                joined += "  - {}\n".format(key_name)
        for page in pagify(joined, ["\n"], shorten_by=16):
            await ctx.send(box(page.lstrip(" "), lang="diff"))

    @api.command(name="remove", require_var_positional=True)
    async def api_remove(self, ctx: commands.Context, *services: str):
        """
        Remove the given services with all their keys and tokens.

        **Examples:**
            - `[p]set api remove Spotify`
            - `[p]set api remove github audiodb`

        **Arguments:**
            - `<services...>` - The services to remove."""
        bot_services = (await ctx.bot.get_shared_api_tokens()).keys()
        services = [s for s in services if s in bot_services]

        if services:
            await self.bot.remove_shared_api_services(*services)
            if len(services) > 1:
                msg = _("Services deleted successfully:\n{services_list}").format(
                    services_list=humanize_list(services)
                )
            else:
                msg = _("Service deleted successfully: {service_name}").format(
                    service_name=services[0]
                )
            await ctx.send(msg)
        else:
            await ctx.send(_("None of the services you provided had any keys set."))

    @commands.group()
    @checks.is_owner()
    async def helpset(self, ctx: commands.Context):
        """
        Commands to manage settings for the help command.

        All help settings are applied globally.
        """
        pass

    @helpset.command(name="showsettings")
    async def helpset_showsettings(self, ctx: commands.Context):
        """
        Show the current help settings.

        Warning: These settings may not be accurate if the default formatter is not in use.

        **Example:**
            - `[p]helpset showsettings``
        """

        help_settings = await commands.help.HelpSettings.from_context(ctx)

        if type(ctx.bot._help_formatter) is commands.help.RedHelpFormatter:
            message = help_settings.pretty
        else:
            message = _(
                "Warning: The default formatter is not in use, these settings may not apply."
            )
            message += f"\n\n{help_settings.pretty}"

        for page in pagify(message):
            await ctx.send(page)

    @helpset.command(name="resetformatter")
    async def helpset_resetformatter(self, ctx: commands.Context):
        """
        This resets [botname]'s help formatter to the default formatter.

        **Example:**
            - `[p]helpset resetformatter``
        """

        ctx.bot.reset_help_formatter()
        await ctx.send(
            _(
                "The help formatter has been reset. "
                "This will not prevent cogs from modifying help, "
                "you may need to remove a cog if this has been an issue."
            )
        )

    @helpset.command(name="resetsettings")
    async def helpset_resetsettings(self, ctx: commands.Context):
        """
        This resets [botname]'s help settings to their defaults.

        This may not have an impact when using custom formatters from 3rd party cogs

        **Example:**
            - `[p]helpset resetsettings``
        """
        await ctx.bot._config.help.clear()
        await ctx.send(
            _(
                "The help settings have been reset to their defaults. "
                "This may not have an impact when using 3rd party help formatters."
            )
        )

    @helpset.command(name="usemenus")
    async def helpset_usemenus(self, ctx: commands.Context, use_menus: bool = None):
        """
        Allows the help command to be sent as a paginated menu instead of separate
        messages.

        When enabled, `[p]help` will only show one page at a time and will use reactions to navigate between pages.

        This defaults to False.
        Using this without a setting will toggle.

         **Examples:**
            - `[p]helpset usemenus True` - Enables using menus.
            - `[p]helpset usemenus` - Toggles the value.

        **Arguments:**
            - `[use_menus]` - Whether to use menus. Leave blank to toggle.
        """
        if use_menus is None:
            use_menus = not await ctx.bot._config.help.use_menus()
        await ctx.bot._config.help.use_menus.set(use_menus)
        if use_menus:
            await ctx.send(_("Help will use menus."))
        else:
            await ctx.send(_("Help will not use menus."))

    @helpset.command(name="showhidden")
    async def helpset_showhidden(self, ctx: commands.Context, show_hidden: bool = None):
        """
        This allows the help command to show hidden commands.

        This defaults to False.
        Using this without a setting will toggle.

        **Examples:**
            - `[p]helpset showhidden True` - Enables showing hidden commands.
            - `[p]helpset showhidden` - Toggles the value.

        **Arguments:**
            - `[show_hidden]` - Whether to use show hidden commands in help. Leave blank to toggle.
        """
        if show_hidden is None:
            show_hidden = not await ctx.bot._config.help.show_hidden()
        await ctx.bot._config.help.show_hidden.set(show_hidden)
        if show_hidden:
            await ctx.send(_("Help will not filter hidden commands."))
        else:
            await ctx.send(_("Help will filter hidden commands."))

    @helpset.command(name="showaliases")
    async def helpset_showaliases(self, ctx: commands.Context, show_aliases: bool = None):
        """
        This allows the help command to show existing commands aliases if there is any.

        This defaults to True.
        Using this without a setting will toggle.

        **Examples:**
            - `[p]helpset showaliases False` - Disables showing aliases on this server.
            - `[p]helpset showaliases` - Toggles the value.

        **Arguments:**
            - `[show_aliases]` - Whether to include aliases in help. Leave blank to toggle.
        """
        if show_aliases is None:
            show_aliases = not await ctx.bot._config.help.show_aliases()
        await ctx.bot._config.help.show_aliases.set(show_aliases)
        if show_aliases:
            await ctx.send(_("Help will show commands aliases."))
        else:
            await ctx.send(_("Help will not show commands aliases."))

    @helpset.command(name="usetick")
    async def helpset_usetick(self, ctx: commands.Context, use_tick: bool = None):
        """
        This allows the help command message to be ticked if help is sent to a DM.

        Ticking is reacting to the help message with a ✅.

        Defaults to False.
        Using this without a setting will toggle.

        Note: This is only used when the bot is not using menus.

        **Examples:**
            - `[p]helpset usetick False` - Disables ticking when help is sent to DMs.
            - `[p]helpset usetick` - Toggles the value.

        **Arguments:**
            - `[use_tick]` - Whether to tick the help command when help is sent to DMs. Leave blank to toggle.
        """
        if use_tick is None:
            use_tick = not await ctx.bot._config.help.use_tick()
        await ctx.bot._config.help.use_tick.set(use_tick)
        if use_tick:
            await ctx.send(_("Help will now tick the command when sent in a DM."))
        else:
            await ctx.send(_("Help will not tick the command when sent in a DM."))

    @helpset.command(name="verifychecks")
    async def helpset_permfilter(self, ctx: commands.Context, verify: bool = None):
        """
        Sets if commands which can't be run in the current context should be filtered from help.

        Defaults to True.
        Using this without a setting will toggle.

        **Examples:**
            - `[p]helpset verifychecks False` - Enables showing unusable commands in help.
            - `[p]helpset verifychecks` - Toggles the value.

        **Arguments:**
            - `[verify]` - Whether to hide unusable commands in help. Leave blank to toggle.
        """
        if verify is None:
            verify = not await ctx.bot._config.help.verify_checks()
        await ctx.bot._config.help.verify_checks.set(verify)
        if verify:
            await ctx.send(_("Help will only show for commands which can be run."))
        else:
            await ctx.send(_("Help will show up without checking if the commands can be run."))

    @helpset.command(name="verifyexists")
    async def helpset_verifyexists(self, ctx: commands.Context, verify: bool = None):
        """
        Sets whether the bot should respond to help commands for nonexistent topics.

        When enabled, this will indicate the existence of help topics, even if the user can't use it.

        Note: This setting on its own does not fully prevent command enumeration.

        Defaults to False.
        Using this without a setting will toggle.

        **Examples:**
            - `[p]helpset verifyexists True` - Enables sending help for nonexistent topics.
            - `[p]helpset verifyexists` - Toggles the value.

        **Arguments:**
            - `[verify]` - Whether to respond to help for nonexistent topics. Leave blank to toggle.
        """
        if verify is None:
            verify = not await ctx.bot._config.help.verify_exists()
        await ctx.bot._config.help.verify_exists.set(verify)
        if verify:
            await ctx.send(_("Help will verify the existence of help topics."))
        else:
            await ctx.send(
                _(
                    "Help will only verify the existence of "
                    "help topics via fuzzy help (if enabled)."
                )
            )

    @helpset.command(name="pagecharlimit")
    async def helpset_pagecharlimt(self, ctx: commands.Context, limit: int):
        """Set the character limit for each page in the help message.

        Note: This setting only applies to embedded help.

        The default value is 1000 characters. The minimum value is 500.
        The maximum is based on the lower of what you provide and what discord allows.

        Please note that setting a relatively small character limit may
        mean some pages will exceed this limit.

        **Example:**
            - `[p]helpset pagecharlimit 1500`

        **Arguments:**
            - `<limit>` - The max amount of characters to show per page in the help message.
        """
        if limit < 500:
            await ctx.send(_("You must give a value of at least 500 characters."))
            return

        await ctx.bot._config.help.page_char_limit.set(limit)
        await ctx.send(_("Done. The character limit per page has been set to {}.").format(limit))

    @helpset.command(name="maxpages")
    async def helpset_maxpages(self, ctx: commands.Context, pages: int):
        """Set the maximum number of help pages sent in a server channel.

        Note: This setting does not apply to menu help.

        If a help message contains more pages than this value, the help message will
        be sent to the command author via DM. This is to help reduce spam in server
        text channels.

        The default value is 2 pages.

        **Examples:**
            - `[p]helpset maxpages 50` - Basically never send help to DMs.
            - `[p]helpset maxpages 0` - Always send help to DMs.

        **Arguments:**
            - `<limit>` - The max pages allowed to send per help in a server.
        """
        if pages < 0:
            await ctx.send(_("You must give a value of zero or greater!"))
            return

        await ctx.bot._config.help.max_pages_in_guild.set(pages)
        await ctx.send(_("Done. The page limit has been set to {}.").format(pages))

    @helpset.command(name="deletedelay")
    @commands.bot_has_permissions(manage_messages=True)
    async def helpset_deletedelay(self, ctx: commands.Context, seconds: int):
        """Set the delay after which help pages will be deleted.

        The setting is disabled by default, and only applies to non-menu help,
        sent in server text channels.
        Setting the delay to 0 disables this feature.

        The bot has to have MANAGE_MESSAGES permission for this to work.

        **Examples:**
            - `[p]helpset deletedelay 60` - Delete the help pages after a minute.
            - `[p]helpset deletedelay 1` - Delete the help pages as quickly as possible.
            - `[p]helpset deletedelay 1209600` - Max time to wait before deleting (14 days).
            - `[p]helpset deletedelay 0` - Disable deleting help pages.

        **Arguments:**
            - `<seconds>` - The seconds to wait before deleting help pages.
        """
        if seconds < 0:
            await ctx.send(_("You must give a value of zero or greater!"))
            return
        if seconds > 60 * 60 * 24 * 14:  # 14 days
            await ctx.send(_("The delay cannot be longer than 14 days!"))
            return

        await ctx.bot._config.help.delete_delay.set(seconds)
        if seconds == 0:
            await ctx.send(_("Done. Help messages will not be deleted now."))
        else:
            await ctx.send(_("Done. The delete delay has been set to {} seconds.").format(seconds))

    @helpset.command(name="reacttimeout")
    async def helpset_reacttimeout(self, ctx: commands.Context, seconds: int):
        """Set the timeout for reactions, if menus are enabled.

        The default is 30 seconds.
        The timeout has to be between 15 and 300 seconds.

        **Examples:**
            - `[p]helpset reacttimeout 30` - The default timeout.
            - `[p]helpset reacttimeout 60` - Timeout of 1 minute.
            - `[p]helpset reacttimeout 15` - Minimum allowed timeout.
            - `[p]helpset reacttimeout 300` - Max allowed timeout (5 mins).

        **Arguments:**
            - `<seconds>` - The timeout, in seconds, of the reactions.
        """
        if seconds < 15:
            await ctx.send(_("You must give a value of at least 15 seconds!"))
            return
        if seconds > 300:
            await ctx.send(_("The timeout cannot be greater than 5 minutes!"))
            return

        await ctx.bot._config.help.react_timeout.set(seconds)
        await ctx.send(_("Done. The reaction timeout has been set to {} seconds.").format(seconds))

    @helpset.command(name="tagline")
    async def helpset_tagline(self, ctx: commands.Context, *, tagline: str = None):
        """
        Set the tagline to be used.

        The maximum tagline length is 2048 characters.
        This setting only applies to embedded help. If no tagline is specified, the default will be used instead.

        **Examples:**
            - `[p]helpset tagline Thanks for using the bot!`
            - `[p]helpset tagline` - Resets the tagline to the default.

        **Arguments:**
            - `[tagline]` - The tagline to appear at the bottom of help embeds. Leave blank to reset.
        """
        if tagline is None:
            await ctx.bot._config.help.tagline.set("")
            return await ctx.send(_("The tagline has been reset."))

        if len(tagline) > 2048:
            await ctx.send(
                _(
                    "Your tagline is too long! Please shorten it to be "
                    "no more than 2048 characters long."
                )
            )
            return

        await ctx.bot._config.help.tagline.set(tagline)
        await ctx.send(_("The tagline has been set."))

    @commands.command(cooldown_after_parsing=True)
    @commands.cooldown(1, 60, commands.BucketType.user)
    async def contact(self, ctx: commands.Context, *, message: str):
        """Sends a message to the owner.

        This is limited to one message every 60 seconds per person.

        **Example:**
            - `[p]contact Help! The bot has become sentient!`

        **Arguments:**
            - `[message]` - The message to send to the owner.
        """
        guild = ctx.message.guild
        author = ctx.message.author
        footer = _("User ID: {}").format(author.id)

        if ctx.guild is None:
            source = _("through DM")
        else:
            source = _("from {}").format(guild)
            footer += _(" | Server ID: {}").format(guild.id)

        prefixes = await ctx.bot.get_valid_prefixes()
        prefix = re.sub(rf"<@!?{ctx.me.id}>", f"@{ctx.me.name}".replace("\\", r"\\"), prefixes[0])

        content = _("Use `{}dm {} <text>` to reply to this user").format(prefix, author.id)

        description = _("Sent by {} {}").format(author, source)

        destinations = await ctx.bot.get_owner_notification_destinations()

        if not destinations:
            await ctx.send(_("I've been configured not to send this anywhere."))
            return

        successful = False

        for destination in destinations:

            is_dm = isinstance(destination, discord.User)
            send_embed = None

            if is_dm:
                send_embed = await ctx.bot._config.user(destination).embeds()
            else:
                if not destination.permissions_for(destination.guild.me).send_messages:
                    continue
                if destination.permissions_for(destination.guild.me).embed_links:
                    send_embed = await ctx.bot._config.channel(destination).embeds()
                    if send_embed is None:
                        send_embed = await ctx.bot._config.guild(destination.guild).embeds()
                else:
                    send_embed = False

            if send_embed is None:
                send_embed = await ctx.bot._config.embeds()

            if send_embed:

                if not is_dm:
                    color = await ctx.bot.get_embed_color(destination)
                else:
                    color = ctx.bot._color

                e = discord.Embed(colour=color, description=message)
                if author.avatar_url:
                    e.set_author(name=description, icon_url=author.avatar_url)
                else:
                    e.set_author(name=description)

                e.set_footer(text=footer)

                try:
                    await destination.send(embed=e)
                except discord.Forbidden:
                    log.exception(f"Contact failed to {destination}({destination.id})")
                    # Should this automatically opt them out?
                except discord.HTTPException:
                    log.exception(
                        f"An unexpected error happened while attempting to"
                        f" send contact to {destination}({destination.id})"
                    )
                else:
                    successful = True

            else:

                msg_text = "{}\nMessage:\n\n{}\n{}".format(description, message, footer)

                try:
                    await destination.send("{}\n{}".format(content, box(msg_text)))
                except discord.Forbidden:
                    log.exception(f"Contact failed to {destination}({destination.id})")
                    # Should this automatically opt them out?
                except discord.HTTPException:
                    log.exception(
                        f"An unexpected error happened while attempting to"
                        f" send contact to {destination}({destination.id})"
                    )
                else:
                    successful = True

        if successful:
            await ctx.send(_("Your message has been sent."))
        else:
            await ctx.send(_("I'm unable to deliver your message. Sorry."))

    @commands.command()
    @checks.is_owner()
    async def dm(self, ctx: commands.Context, user_id: int, *, message: str):
        """Sends a DM to a user.

        This command needs a user ID to work.

        To get a user ID, go to Discord's settings and open the 'Appearance' tab.
        Enable 'Developer Mode', then right click a user and click on 'Copy ID'.

        **Example:**
            - `[p]dm 262626262626262626 Do you like me? Yes / No`

        **Arguments:**
            - `[message]` - The message to dm to the user.
        """
        destination = self.bot.get_user(user_id)
        if destination is None or destination.bot:
            await ctx.send(
                _(
                    "Invalid ID, user not found, or user is a bot. "
                    "You can only send messages to people I share "
                    "a server with."
                )
            )
            return

        prefixes = await ctx.bot.get_valid_prefixes()
        prefix = re.sub(rf"<@!?{ctx.me.id}>", f"@{ctx.me.name}".replace("\\", r"\\"), prefixes[0])
        description = _("Owner of {}").format(ctx.bot.user)
        content = _("You can reply to this message with {}contact").format(prefix)
        if await ctx.embed_requested():
            e = discord.Embed(colour=discord.Colour.red(), description=message)

            e.set_footer(text=content)
            if ctx.bot.user.avatar_url:
                e.set_author(name=description, icon_url=ctx.bot.user.avatar_url)
            else:
                e.set_author(name=description)

            try:
                await destination.send(embed=e)
            except discord.HTTPException:
                await ctx.send(
                    _("Sorry, I couldn't deliver your message to {}").format(destination)
                )
            else:
                await ctx.send(_("Message delivered to {}").format(destination))
        else:
            response = "{}\nMessage:\n\n{}".format(description, message)
            try:
                await destination.send("{}\n{}".format(box(response), content))
            except discord.HTTPException:
                await ctx.send(
                    _("Sorry, I couldn't deliver your message to {}").format(destination)
                )
            else:
                await ctx.send(_("Message delivered to {}").format(destination))

    @commands.command(hidden=True)
    @checks.is_owner()
    async def datapath(self, ctx: commands.Context):
        """Prints the bot's data path."""
        from redbot.core.data_manager import basic_config

        data_dir = Path(basic_config["DATA_PATH"])
        msg = _("Data path: {path}").format(path=data_dir)
        await ctx.send(box(msg))

    @commands.command(hidden=True)
    @checks.is_owner()
    async def debuginfo(self, ctx: commands.Context):
        """Shows debug information useful for debugging."""

        if sys.platform == "linux":
            import distro  # pylint: disable=import-error

        IS_WINDOWS = os.name == "nt"
        IS_MAC = sys.platform == "darwin"
        IS_LINUX = sys.platform == "linux"

        python_version = ".".join(map(str, sys.version_info[:3]))
        pyver = f"{python_version} ({platform.architecture()[0]})"
        pipver = pip.__version__
        redver = red_version_info
        dpy_version = discord.__version__
        if IS_WINDOWS:
            os_info = platform.uname()
            osver = f"{os_info.system} {os_info.release} (version {os_info.version})"
        elif IS_MAC:
            os_info = platform.mac_ver()
            osver = f"Mac OSX {os_info[0]} {os_info[2]}"
        elif IS_LINUX:
            osver = f"{distro.name()} {distro.version()}".strip()
        else:
            osver = "Could not parse OS, report this on Github."
        user_who_ran = getpass.getuser()
        driver = storage_type()

        from redbot.core.data_manager import basic_config, config_file

        data_path = Path(basic_config["DATA_PATH"])
        disabled_intents = (
            ", ".join(
                intent_name.replace("_", " ").title()
                for intent_name, enabled in self.bot.intents
                if not enabled
            )
            or "None"
        )

        def _datasize(num: int):
            for unit in ["B", "KB", "MB", "GB", "TB", "PB", "EB", "ZB"]:
                if abs(num) < 1024.0:
                    return "{0:.1f}{1}".format(num, unit)
                num /= 1024.0
            return "{0:.1f}{1}".format(num, "YB")

        memory_ram = psutil.virtual_memory()
        ram_string = "{used}/{total} ({percent}%)".format(
            used=_datasize(memory_ram.used),
            total=_datasize(memory_ram.total),
            percent=memory_ram.percent,
        )

        owners = []
        for uid in self.bot.owner_ids:
            try:
                u = await self.bot.get_or_fetch_user(uid)
                owners.append(f"{u.id} ({u})")
            except discord.HTTPException:
                owners.append(f"{uid} (Unresolvable)")
        owners_string = ", ".join(owners) or "None"

        resp_intro = "# Debug Info for Red:"
        resp_system_intro = "## System Metadata:"
        resp_system = (
            f"CPU Cores: {psutil.cpu_count()} ({platform.machine()})\nRAM: {ram_string}\n"
        )
        resp_os_intro = "## OS Variables:"
        resp_os = f"OS version: {osver}\nUser: {user_who_ran}\n"  # Ran where off to?!
        resp_py_metadata = (
            f"Python executable: {sys.executable}\n"
            f"Python version: {pyver}\n"
            f"Pip version: {pipver}\n"
        )
        resp_red_metadata = f"Red version: {redver}\nDiscord.py version: {dpy_version}\n"
        resp_red_vars_intro = "## Red variables:"
        resp_red_vars = (
            f"Instance name: {data_manager.instance_name}\n"
            f"Owner(s): {owners_string}\n"
            f"Storage type: {driver}\n"
            f"Disabled intents: {disabled_intents}\n"
            f"Data path: {data_path}\n"
            f"Metadata file: {config_file}"
        )

        response = (
            box(resp_intro, lang="md"),
            "\n",
            box(resp_system_intro, lang="md"),
            box(resp_system),
            "\n",
            box(resp_os_intro, lang="md"),
            box(resp_os),
            box(resp_py_metadata),
            box(resp_red_metadata),
            "\n",
            box(resp_red_vars_intro, lang="md"),
            box(resp_red_vars),
        )

        await ctx.send("".join(response))

    # You may ask why this command is owner-only,
    # cause after all it could be quite useful to guild owners!
    # Truth to be told, that would require us to make some part of this
    # more end-user friendly rather than just bot owner friendly - terms like
    # 'global call once checks' are not of any use to someone who isn't bot owner.
    @commands.is_owner()
    @commands.command()
    async def diagnoseissues(
        self,
        ctx: commands.Context,
        channel: Optional[discord.TextChannel],
        member: Union[discord.Member, discord.User],
        *,
        command_name: str,
    ) -> None:
        """
        Diagnose issues with the command checks with ease!

        If you want to diagnose the command from a text channel in a different server,
        you can do so by using the command in DMs.

        **Example:**
            - `[p]diagnoseissues #general @Slime ban` - Diagnose why @Slime can't use `[p]ban` in #general channel.

        **Arguments:**
            - `[channel]` - The text channel that the command should be tested for. Defaults to the current channel.
            - `<member>` - The member that should be considered as the command caller.
            - `<command_name>` - The name of the command to test.
        """
        if channel is None:
            channel = ctx.channel
            if not isinstance(channel, discord.TextChannel):
                await ctx.send(_("The channel needs to be passed when using this command in DMs."))
                return

        command = self.bot.get_command(command_name)
        if command is None:
            await ctx.send("Command not found!")
            return

        # This is done to allow the bot owner to diagnose a command
        # while not being a part of the server.
        if isinstance(member, discord.User):
            maybe_member = channel.guild.get_member(member.id)
            if maybe_member is None:
                await ctx.send(_("The given user is not a member of the diagnosed server."))
                return
            member = maybe_member

        if not channel.permissions_for(member).send_messages:
            # Let's make Flame happy here
            await ctx.send(
                _(
                    "Don't try to fool me, the given member can't access the {channel} channel!"
                ).format(channel=channel.mention)
            )
            return
        issue_diagnoser = IssueDiagnoser(self.bot, ctx, channel, member, command)
        await ctx.send(await issue_diagnoser.diagnose())

    @commands.group(aliases=["whitelist"])
    @checks.is_owner()
    async def allowlist(self, ctx: commands.Context):
        """
        Commands to manage the allowlist.

        Warning: When the allowlist is in use, the bot will ignore commands from everyone not on the list.

        Use `[p]allowlist clear` to disable the allowlist
        """
        pass

    @allowlist.command(name="add", require_var_positional=True)
    async def allowlist_add(self, ctx: commands.Context, *users: Union[discord.Member, int]):
        """
        Adds users to the allowlist.

        **Examples:**
            - `[p]allowlist add @26 @Will` - Adds two users to the allowlist.
            - `[p]allowlist add 262626262626262626` - Adds a user by ID.

        **Arguments:**
            - `<users...>` - The user or users to add to the allowlist.
        """
<<<<<<< HEAD
        uids = {getattr(user, "id", user) for user in users}
        await self.bot.add_to_allowlist_raw(uids, None)
        if len(uids) > 1:
=======
        await self.bot.add_to_whitelist(users)
        if len(users) > 1:
>>>>>>> eeed0825
            await ctx.send(_("Users have been added to the allowlist."))
        else:
            await ctx.send(_("User has been added to the allowlist."))

    @allowlist.command(name="list")
    async def allowlist_list(self, ctx: commands.Context):
        """
        Lists users on the allowlist.

        **Example:**
            - `[p]allowlist list`
        """
        curr_list = await ctx.bot._config.whitelist()

        if not curr_list:
            await ctx.send("Allowlist is empty.")
            return
        if len(curr_list) > 1:
            msg = _("Users on the allowlist:")
        else:
            msg = _("User on the allowlist:")
        for user_id in curr_list:
            user = self.bot.get_user(user_id)
            if not user:
                user = _("Unknown or Deleted User")
            msg += f"\n\t- {user_id} ({user})"

        for page in pagify(msg):
            await ctx.send(box(page))

    @allowlist.command(name="remove", require_var_positional=True)
    async def allowlist_remove(self, ctx: commands.Context, *users: Union[discord.Member, int]):
        """
        Removes users from the allowlist.

        The allowlist will be disabled if all users are removed.

        **Examples:**
            - `[p]allowlist remove @26 @Will` - Removes two users from the allowlist.
            - `[p]allowlist remove 262626262626262626` - Removes a user by ID.

        **Arguments:**
            - `<users...>` - The user or users to remove from the allowlist.
        """
<<<<<<< HEAD
        uids = {getattr(user, "id", user) for user in users}
        await self.bot.remove_from_allowlist_raw(uids, None)
        if len(uids) > 1:
=======
        await self.bot.remove_from_whitelist(users)
        if len(users) > 1:
>>>>>>> eeed0825
            await ctx.send(_("Users have been removed from the allowlist."))
        else:
            await ctx.send(_("User has been removed from the allowlist."))

    @allowlist.command(name="clear")
    async def allowlist_clear(self, ctx: commands.Context):
        """
        Clears the allowlist.

        This disables the allowlist.

        **Example:**
            - `[p]allowlist clear`
        """
        await self.bot.clear_whitelist()
        await ctx.send(_("Allowlist has been cleared."))

    @commands.group(aliases=["blacklist", "denylist"])
    @checks.is_owner()
    async def blocklist(self, ctx: commands.Context):
        """
        Commands to manage the blocklist.

        Use `[p]blocklist clear` to disable the blocklist
        """
        pass

    @blocklist.command(name="add", require_var_positional=True)
    async def blocklist_add(self, ctx: commands.Context, *users: Union[discord.Member, int]):
        """
        Adds users to the blocklist.

        **Examples:**
            - `[p]blocklist add @26 @Will` - Adds two users to the blocklist.
            - `[p]blocklist add 262626262626262626` - Blocks a user by ID.

        **Arguments:**
            - `<users...>` - The user or users to add to the blocklist.
        """
        for user in users:
            if isinstance(user, int):
                user_obj = discord.Object(id=user)
            else:
                user_obj = user
            if await ctx.bot.is_owner(user_obj):
                await ctx.send(_("You cannot add an owner to the blocklist!"))
                return

<<<<<<< HEAD
        uids = {getattr(user, "id", user) for user in users}
        await self.bot.add_to_blocklist_raw(uids, None)
        if len(uids) > 1:
=======
        await self.bot.add_to_blacklist(users)
        if len(users) > 1:
>>>>>>> eeed0825
            await ctx.send(_("Users have been added to the blocklist."))
        else:
            await ctx.send(_("User has been added to the blocklist."))

    @blocklist.command(name="list")
    async def blocklist_list(self, ctx: commands.Context):
        """
        Lists users on the blocklist.

        **Example:**
            - `[p]blocklist list`
        """
        curr_list = await self.bot.get_blacklist()

        if not curr_list:
            await ctx.send("Blocklist is empty.")
            return
        if len(curr_list) > 1:
            msg = _("Users on the blocklist:")
        else:
            msg = _("User on the blocklist:")
        for user_id in curr_list:
            user = self.bot.get_user(user_id)
            if not user:
                user = _("Unknown or Deleted User")
            msg += f"\n\t- {user_id} ({user})"

        for page in pagify(msg):
            await ctx.send(box(page))

    @blocklist.command(name="remove", require_var_positional=True)
    async def blocklist_remove(self, ctx: commands.Context, *users: Union[discord.Member, int]):
        """
        Removes users from the blocklist.

        **Examples:**
            - `[p]blocklist remove @26 @Will` - Removes two users from the blocklist.
            - `[p]blocklist remove 262626262626262626` - Removes a user by ID.

        **Arguments:**
            - `<users...>` - The user or users to remove from the blocklist.
        """
<<<<<<< HEAD
        uids = {getattr(user, "id", user) for user in users}
        await self.bot.remove_from_blocklist_raw(uids, None)
        if len(uids) > 1:
=======
        await self.bot.remove_from_blacklist(users)
        if len(users) > 1:
>>>>>>> eeed0825
            await ctx.send(_("Users have been removed from the blocklist."))
        else:
            await ctx.send(_("User has been removed from the blocklist."))

    @blocklist.command(name="clear")
    async def blocklist_clear(self, ctx: commands.Context):
        """
        Clears the blocklist.

        **Example:**
            - `[p]blocklist clear`
        """
        await self.bot.clear_blacklist()
        await ctx.send(_("Blocklist has been cleared."))

    @commands.group(aliases=["localwhitelist"])
    @commands.guild_only()
    @checks.admin_or_permissions(administrator=True)
    async def localallowlist(self, ctx: commands.Context):
        """
        Commands to manage the server specific allowlist.

        Warning: When the allowlist is in use, the bot will ignore commands from everyone not on the list in the server.

        Use `[p]localallowlist clear` to disable the allowlist
        """
        pass

    @localallowlist.command(name="add", require_var_positional=True)
    async def localallowlist_add(
        self, ctx: commands.Context, *users_or_roles: Union[discord.Member, discord.Role, int]
    ):
        """
        Adds a user or role to the server allowlist.

        **Examples:**
            - `[p]localallowlist add @26 @Will` - Adds two users to the local allowlist.
            - `[p]localallowlist add 262626262626262626` - Allows a user by ID.
            - `[p]localallowlist add "Super Admins"` - Allows a role with a space in the name without mentioning.

        **Arguments:**
            - `<users_or_roles...>` - The users or roles to remove from the local allowlist.
        """
        names = [getattr(u_or_r, "name", u_or_r) for u_or_r in users_or_roles]
        uids = {getattr(u_or_r, "id", u_or_r) for u_or_r in users_or_roles}
        if not (ctx.guild.owner == ctx.author or await self.bot.is_owner(ctx.author)):
            current_whitelist = await self.bot.get_whitelist(ctx.guild)
            theoretical_whitelist = current_whitelist.union(uids)
            ids = {i for i in (ctx.author.id, *(getattr(ctx.author, "_roles", [])))}
            if ids.isdisjoint(theoretical_whitelist):
                return await ctx.send(
                    _(
                        "I cannot allow you to do this, as it would "
                        "remove your ability to run commands, "
                        "please ensure to add yourself to the allowlist first."
                    )
                )
<<<<<<< HEAD
        await self.bot.add_to_allowlist_raw(uids, ctx.guild.id)
=======
        await self.bot.add_to_whitelist(uids, guild=ctx.guild)
>>>>>>> eeed0825

        if len(uids) > 1:
            await ctx.send(_("Users and/or roles have been added to the allowlist."))
        else:
            await ctx.send(_("User or role has been added to the allowlist."))

    @localallowlist.command(name="list")
    async def localallowlist_list(self, ctx: commands.Context):
        """
        Lists users and roles on the server allowlist.

        **Example:**
            - `[p]localallowlist list`
        """
        curr_list = await self.bot.get_whitelist(ctx.guild)

        if not curr_list:
            await ctx.send("Server allowlist is empty.")
            return
        if len(curr_list) > 1:
            msg = _("Allowed users and/or roles:")
        else:
            msg = _("Allowed user or role:")
        for obj_id in curr_list:
            user_or_role = self.bot.get_user(obj_id) or ctx.guild.get_role(obj_id)
            if not user_or_role:
                user_or_role = _("Unknown or Deleted User/Role")
            msg += f"\n\t- {obj_id} ({user_or_role})"

        for page in pagify(msg):
            await ctx.send(box(page))

    @localallowlist.command(name="remove", require_var_positional=True)
    async def localallowlist_remove(
        self, ctx: commands.Context, *users_or_roles: Union[discord.Member, discord.Role, int]
    ):
        """
        Removes user or role from the allowlist.

        The local allowlist will be disabled if all users are removed.

        **Examples:**
            - `[p]localallowlist remove @26 @Will` - Removes two users from the local allowlist.
            - `[p]localallowlist remove 262626262626262626` - Removes a user by ID.
            - `[p]localallowlist remove "Super Admins"` - Removes a role with a space in the name without mentioning.

        **Arguments:**
            - `<users_or_roles...>` - The users or roles to remove from the local allowlist.
        """
        uids = {getattr(u_or_r, "id", u_or_r) for u_or_r in users_or_roles}
        if not (ctx.guild.owner == ctx.author or await self.bot.is_owner(ctx.author)):
            current_whitelist = await self.bot.get_whitelist(ctx.guild)
            theoretical_whitelist = current_whitelist - uids
            ids = {i for i in (ctx.author.id, *(getattr(ctx.author, "_roles", [])))}
            if theoretical_whitelist and ids.isdisjoint(theoretical_whitelist):
                return await ctx.send(
                    _(
                        "I cannot allow you to do this, as it would "
                        "remove your ability to run commands."
                    )
                )
<<<<<<< HEAD
        await self.bot.remove_from_allowlist_raw(uids, ctx.guild.id)
=======
        await self.bot.remove_from_whitelist(uids, guild=ctx.guild)
>>>>>>> eeed0825

        if len(uids) > 1:
            await ctx.send(_("Users and/or roles have been removed from the server allowlist."))
        else:
            await ctx.send(_("User or role has been removed from the server allowlist."))

    @localallowlist.command(name="clear")
    async def localallowlist_clear(self, ctx: commands.Context):
        """
        Clears the allowlist.

        This disables the local allowlist and clears all entries.

        **Example:**
            - `[p]localallowlist clear`
        """
        await self.bot.clear_whitelist(ctx.guild)
        await ctx.send(_("Server allowlist has been cleared."))

    @commands.group(aliases=["localblacklist"])
    @commands.guild_only()
    @checks.admin_or_permissions(administrator=True)
    async def localblocklist(self, ctx: commands.Context):
        """
        Commands to manage the server specific blocklist.

        Use `[p]localblocklist clear` to disable the blocklist
        """
        pass

    @localblocklist.command(name="add", require_var_positional=True)
    async def localblocklist_add(
        self, ctx: commands.Context, *users_or_roles: Union[discord.Member, discord.Role, int]
    ):
        """
        Adds a user or role to the local blocklist.

        **Examples:**
            - `[p]localblocklist add @26 @Will` - Adds two users to the local blocklist.
            - `[p]localblocklist add 262626262626262626` - Blocks a user by ID.
            - `[p]localblocklist add "Bad Apples"` - Blocks a role with a space in the name without mentioning.

        **Arguments:**
            - `<users_or_roles...>` - The users or roles to add to the local blocklist.
        """
        for user_or_role in users_or_roles:
            uid = discord.Object(id=getattr(user_or_role, "id", user_or_role))
            if uid.id == ctx.author.id:
                await ctx.send(_("You cannot add yourself to the blocklist!"))
                return
            if uid.id == ctx.guild.owner_id and not await ctx.bot.is_owner(ctx.author):
                await ctx.send(_("You cannot add the guild owner to the blocklist!"))
                return
            if await ctx.bot.is_owner(uid):
                await ctx.send(_("You cannot add a bot owner to the blocklist!"))
                return
<<<<<<< HEAD
        names = [getattr(u_or_r, "name", u_or_r) for u_or_r in users_or_roles]
        uids = {getattr(u_or_r, "id", u_or_r) for u_or_r in users_or_roles}
        await self.bot.add_to_blocklist_raw(uids, ctx.guild.id)
=======
        await self.bot.add_to_blacklist(users_or_roles, guild=ctx.guild)
>>>>>>> eeed0825

        if len(users_or_roles) > 1:
            await ctx.send(_("Users and/or roles have been added from the server blocklist."))
        else:
            await ctx.send(_("User or role has been added from the server blocklist."))

    @localblocklist.command(name="list")
    async def localblocklist_list(self, ctx: commands.Context):
        """
        Lists users and roles on the server blocklist.

        **Example:**
            - `[p]localblocklist list`
        """
        curr_list = await self.bot.get_blacklist(ctx.guild)

        if not curr_list:
            await ctx.send("Server blocklist is empty.")
            return
        if len(curr_list) > 1:
            msg = _("Blocked users and/or roles:")
        else:
            msg = _("Blocked user or role:")
        for obj_id in curr_list:
            user_or_role = self.bot.get_user(obj_id) or ctx.guild.get_role(obj_id)
            if not user_or_role:
                user_or_role = _("Unknown or Deleted User/Role")
            msg += f"\n\t- {obj_id} ({user_or_role})"

        for page in pagify(msg):
            await ctx.send(box(page))

    @localblocklist.command(name="remove", require_var_positional=True)
    async def localblocklist_remove(
        self, ctx: commands.Context, *users_or_roles: Union[discord.Member, discord.Role, int]
    ):
        """
        Removes user or role from local blocklist.

        **Examples:**
            - `[p]localblocklist remove @26 @Will` - Removes two users from the local blocklist.
            - `[p]localblocklist remove 262626262626262626` - Unblocks a user by ID.
            - `[p]localblocklist remove "Bad Apples"` - Unblocks a role with a space in the name without mentioning.

        **Arguments:**
            - `<users_or_roles...>` - The users or roles to remove from the local blocklist.
        """
<<<<<<< HEAD
        names = [getattr(u_or_r, "name", u_or_r) for u_or_r in users_or_roles]
        uids = {getattr(u_or_r, "id", u_or_r) for u_or_r in users_or_roles}
        await self.bot.remove_from_blocklist_raw(uids, ctx.guild.id)
=======
        await self.bot.remove_from_blacklist(users_or_roles, guild=ctx.guild)
>>>>>>> eeed0825

        if len(users_or_roles) > 1:
            await ctx.send(_("Users and/or roles have been removed from the server blocklist."))
        else:
            await ctx.send(_("User or role has been removed from the server blocklist."))

    @localblocklist.command(name="clear")
    async def localblocklist_clear(self, ctx: commands.Context):
        """
        Clears the server blocklist.

        This disables the server blocklist and clears all entries.

        **Example:**
            - `[p]blocklist clear`
        """
        await self.bot.clear_blacklist(ctx.guild)
        await ctx.send(_("Server blocklist has been cleared."))

    @checks.guildowner_or_permissions(administrator=True)
    @commands.group(name="command")
    async def command_manager(self, ctx: commands.Context):
        """Commands to enable and disable commands and cogs."""
        pass

    @checks.is_owner()
    @command_manager.command(name="defaultdisablecog")
    async def command_default_disable_cog(self, ctx: commands.Context, *, cog: CogConverter):
        """Set the default state for a cog as disabled.

        This will disable the cog for all servers by default.
        To override it, use `[p]command enablecog` on the servers you want to allow usage.

        Note: This will only work on loaded cogs, and must reference the title-case cog name.

        **Examples:**
            - `[p]command defaultdisablecog Economy`
            - `[p]command defaultdisablecog ModLog`

        **Arguments:**
            - `<cog>` - The name of the cog to make disabled by default. Must be title-case.
        """
        cogname = cog.qualified_name
        if isinstance(cog, commands.commands._RuleDropper):
            return await ctx.send(_("You can't disable this cog by default."))
        await self.bot._disabled_cog_cache.default_disable(cogname)
        await ctx.send(_("{cogname} has been set as disabled by default.").format(cogname=cogname))

    @checks.is_owner()
    @command_manager.command(name="defaultenablecog")
    async def command_default_enable_cog(self, ctx: commands.Context, *, cog: CogConverter):
        """Set the default state for a cog as enabled.

        This will re-enable the cog for all servers by default.
        To override it, use `[p]command disablecog` on the servers you want to disallow usage.

        Note: This will only work on loaded cogs, and must reference the title-case cog name.

        **Examples:**
            - `[p]command defaultenablecog Economy`
            - `[p]command defaultenablecog ModLog`

        **Arguments:**
            - `<cog>` - The name of the cog to make enabled by default. Must be title-case.
        """
        cogname = cog.qualified_name
        await self.bot._disabled_cog_cache.default_enable(cogname)
        await ctx.send(_("{cogname} has been set as enabled by default.").format(cogname=cogname))

    @commands.guild_only()
    @command_manager.command(name="disablecog")
    async def command_disable_cog(self, ctx: commands.Context, *, cog: CogConverter):
        """Disable a cog in this server.

        Note: This will only work on loaded cogs, and must reference the title-case cog name.

        **Examples:**
            - `[p]command disablecog Economy`
            - `[p]command disablecog ModLog`

        **Arguments:**
            - `<cog>` - The name of the cog to disable on this server. Must be title-case.
        """
        cogname = cog.qualified_name
        if isinstance(cog, commands.commands._RuleDropper):
            return await ctx.send(_("You can't disable this cog as you would lock yourself out."))
        if await self.bot._disabled_cog_cache.disable_cog_in_guild(cogname, ctx.guild.id):
            await ctx.send(_("{cogname} has been disabled in this guild.").format(cogname=cogname))
        else:
            await ctx.send(
                _("{cogname} was already disabled (nothing to do).").format(cogname=cogname)
            )

    @commands.guild_only()
    @command_manager.command(name="enablecog", usage="<cog>")
    async def command_enable_cog(self, ctx: commands.Context, *, cogname: str):
        """Enable a cog in this server.

        Note: This will only work on loaded cogs, and must reference the title-case cog name.

        **Examples:**
            - `[p]command enablecog Economy`
            - `[p]command enablecog ModLog`

        **Arguments:**
            - `<cog>` - The name of the cog to enable on this server. Must be title-case.
        """
        if await self.bot._disabled_cog_cache.enable_cog_in_guild(cogname, ctx.guild.id):
            await ctx.send(_("{cogname} has been enabled in this guild.").format(cogname=cogname))
        else:
            # putting this here allows enabling a cog that isn't loaded but was disabled.
            cog = self.bot.get_cog(cogname)
            if not cog:
                return await ctx.send(_('Cog "{arg}" not found.').format(arg=cogname))

            await ctx.send(
                _("{cogname} was not disabled (nothing to do).").format(cogname=cogname)
            )

    @commands.guild_only()
    @command_manager.command(name="listdisabledcogs")
    async def command_list_disabled_cogs(self, ctx: commands.Context):
        """List the cogs which are disabled in this server.

        **Example:**
            - `[p]command listdisabledcogs`
        """
        disabled = [
            cog.qualified_name
            for cog in self.bot.cogs.values()
            if await self.bot._disabled_cog_cache.cog_disabled_in_guild(
                cog.qualified_name, ctx.guild.id
            )
        ]
        if disabled:
            output = _("The following cogs are disabled in this guild:\n")
            output += humanize_list(disabled)

            for page in pagify(output):
                await ctx.send(page)
        else:
            await ctx.send(_("There are no disabled cogs in this guild."))

    @command_manager.group(name="listdisabled", invoke_without_command=True)
    async def list_disabled(self, ctx: commands.Context):
        """
        List disabled commands.

        If you're the bot owner, this will show global disabled commands by default.
        Otherwise, this will show disabled commands on the current server.

        **Example:**
            - `[p]command listdisabled`
        """
        # Select the scope based on the author's privileges
        if await ctx.bot.is_owner(ctx.author):
            await ctx.invoke(self.list_disabled_global)
        else:
            await ctx.invoke(self.list_disabled_guild)

    @list_disabled.command(name="global")
    async def list_disabled_global(self, ctx: commands.Context):
        """List disabled commands globally.

        **Example:**
            - `[p]command listdisabled global`
        """
        disabled_list = await self.bot._config.disabled_commands()
        if not disabled_list:
            return await ctx.send(_("There aren't any globally disabled commands."))

        if len(disabled_list) > 1:
            header = _("{} commands are disabled globally.\n").format(
                humanize_number(len(disabled_list))
            )
        else:
            header = _("1 command is disabled globally.\n")
        paged = [box(x) for x in pagify(humanize_list(disabled_list), page_length=1000)]
        paged[0] = header + paged[0]
        await ctx.send_interactive(paged)

    @commands.guild_only()
    @list_disabled.command(name="guild")
    async def list_disabled_guild(self, ctx: commands.Context):
        """List disabled commands in this server.

        **Example:**
            - `[p]command listdisabled guild`
        """
        disabled_list = await self.bot._config.guild(ctx.guild).disabled_commands()
        if not disabled_list:
            return await ctx.send(_("There aren't any disabled commands in {}.").format(ctx.guild))

        if len(disabled_list) > 1:
            header = _("{} commands are disabled in {}.\n").format(
                humanize_number(len(disabled_list)), ctx.guild
            )
        else:
            header = _("1 command is disabled in {}.\n").format(ctx.guild)
        paged = [box(x) for x in pagify(humanize_list(disabled_list), page_length=1000)]
        paged[0] = header + paged[0]
        await ctx.send_interactive(paged)

    @command_manager.group(name="disable", invoke_without_command=True)
    async def command_disable(self, ctx: commands.Context, *, command: CommandConverter):
        """
        Disable a command.

        If you're the bot owner, this will disable commands globally by default.
        Otherwise, this will disable commands on the current server.

        **Examples:**
            - `[p]command disable userinfo` - Disables the `userinfo` command in the Mod cog.
            - `[p]command disable urban` - Disables the `urban` command in the General cog.

        **Arguments:**
            - `<command>` - The command to disable.
        """
        # Select the scope based on the author's privileges
        if await ctx.bot.is_owner(ctx.author):
            await ctx.invoke(self.command_disable_global, command=command)
        else:
            await ctx.invoke(self.command_disable_guild, command=command)

    @checks.is_owner()
    @command_disable.command(name="global")
    async def command_disable_global(self, ctx: commands.Context, *, command: CommandConverter):
        """
        Disable a command globally.

        **Examples:**
            - `[p]command disable global userinfo` - Disables the `userinfo` command in the Mod cog.
            - `[p]command disable global urban` - Disables the `urban` command in the General cog.

        **Arguments:**
            - `<command>` - The command to disable globally.
        """
        if self.command_manager in command.parents or self.command_manager == command:
            await ctx.send(
                _("The command to disable cannot be `command` or any of its subcommands.")
            )
            return

        if isinstance(command, commands.commands._RuleDropper):
            await ctx.send(
                _("This command is designated as being always available and cannot be disabled.")
            )
            return

        async with ctx.bot._config.disabled_commands() as disabled_commands:
            if command.qualified_name not in disabled_commands:
                disabled_commands.append(command.qualified_name)

        if not command.enabled:
            await ctx.send(_("That command is already disabled globally."))
            return
        command.enabled = False

        await ctx.tick()

    @commands.guild_only()
    @command_disable.command(name="server", aliases=["guild"])
    async def command_disable_guild(self, ctx: commands.Context, *, command: CommandConverter):
        """
        Disable a command in this server only.

        **Examples:**
            - `[p]command disable server userinfo` - Disables the `userinfo` command in the Mod cog.
            - `[p]command disable server urban` - Disables the `urban` command in the General cog.

        **Arguments:**
            - `<command>` - The command to disable for the current server.
        """
        if self.command_manager in command.parents or self.command_manager == command:
            await ctx.send(
                _("The command to disable cannot be `command` or any of its subcommands.")
            )
            return

        if isinstance(command, commands.commands._RuleDropper):
            await ctx.send(
                _("This command is designated as being always available and cannot be disabled.")
            )
            return

        if command.requires.privilege_level > await PrivilegeLevel.from_ctx(ctx):
            await ctx.send(_("You are not allowed to disable that command."))
            return

        async with ctx.bot._config.guild(ctx.guild).disabled_commands() as disabled_commands:
            if command.qualified_name not in disabled_commands:
                disabled_commands.append(command.qualified_name)

        done = command.disable_in(ctx.guild)

        if not done:
            await ctx.send(_("That command is already disabled in this server."))
        else:
            await ctx.tick()

    @command_manager.group(name="enable", invoke_without_command=True)
    async def command_enable(self, ctx: commands.Context, *, command: CommandConverter):
        """Enable a command.

        If you're the bot owner, this will try to enable a globally disabled command by default.
        Otherwise, this will try to enable a command disabled on the current server.

        **Examples:**
            - `[p]command enable userinfo` - Enables the `userinfo` command in the Mod cog.
            - `[p]command enable urban` - Enables the `urban` command in the General cog.

        **Arguments:**
            - `<command>` - The command to enable.
        """
        if await ctx.bot.is_owner(ctx.author):
            await ctx.invoke(self.command_enable_global, command=command)
        else:
            await ctx.invoke(self.command_enable_guild, command=command)

    @commands.is_owner()
    @command_enable.command(name="global")
    async def command_enable_global(self, ctx: commands.Context, *, command: CommandConverter):
        """
        Enable a command globally.

        **Examples:**
            - `[p]command enable global userinfo` - Enables the `userinfo` command in the Mod cog.
            - `[p]command enable global urban` - Enables the `urban` command in the General cog.

        **Arguments:**
            - `<command>` - The command to enable globally.
        """
        async with ctx.bot._config.disabled_commands() as disabled_commands:
            with contextlib.suppress(ValueError):
                disabled_commands.remove(command.qualified_name)

        if command.enabled:
            await ctx.send(_("That command is already enabled globally."))
            return

        command.enabled = True
        await ctx.tick()

    @commands.guild_only()
    @command_enable.command(name="server", aliases=["guild"])
    async def command_enable_guild(self, ctx: commands.Context, *, command: CommandConverter):
        """
            Enable a command in this server.

        **Examples:**
            - `[p]command enable server userinfo` - Enables the `userinfo` command in the Mod cog.
            - `[p]command enable server urban` - Enables the `urban` command in the General cog.

        **Arguments:**
            - `<command>` - The command to enable for the current server.
        """
        if command.requires.privilege_level > await PrivilegeLevel.from_ctx(ctx):
            await ctx.send(_("You are not allowed to enable that command."))
            return

        async with ctx.bot._config.guild(ctx.guild).disabled_commands() as disabled_commands:
            with contextlib.suppress(ValueError):
                disabled_commands.remove(command.qualified_name)

        done = command.enable_in(ctx.guild)

        if not done:
            await ctx.send(_("That command is already enabled in this server."))
        else:
            await ctx.tick()

    @checks.is_owner()
    @command_manager.command(name="disabledmsg")
    async def command_disabledmsg(self, ctx: commands.Context, *, message: str = ""):
        """Set the bot's response to disabled commands.

        Leave blank to send nothing.

        To include the command name in the message, include the `{command}` placeholder.

        **Examples:**
            - `[p]command disabledmsg This command is disabled`
            - `[p]command disabledmsg {command} is disabled`
            - `[p]command disabledmsg` - Sends nothing when a disabled command is attempted.

        **Arguments:**
            - `[message]` - The message to send when a disabled command is attempted.
        """
        await ctx.bot._config.disabled_command_msg.set(message)
        await ctx.tick()

    @commands.guild_only()
    @checks.guildowner_or_permissions(manage_guild=True)
    @commands.group(name="autoimmune")
    async def autoimmune_group(self, ctx: commands.Context):
        """
        Commands to manage server settings for immunity from automated actions.

        This includes duplicate message deletion and mention spam from the Mod cog, and filters from the Filter cog.
        """
        pass

    @autoimmune_group.command(name="list")
    async def autoimmune_list(self, ctx: commands.Context):
        """
        Gets the current members and roles configured for automatic moderation action immunity.

        **Example:**
            - `[p]autoimmune list`
        """
        ai_ids = await ctx.bot._config.guild(ctx.guild).autoimmune_ids()

        roles = {r.name for r in ctx.guild.roles if r.id in ai_ids}
        members = {str(m) for m in ctx.guild.members if m.id in ai_ids}

        output = ""
        if roles:
            output += _("Roles immune from automated moderation actions:\n")
            output += ", ".join(roles)
        if members:
            if roles:
                output += "\n"
            output += _("Members immune from automated moderation actions:\n")
            output += ", ".join(members)

        if not output:
            output = _("No immunity settings here.")

        for page in pagify(output):
            await ctx.send(page)

    @autoimmune_group.command(name="add")
    async def autoimmune_add(
        self, ctx: commands.Context, *, user_or_role: Union[discord.Member, discord.Role]
    ):
        """
        Makes a user or role immune from automated moderation actions.

        **Examples:**
            - `[p]autoimmune add @TwentySix` - Adds a user.
            - `[p]autoimmune add @Mods` - Adds a role.

        **Arguments:**
            - `<user_or_role>` - The user or role to add immunity to.
        """
        async with ctx.bot._config.guild(ctx.guild).autoimmune_ids() as ai_ids:
            if user_or_role.id in ai_ids:
                return await ctx.send(_("Already added."))
            ai_ids.append(user_or_role.id)
        await ctx.tick()

    @autoimmune_group.command(name="remove")
    async def autoimmune_remove(
        self, ctx: commands.Context, *, user_or_role: Union[discord.Member, discord.Role]
    ):
        """
        Remove a user or role from being immune to automated moderation actions.

        **Examples:**
            - `[p]autoimmune remove @TwentySix` - Removes a user.
            - `[p]autoimmune remove @Mods` - Removes a role.

        **Arguments:**
            - `<user_or_role>` - The user or role to remove immunity from.
        """
        async with ctx.bot._config.guild(ctx.guild).autoimmune_ids() as ai_ids:
            if user_or_role.id not in ai_ids:
                return await ctx.send(_("Not in list."))
            ai_ids.remove(user_or_role.id)
        await ctx.tick()

    @autoimmune_group.command(name="isimmune")
    async def autoimmune_checkimmune(
        self, ctx: commands.Context, *, user_or_role: Union[discord.Member, discord.Role]
    ):
        """
        Checks if a user or role would be considered immune from automated actions.

        **Examples:**
            - `[p]autoimmune isimmune @TwentySix`
            - `[p]autoimmune isimmune @Mods`

        **Arguments:**
            - `<user_or_role>` - The user or role to check the immunity of.
        """

        if await ctx.bot.is_automod_immune(user_or_role):
            await ctx.send(_("They are immune."))
        else:
            await ctx.send(_("They are not immune."))

    @checks.is_owner()
    @_set.group()
    async def ownernotifications(self, ctx: commands.Context):
        """
        Commands for configuring owner notifications.

        Owner notifications include usage of `[p]contact` and available Red updates.
        """
        pass

    @ownernotifications.command()
    async def optin(self, ctx: commands.Context):
        """
        Opt-in on receiving owner notifications.

        This is the default state.

        Note: This will only resume sending owner notifications to your DMs.
            Additional owners and destinations will not be affected.

        **Example:**
            - `[p]ownernotifications optin`
        """
        async with ctx.bot._config.owner_opt_out_list() as opt_outs:
            if ctx.author.id in opt_outs:
                opt_outs.remove(ctx.author.id)

        await ctx.tick()

    @ownernotifications.command()
    async def optout(self, ctx: commands.Context):
        """
        Opt-out of receiving owner notifications.

        Note: This will only stop sending owner notifications to your DMs.
            Additional owners and destinations will still receive notifications.

        **Example:**
            - `[p]ownernotifications optout`
        """
        async with ctx.bot._config.owner_opt_out_list() as opt_outs:
            if ctx.author.id not in opt_outs:
                opt_outs.append(ctx.author.id)

        await ctx.tick()

    @ownernotifications.command()
    async def adddestination(
        self, ctx: commands.Context, *, channel: Union[discord.TextChannel, int]
    ):
        """
        Adds a destination text channel to receive owner notifications.

        **Examples:**
            - `[p]ownernotifications adddestination #owner-notifications`
            - `[p]ownernotifications adddestination 168091848718417920` - Accepts channel IDs.

        **Arguments:**
            - `<channel>` - The channel to send owner notifications to.
        """

        try:
            channel_id = channel.id
        except AttributeError:
            channel_id = channel

        async with ctx.bot._config.extra_owner_destinations() as extras:
            if channel_id not in extras:
                extras.append(channel_id)

        await ctx.tick()

    @ownernotifications.command(aliases=["remdestination", "deletedestination", "deldestination"])
    async def removedestination(
        self, ctx: commands.Context, *, channel: Union[discord.TextChannel, int]
    ):
        """
        Removes a destination text channel from receiving owner notifications.

        **Examples:**
            - `[p]ownernotifications removedestination #owner-notifications`
            - `[p]ownernotifications deletedestination 168091848718417920` - Accepts channel IDs.

        **Arguments:**
            - `<channel>` - The channel to stop sending owner notifications to.
        """

        try:
            channel_id = channel.id
        except AttributeError:
            channel_id = channel

        async with ctx.bot._config.extra_owner_destinations() as extras:
            if channel_id in extras:
                extras.remove(channel_id)

        await ctx.tick()

    @ownernotifications.command()
    async def listdestinations(self, ctx: commands.Context):
        """
        Lists the configured extra destinations for owner notifications.

        **Example:**
            - `[p]ownernotifications listdestinations`
        """

        channel_ids = await ctx.bot._config.extra_owner_destinations()

        if not channel_ids:
            await ctx.send(_("There are no extra channels being sent to."))
            return

        data = []

        for channel_id in channel_ids:
            channel = ctx.bot.get_channel(channel_id)
            if channel:
                # This includes the channel name in case the user can't see the channel.
                data.append(f"{channel.mention} {channel} ({channel.id})")
            else:
                data.append(_("Unknown channel with id: {id}").format(id=channel_id))

        output = "\n".join(data)
        for page in pagify(output):
            await ctx.send(page)

    # RPC handlers
    async def rpc_load(self, request):
        cog_name = request.params[0]

        spec = await self.bot._cog_mgr.find_cog(cog_name)
        if spec is None:
            raise LookupError("No such cog found.")

        self._cleanup_and_refresh_modules(spec.name)

        await self.bot.load_extension(spec)

    async def rpc_unload(self, request):
        cog_name = request.params[0]

        self.bot.unload_extension(cog_name)

    async def rpc_reload(self, request):
        await self.rpc_unload(request)
        await self.rpc_load(request)

    @commands.group()
    @commands.guild_only()
    @checks.admin_or_permissions(manage_channels=True)
    async def ignore(self, ctx: commands.Context):
        """
        Commands to add servers or channels to the ignore list.

        The ignore list will prevent the bot from responding to commands in the configured locations.

        Note: Owners and Admins override the ignore list.
        """

    @ignore.command(name="list")
    async def ignore_list(self, ctx: commands.Context):
        """
        List the currently ignored servers and channels.

        **Example:**
            - `[p]ignore list`
        """
        for page in pagify(await self.count_ignored(ctx)):
            await ctx.maybe_send_embed(page)

    @ignore.command(name="channel")
    async def ignore_channel(
        self,
        ctx: commands.Context,
        channel: Optional[Union[discord.TextChannel, discord.CategoryChannel]] = None,
    ):
        """
        Ignore commands in the channel or category.

        Defaults to the current channel.

        Note: Owners, Admins, and those with Manage Channel permissions override ignored channels.

        **Examples:**
            - `[p]ignore channel #general` - Ignores commands in the #general channel.
            - `[p]ignore channel` - Ignores commands in the current channel.
            - `[p]ignore channel "General Channels"` - Use quotes for categories with spaces.
            - `[p]ignore channel 356236713347252226` - Also accepts IDs.

        **Arguments:**
            - `<channel>` - The channel to ignore. Can be a category channel.
        """
        if not channel:
            channel = ctx.channel
        if not await self.bot._ignored_cache.get_ignored_channel(channel):
            await self.bot._ignored_cache.set_ignored_channel(channel, True)
            await ctx.send(_("Channel added to ignore list."))
        else:
            await ctx.send(_("Channel already in ignore list."))

    @ignore.command(name="server", aliases=["guild"])
    @checks.admin_or_permissions(manage_guild=True)
    async def ignore_guild(self, ctx: commands.Context):
        """
        Ignore commands in this server.

        Note: Owners, Admins, and those with Manage Server permissions override ignored servers.

        **Example:**
            - `[p]ignore server` - Ignores the current server
        """
        guild = ctx.guild
        if not await self.bot._ignored_cache.get_ignored_guild(guild):
            await self.bot._ignored_cache.set_ignored_guild(guild, True)
            await ctx.send(_("This server has been added to the ignore list."))
        else:
            await ctx.send(_("This server is already being ignored."))

    @commands.group()
    @commands.guild_only()
    @checks.admin_or_permissions(manage_channels=True)
    async def unignore(self, ctx: commands.Context):
        """Commands to remove servers or channels from the ignore list."""

    @unignore.command(name="channel")
    async def unignore_channel(
        self,
        ctx: commands.Context,
        channel: Optional[Union[discord.TextChannel, discord.CategoryChannel]] = None,
    ):
        """
        Remove a channel or category from the ignore list.

        Defaults to the current channel.

        **Examples:**
            - `[p]unignore channel #general` - Unignores commands in the #general channel.
            - `[p]unignore channel` - Unignores commands in the current channel.
            - `[p]unignore channel "General Channels"` - Use quotes for categories with spaces.
            - `[p]unignore channel 356236713347252226` - Also accepts IDs. Use this method to unignore categories.

        **Arguments:**
            - `<channel>` - The channel to unignore. This can be a category channel.
        """
        if not channel:
            channel = ctx.channel

        if await self.bot._ignored_cache.get_ignored_channel(channel):
            await self.bot._ignored_cache.set_ignored_channel(channel, False)
            await ctx.send(_("Channel removed from ignore list."))
        else:
            await ctx.send(_("That channel is not in the ignore list."))

    @unignore.command(name="server", aliases=["guild"])
    @checks.admin_or_permissions(manage_guild=True)
    async def unignore_guild(self, ctx: commands.Context):
        """
        Remove this server from the ignore list.

        **Example:**
            - `[p]unignore server` - Stops ignoring the current server
        """
        guild = ctx.message.guild
        if await self.bot._ignored_cache.get_ignored_guild(guild):
            await self.bot._ignored_cache.set_ignored_guild(guild, False)
            await ctx.send(_("This server has been removed from the ignore list."))
        else:
            await ctx.send(_("This server is not in the ignore list."))

    async def count_ignored(self, ctx: commands.Context):
        category_channels: List[discord.CategoryChannel] = []
        text_channels: List[discord.TextChannel] = []
        if await self.bot._ignored_cache.get_ignored_guild(ctx.guild):
            return _("This server is currently being ignored.")
        for channel in ctx.guild.text_channels:
            if channel.category and channel.category not in category_channels:
                if await self.bot._ignored_cache.get_ignored_channel(channel.category):
                    category_channels.append(channel.category)
            if await self.bot._ignored_cache.get_ignored_channel(channel, check_category=False):
                text_channels.append(channel)

        cat_str = (
            humanize_list([c.name for c in category_channels]) if category_channels else "None"
        )
        chan_str = humanize_list([c.mention for c in text_channels]) if text_channels else "None"
        msg = _("Currently ignored categories: {categories}\nChannels: {channels}").format(
            categories=cat_str, channels=chan_str
        )
        return msg

    @commands.command(
        cls=commands.commands._IsTrueBotOwner,
        name="su",
    )
    async def su(self, ctx: commands.Context):
        """Enable your bot owner privileges.

        SU permission is auto removed after interval set with `[p]set sutimeout` (Default to 15 minutes).
        """
        if ctx.author.id not in self.bot.owner_ids:
            self.bot._elevated_owner_ids |= {ctx.author.id}
            await ctx.send(_("Your bot owner privileges have been enabled."))
            if ctx.author.id in self.bot._owner_sudo_tasks:
                self.bot._owner_sudo_tasks[ctx.author.id].cancel()
                del self.bot._owner_sudo_tasks[ctx.author.id]
            self.bot._owner_sudo_tasks[ctx.author.id] = asyncio.create_task(
                timed_unsu(ctx.author.id, self.bot)
            )
            return
        await ctx.send(_("Your bot owner privileges are already enabled."))

    @commands.command(
        cls=commands.commands._IsTrueBotOwner,
        name="unsu",
    )
    async def unsu(self, ctx: commands.Context):
        """Disable your bot owner privileges."""
        if ctx.author.id in self.bot.owner_ids:
            self.bot._elevated_owner_ids -= {ctx.author.id}
            await ctx.send(_("Your bot owner privileges have been disabled."))
            return
        await ctx.send(_("Your bot owner privileges are not currently enabled."))

    @commands.command(
        cls=commands.commands._IsTrueBotOwner,
        name="sudo",
    )
    async def sudo(self, ctx: commands.Context, *, command: str):
        """Runs the specified command with bot owner permissions

        The prefix must not be entered.
        """
        ids = self.bot._elevated_owner_ids.union({ctx.author.id})
        self.bot._sudo_ctx_var.set(ids)
        msg = copy(ctx.message)
        msg.content = ctx.prefix + command
        ctx.bot.dispatch("message", msg)

    @_set.command()
    @is_sudo_enabled()
    @checks.is_owner()
    async def sutimeout(
        self,
        ctx: commands.Context,
        *,
        interval: commands.TimedeltaConverter(
            minimum=datetime.timedelta(minutes=1),
            maximum=datetime.timedelta(days=1),
            default_unit="minutes",
        ) = datetime.timedelta(minutes=15),
    ):
        """
        Set the interval for SU permissions to auto expire.
        """
        await self.bot._config.sudotime.set(interval.total_seconds())
        await ctx.send(
            _("SU timer will expire after: {}.").format(humanize_timedelta(timedelta=interval))
        )

    # Removing this command from forks is a violation of the GPLv3 under which it is licensed.
    # Otherwise interfering with the ability for this command to be accessible is also a violation.
    @commands.cooldown(1, 180, lambda msg: (msg.channel.id, msg.author.id))
    @commands.command(
        cls=commands.commands._AlwaysAvailableCommand,
        name="licenseinfo",
        aliases=["licenceinfo"],
        i18n=_,
    )
    async def license_info_command(self, ctx: commands.Context):
        """
        Get info about Red's licenses.
        """

        message = (
            "This bot is an instance of Red-DiscordBot (hereinafter referred to as Red).\n"
            "Red is a free and open source application made available to the public and "
            "licensed under the GNU GPLv3. The full text of this license is available to you at "
            "<https://github.com/Cog-Creators/Red-DiscordBot/blob/V3/develop/LICENSE>."
        )
        await ctx.send(message)
        # We need a link which contains a thank you to other projects which we use at some point.

    @commands.is_owner()
    @commands.group(name="hackydev")
    async def _hackydev(self, ctx: commands.Context):
        """Change hackydev settings."""

    @_hackydev.command(name="overload")
    async def _hackydev_overload(self, ctx: commands.Context):
        """Overload JSON lib."""
        from redbot import json

        json.overload_stdlib()
        await ctx.tick()

    @_hackydev.command(name="revert")
    async def _hackydev_undo_overload(self, ctx: commands.Context):
        """Revert the JSON lib overload."""
        from redbot import json

        json.restore_stdlib()
        await ctx.tick()

    @_hackydev.command(name="resetmodules")
    async def _hackydev_resetmodules(self, ctx: commands.Context):
        """Reset Libs."""
        from redbot import json

        json.reset_modules()
        await ctx.tick()

    @_hackydev.command(name="which")
    async def _hackydev_which(self, ctx: commands.Context):
        """Reset Libs."""
        from redbot import json

        await ctx.send(f"You are using `{json.json_module}`")<|MERGE_RESOLUTION|>--- conflicted
+++ resolved
@@ -41,11 +41,7 @@
     errors,
     i18n,
 )
-<<<<<<< HEAD
-from .commands import UserInputOptional
-=======
 from ._diagnoser import IssueDiagnoser
->>>>>>> eeed0825
 from .utils import AsyncIter
 from .utils._internal_utils import fetch_latest_red_version_info, is_sudo_enabled, timed_unsu
 from .utils.predicates import MessagePredicate
@@ -3766,14 +3762,8 @@
         **Arguments:**
             - `<users...>` - The user or users to add to the allowlist.
         """
-<<<<<<< HEAD
-        uids = {getattr(user, "id", user) for user in users}
-        await self.bot.add_to_allowlist_raw(uids, None)
-        if len(uids) > 1:
-=======
         await self.bot.add_to_whitelist(users)
         if len(users) > 1:
->>>>>>> eeed0825
             await ctx.send(_("Users have been added to the allowlist."))
         else:
             await ctx.send(_("User has been added to the allowlist."))
@@ -3818,14 +3808,8 @@
         **Arguments:**
             - `<users...>` - The user or users to remove from the allowlist.
         """
-<<<<<<< HEAD
-        uids = {getattr(user, "id", user) for user in users}
-        await self.bot.remove_from_allowlist_raw(uids, None)
-        if len(uids) > 1:
-=======
         await self.bot.remove_from_whitelist(users)
         if len(users) > 1:
->>>>>>> eeed0825
             await ctx.send(_("Users have been removed from the allowlist."))
         else:
             await ctx.send(_("User has been removed from the allowlist."))
@@ -3874,14 +3858,8 @@
                 await ctx.send(_("You cannot add an owner to the blocklist!"))
                 return
 
-<<<<<<< HEAD
-        uids = {getattr(user, "id", user) for user in users}
-        await self.bot.add_to_blocklist_raw(uids, None)
-        if len(uids) > 1:
-=======
         await self.bot.add_to_blacklist(users)
         if len(users) > 1:
->>>>>>> eeed0825
             await ctx.send(_("Users have been added to the blocklist."))
         else:
             await ctx.send(_("User has been added to the blocklist."))
@@ -3924,14 +3902,8 @@
         **Arguments:**
             - `<users...>` - The user or users to remove from the blocklist.
         """
-<<<<<<< HEAD
-        uids = {getattr(user, "id", user) for user in users}
-        await self.bot.remove_from_blocklist_raw(uids, None)
-        if len(uids) > 1:
-=======
         await self.bot.remove_from_blacklist(users)
         if len(users) > 1:
->>>>>>> eeed0825
             await ctx.send(_("Users have been removed from the blocklist."))
         else:
             await ctx.send(_("User has been removed from the blocklist."))
@@ -3989,11 +3961,7 @@
                         "please ensure to add yourself to the allowlist first."
                     )
                 )
-<<<<<<< HEAD
-        await self.bot.add_to_allowlist_raw(uids, ctx.guild.id)
-=======
         await self.bot.add_to_whitelist(uids, guild=ctx.guild)
->>>>>>> eeed0825
 
         if len(uids) > 1:
             await ctx.send(_("Users and/or roles have been added to the allowlist."))
@@ -4055,11 +4023,7 @@
                         "remove your ability to run commands."
                     )
                 )
-<<<<<<< HEAD
-        await self.bot.remove_from_allowlist_raw(uids, ctx.guild.id)
-=======
         await self.bot.remove_from_whitelist(uids, guild=ctx.guild)
->>>>>>> eeed0825
 
         if len(uids) > 1:
             await ctx.send(_("Users and/or roles have been removed from the server allowlist."))
@@ -4116,13 +4080,7 @@
             if await ctx.bot.is_owner(uid):
                 await ctx.send(_("You cannot add a bot owner to the blocklist!"))
                 return
-<<<<<<< HEAD
-        names = [getattr(u_or_r, "name", u_or_r) for u_or_r in users_or_roles]
-        uids = {getattr(u_or_r, "id", u_or_r) for u_or_r in users_or_roles}
-        await self.bot.add_to_blocklist_raw(uids, ctx.guild.id)
-=======
         await self.bot.add_to_blacklist(users_or_roles, guild=ctx.guild)
->>>>>>> eeed0825
 
         if len(users_or_roles) > 1:
             await ctx.send(_("Users and/or roles have been added from the server blocklist."))
@@ -4170,13 +4128,7 @@
         **Arguments:**
             - `<users_or_roles...>` - The users or roles to remove from the local blocklist.
         """
-<<<<<<< HEAD
-        names = [getattr(u_or_r, "name", u_or_r) for u_or_r in users_or_roles]
-        uids = {getattr(u_or_r, "id", u_or_r) for u_or_r in users_or_roles}
-        await self.bot.remove_from_blocklist_raw(uids, ctx.guild.id)
-=======
         await self.bot.remove_from_blacklist(users_or_roles, guild=ctx.guild)
->>>>>>> eeed0825
 
         if len(users_or_roles) > 1:
             await ctx.send(_("Users and/or roles have been removed from the server blocklist."))
