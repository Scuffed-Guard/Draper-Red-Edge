--- conflicted
+++ resolved
@@ -1599,12 +1599,9 @@
         global_data = await ctx.bot._config.all()
         locale = global_data["locale"]
         regional_format = global_data["regional_format"] or locale
-<<<<<<< HEAD
         sudotime = (
             humanize_timedelta(seconds=global_data["sudotime"]) if ctx.bot._sudo_enabled else ""
         )
-=======
->>>>>>> 53b511be
         colour = discord.Colour(global_data["color"])
         prefix_string = " ".join(prefixes)
         settings = _(
@@ -1613,12 +1610,8 @@
             "{guild_settings}"
             "Global locale: {locale}\n"
             "Global regional format: {regional_format}\n"
-<<<<<<< HEAD
             "Default embed colour: {colour}\n"
             "{sudotime}"
-=======
-            "Default embed colour: {colour}"
->>>>>>> 53b511be
         ).format(
             bot_name=ctx.bot.user.name,
             prefixes=prefix_string,
