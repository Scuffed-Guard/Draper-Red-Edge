import asyncio
import contextlib
import datetime
import importlib
import itertools
import json
import logging
import os
import pathlib
import sys
import tarfile
import traceback
from collections import namedtuple
from pathlib import Path
from random import SystemRandom
from string import ascii_letters, digits
from typing import TYPE_CHECKING, Union, Tuple, List, Optional, Iterable, Sequence, Dict

import aiohttp
import discord
import pkg_resources

from redbot.core import (
    __version__,
    version_info as red_version_info,
    VersionInfo,
    checks,
    commands,
    errors,
    i18n,
)
from .utils.predicates import MessagePredicate
from .utils.chat_formatting import pagify, box, inline

if TYPE_CHECKING:
    from redbot.core.bot import Red

__all__ = ["Core"]

log = logging.getLogger("red")


_ = i18n.Translator("Core", __file__)


class CoreLogic:
    def __init__(self, bot: "Red"):
        self.bot = bot
        self.bot.register_rpc_handler(self._load)
        self.bot.register_rpc_handler(self._unload)
        self.bot.register_rpc_handler(self._reload)
        self.bot.register_rpc_handler(self._name)
        self.bot.register_rpc_handler(self._prefixes)
        self.bot.register_rpc_handler(self._version_info)
        self.bot.register_rpc_handler(self._invite_url)

    async def _load(
        self, cog_names: Iterable[str]
    ) -> Tuple[List[str], List[str], List[str], List[str], List[Tuple[str, str]]]:
        """
        Loads cogs by name.
        Parameters
        ----------
        cog_names : list of str

        Returns
        -------
        tuple
            4-tuple of loaded, failed, not found and already loaded cogs.
        """
        failed_packages = []
        loaded_packages = []
        notfound_packages = []
        alreadyloaded_packages = []
        failed_with_reason_packages = []

        bot = self.bot

        cogspecs = []

        for name in cog_names:
            try:
                spec = await bot.cog_mgr.find_cog(name)
                if spec:
                    cogspecs.append((spec, name))
                else:
                    notfound_packages.append(name)
            except Exception as e:
                log.exception("Package import failed", exc_info=e)

                exception_log = "Exception during import of cog\n"
                exception_log += "".join(traceback.format_exception(type(e), e, e.__traceback__))
                bot._last_exception = exception_log
                failed_packages.append(name)

        for spec, name in cogspecs:
            try:
                self._cleanup_and_refresh_modules(spec.name)
                await bot.load_extension(spec)
            except errors.PackageAlreadyLoaded:
                alreadyloaded_packages.append(name)
            except errors.CogLoadError as e:
                failed_with_reason_packages.append((name, str(e)))
            except Exception as e:
                log.exception("Package loading failed", exc_info=e)

                exception_log = "Exception during loading of cog\n"
                exception_log += "".join(traceback.format_exception(type(e), e, e.__traceback__))
                bot._last_exception = exception_log
                failed_packages.append(name)
            else:
                await bot.add_loaded_package(name)
                loaded_packages.append(name)

        return (
            loaded_packages,
            failed_packages,
            notfound_packages,
            alreadyloaded_packages,
            failed_with_reason_packages,
        )

    @staticmethod
    def _cleanup_and_refresh_modules(module_name: str) -> None:
        """Interally reloads modules so that changes are detected"""
        splitted = module_name.split(".")

        def maybe_reload(new_name):
            try:
                lib = sys.modules[new_name]
            except KeyError:
                pass
            else:
                importlib._bootstrap._exec(lib.__spec__, lib)

        # noinspection PyTypeChecker
        modules = itertools.accumulate(splitted, "{}.{}".format)
        for m in modules:
            maybe_reload(m)

        children = {name: lib for name, lib in sys.modules.items() if name.startswith(module_name)}
        for child_name, lib in children.items():
            importlib._bootstrap._exec(lib.__spec__, lib)

    @staticmethod
    def _get_package_strings(
        packages: List[str], fmt: str, other: Optional[Tuple[str, ...]] = None
    ) -> str:
        """
        Gets the strings needed for the load, unload and reload commands
        """
        packages = [inline(name) for name in packages]

        if other is None:
            other = ("", "")
        plural = "s" if len(packages) > 1 else ""
        use_and, other = ("", other[0]) if len(packages) == 1 else (" and ", other[1])
        packages_string = ", ".join(packages[:-1]) + use_and + packages[-1]

        form = {"plural": plural, "packs": packages_string, "other": other}
        final_string = fmt.format(**form)
        return final_string

    async def _unload(self, cog_names: Iterable[str]) -> Tuple[List[str], List[str]]:
        """
        Unloads cogs with the given names.

        Parameters
        ----------
        cog_names : list of str

        Returns
        -------
        tuple
            2 element tuple of successful unloads and failed unloads.
        """
        failed_packages = []
        unloaded_packages = []

        bot = self.bot

        for name in cog_names:
            if name in bot.extensions:
                bot.unload_extension(name)
                await bot.remove_loaded_package(name)
                unloaded_packages.append(name)
            else:
                failed_packages.append(name)

        return unloaded_packages, failed_packages

    async def _reload(
        self, cog_names: Sequence[str]
    ) -> Tuple[List[str], List[str], List[str], List[str], List[Tuple[str, str]]]:
        await self._unload(cog_names)

        loaded, load_failed, not_found, already_loaded, load_failed_with_reason = await self._load(
            cog_names
        )

        return loaded, load_failed, not_found, already_loaded, load_failed_with_reason

    async def _name(self, name: Optional[str] = None) -> str:
        """
        Gets or sets the bot's username.

        Parameters
        ----------
        name : str
            If passed, the bot will change it's username.

        Returns
        -------
        str
            The current (or new) username of the bot.
        """
        if name is not None:
            await self.bot.user.edit(username=name)

        return self.bot.user.name

    async def _prefixes(self, prefixes: Optional[Sequence[str]] = None) -> List[str]:
        """
        Gets or sets the bot's global prefixes.

        Parameters
        ----------
        prefixes : list of str
            If passed, the bot will set it's global prefixes.

        Returns
        -------
        list of str
            The current (or new) list of prefixes.
        """
        if prefixes:
            prefixes = sorted(prefixes, reverse=True)
            await self.bot.db.prefix.set(prefixes)
        return await self.bot.db.prefix()

    @classmethod
    async def _version_info(cls) -> Dict[str, str]:
        """
        Version information for Red and discord.py

        Returns
        -------
        dict
            `redbot` and `discordpy` keys containing version information for both.
        """
        return {"redbot": __version__, "discordpy": discord.__version__}

    async def _invite_url(self) -> str:
        """
        Generates the invite URL for the bot.

        Returns
        -------
        str
            Invite URL.
        """
        app_info = await self.bot.application_info()
        return discord.utils.oauth_url(app_info.id)


@i18n.cog_i18n(_)
class Core(commands.Cog, CoreLogic):
    """Commands related to core functions"""

    @commands.command(hidden=True)
    async def ping(self, ctx: commands.Context):
        """Pong."""
        await ctx.send("Beep Boop.")

    @commands.command()
    async def info(self, ctx: commands.Context):
        """Shows info about Red"""
        author_repo = "https://github.com/Twentysix26"
        org_repo = "https://github.com/Cog-Creators"
        red_repo = org_repo + "/Red-DiscordBot"
        red_pypi = "https://pypi.python.org/pypi/Red-DiscordBot"
        support_server_url = "https://discord.gg/red"
        dpy_repo = "https://github.com/Rapptz/discord.py"
        python_url = "https://www.python.org/"
        since = datetime.datetime(2016, 1, 2, 0, 0)
        days_since = (datetime.datetime.utcnow() - since).days
        dpy_version = "[{}]({})".format(discord.__version__, dpy_repo)
        python_version = "[{}.{}.{}]({})".format(*sys.version_info[:3], python_url)
        red_version = "[{}]({})".format(__version__, red_pypi)
        app_info = await self.bot.application_info()
        owner = app_info.owner
        custom_info = await self.bot.db.custom_info()
        discord_server = "https://discord.gg/eYFxDJC"

        async with aiohttp.ClientSession() as session:
            async with session.get("{}/json".format(red_pypi)) as r:
                data = await r.json()
        outdated = VersionInfo.from_str(data["info"]["version"]) > red_version_info
<<<<<<< HEAD
        about = (
            "This is an custom fork of [Red, an open source Discord bot]({}) "
            "created by [Twentysix]({}) and [improved by many]({}).\n\n"
            "Please do not bother Red Support for issues with my bot as they will not be able to help you. "
            "For support with this bot please join my support [discord server]({})\n\n"
            
            "This fork has numerous modifications to core Red. Some may get merged into "
            "the main project via PR at a later date, but most changes are custom for {}\n\n"
            "".format(red_repo, author_repo, org_repo, discord_server, ctx.bot.user.name)
        )

        embed = discord.Embed(color=(await ctx.embed_colour()))
        embed.set_thumbnail(url=ctx.bot.user.avatar_url_as(static_format="png"))
        embed.add_field(name="\N{HAMMER AND WRENCH}""Instance owned by", value=str(owner))
        embed.add_field(name="\N{GEAR}""Libraries", value="Python: {} \nDiscord.py {} \nRed Version: {}".format(python_version, dpy_version, red_version))
        
=======
        about = _(
            "This is an instance of [Red, an open source Discord bot]({}) "
            "created by [Twentysix]({}) and [improved by many]({}).\n\n"
            "Red is backed by a passionate community who contributes and "
            "creates content for everyone to enjoy. [Join us today]({}) "
            "and help us improve!\n\n"
        ).format(red_repo, author_repo, org_repo, support_server_url)

        embed = discord.Embed(color=(await ctx.embed_colour()))
        embed.add_field(name=_("Instance owned by"), value=str(owner))
        embed.add_field(name="Python", value=python_version)
        embed.add_field(name="discord.py", value=dpy_version)
        embed.add_field(name=_("Red version"), value=red_version)
>>>>>>> 3a62d392
        if outdated:
            embed.add_field(
                name=_("Outdated"), value=_("Yes, {} is available").format(data["info"]["version"])
            )
        if custom_info:
<<<<<<< HEAD
            embed.add_field(name="About this instance", value=custom_info, inline=False)
        embed.add_field(name="\N{PUSHPIN}""About {}".format(ctx.bot.user.name), value=about, inline=False)

        embed.set_footer(
            text="Bringing joy since 02 Jan 2016 (over {} days ago!)".format(days_since),
            icon_url="https://cdn.discordapp.com/icons/133049272517001216/83b39ff510bb7c3f5aeb51270af09ad3.webp"
=======
            embed.add_field(name=_("About this instance"), value=custom_info, inline=False)
        embed.add_field(name=_("About Red"), value=about, inline=False)

        embed.set_footer(
            text=_("Bringing joy since 02 Jan 2016 (over {} days ago!)").format(days_since)
>>>>>>> 3a62d392
        )
        try:
            await ctx.send(embed=embed)
        except discord.HTTPException:
            await ctx.send(_("I need the `Embed links` permission to send this"))

    @commands.command()
    async def uptime(self, ctx: commands.Context):
        """Shows Red's uptime"""
        since = ctx.bot.uptime.strftime("%Y-%m-%d %H:%M:%S")
        passed = self.get_bot_uptime()
        await ctx.send(_("Been up for: **{}** (since {} UTC)").format(passed, since))

    def get_bot_uptime(self, *, brief: bool = False):
        # Courtesy of Danny
        now = datetime.datetime.utcnow()
        delta = now - self.bot.uptime
        hours, remainder = divmod(int(delta.total_seconds()), 3600)
        minutes, seconds = divmod(remainder, 60)
        days, hours = divmod(hours, 24)

        if not brief:
            if days:
                fmt = _("{d} days, {h} hours, {m} minutes, and {s} seconds")
            else:
                fmt = _("{h} hours, {m} minutes, and {s} seconds")
        else:
            fmt = _("{h}h {m}m {s}s")
            if days:
                fmt = _("{d}d ") + fmt

        return fmt.format(d=days, h=hours, m=minutes, s=seconds)

    @commands.group()
    async def embedset(self, ctx: commands.Context):
        """
        Commands for toggling embeds on or off.

        This setting determines whether or not to
        use embeds as a response to a command (for
        commands that support it). The default is to
        use embeds.
        """
        if ctx.invoked_subcommand is None:
            text = _("Embed settings:\n\n")
            global_default = await self.bot.db.embeds()
            text += _("Global default: {}\n").format(global_default)
            if ctx.guild:
                guild_setting = await self.bot.db.guild(ctx.guild).embeds()
                text += _("Guild setting: {}\n").format(guild_setting)
            user_setting = await self.bot.db.user(ctx.author).embeds()
            text += _("User setting: {}").format(user_setting)
            await ctx.send(box(text))

    @embedset.command(name="global")
    @checks.is_owner()
    async def embedset_global(self, ctx: commands.Context):
        """
        Toggle the global embed setting.

        This is used as a fallback if the user
        or guild hasn't set a preference. The
        default is to use embeds.
        """
        current = await self.bot.db.embeds()
        await self.bot.db.embeds.set(not current)
        await ctx.send(
            _("Embeds are now {} by default.").format(_("disabled") if current else _("enabled"))
        )

    @embedset.command(name="guild")
    @checks.guildowner_or_permissions(administrator=True)
    @commands.guild_only()
    async def embedset_guild(self, ctx: commands.Context, enabled: bool = None):
        """
        Toggle the guild's embed setting.

        If enabled is None, the setting will be unset and
        the global default will be used instead.

        If set, this is used instead of the global default
        to determine whether or not to use embeds. This is
        used for all commands done in a guild channel except
        for help commands.
        """
        await self.bot.db.guild(ctx.guild).embeds.set(enabled)
        if enabled is None:
            await ctx.send(_("Embeds will now fall back to the global setting."))
        else:
            await ctx.send(
                _("Embeds are now {} for this guild.").format(
                    _("enabled") if enabled else _("disabled")
                )
            )

    @embedset.command(name="user")
    async def embedset_user(self, ctx: commands.Context, enabled: bool = None):
        """
        Toggle the user's embed setting.

        If enabled is None, the setting will be unset and
        the global default will be used instead.

        If set, this is used instead of the global default
        to determine whether or not to use embeds. This is
        used for all commands done in a DM with the bot, as
        well as all help commands everywhere.
        """
        await self.bot.db.user(ctx.author).embeds.set(enabled)
        if enabled is None:
            await ctx.send(_("Embeds will now fall back to the global setting."))
        else:
            await ctx.send(
                _("Embeds are now {} for you.").format(_("enabled") if enabled else _("disabled"))
            )

    @commands.command()
    @checks.is_owner()
    async def traceback(self, ctx: commands.Context, public: bool = False):
        """Sends to the owner the last command exception that has occurred

        If public (yes is specified), it will be sent to the chat instead"""
        if not public:
            destination = ctx.author
        else:
            destination = ctx.channel

        if self.bot._last_exception:
            for page in pagify(self.bot._last_exception, shorten_by=10):
                await destination.send(box(page, lang="py"))
        else:
            await ctx.send(_("No exception has occurred yet"))

    @commands.command()
    async def invite(self, ctx: commands.Context):
        """Show's Red's invite url"""
        await ctx.author.send(await self._invite_url())

    @commands.command()
    @commands.guild_only()
    @checks.is_owner()
    async def leave(self, ctx: commands.Context):
        """Leaves server"""
        await ctx.send(_("Are you sure you want me to leave this server? (y/n)"))

        pred = MessagePredicate.yes_or_no(ctx)
        try:
            await self.bot.wait_for("message", check=pred)
        except asyncio.TimeoutError:
            await ctx.send(_("Response timed out."))
            return
        else:
            if pred.result is True:
                await ctx.send(_("Alright. Bye :wave:"))
                log.debug(_("Leaving guild '{}'").format(ctx.guild.name))
                await ctx.guild.leave()
            else:
                await ctx.send(_("Alright, I'll stay then :)"))

    @commands.command()
    @checks.is_owner()
    async def servers(self, ctx: commands.Context):
        """Lists and allows to leave servers"""
        guilds = sorted(list(self.bot.guilds), key=lambda s: s.name.lower())
        msg = ""
        responses = []
        for i, server in enumerate(guilds, 1):
            msg += "{}: {}\n".format(i, server.name)
            responses.append(str(i))

        for page in pagify(msg, ["\n"]):
            await ctx.send(page)

        query = await ctx.send(_("To leave a server, just type its number."))

        pred = MessagePredicate.contained_in(responses, ctx)
        try:
            await self.bot.wait_for("message", check=pred, timeout=15)
        except asyncio.TimeoutError:
            try:
                await query.delete()
            except discord.errors.NotFound:
                pass
        else:
            await self.leave_confirmation(guilds[pred.result], ctx)

    async def leave_confirmation(self, guild, ctx):
        if guild.owner.id == ctx.bot.user.id:
            await ctx.send(_("I cannot leave a guild I am the owner of."))
            return

        await ctx.send(_("Are you sure you want me to leave {}? (yes/no)").format(guild.name))
        pred = MessagePredicate.yes_or_no(ctx)
        try:
            await self.bot.wait_for("message", check=pred, timeout=15)
            if pred.result is True:
                await guild.leave()
                if guild != ctx.guild:
                    await ctx.send(_("Done."))
            else:
                await ctx.send(_("Alright then."))
        except asyncio.TimeoutError:
            await ctx.send(_("Response timed out."))

    @commands.command()
    @checks.is_owner()
    async def load(self, ctx: commands.Context, *cogs: str):
        """Loads packages"""
        if not cogs:
            return await ctx.send_help()
        async with ctx.typing():
            loaded, failed, not_found, already_loaded, failed_with_reason = await self._load(cogs)

        if loaded:
            fmt = _("Loaded {packs}.")
            formed = self._get_package_strings(loaded, fmt)
            await ctx.send(formed)

        if already_loaded:
            fmt = _("The package{plural} {packs} {other} already loaded.")
            formed = self._get_package_strings(already_loaded, fmt, (_("is"), _("are")))
            await ctx.send(formed)

        if failed:
            fmt = _(
                "Failed to load package{plural} {packs}. Check your console or "
                "logs for details."
            )
            formed = self._get_package_strings(failed, fmt)
            await ctx.send(formed)

        if not_found:
            fmt = _("The package{plural} {packs} {other} not found in any cog path.")
            formed = self._get_package_strings(not_found, fmt, (_("was"), _("were")))
            await ctx.send(formed)

        if failed_with_reason:
            fmt = _(
                "{other} package{plural} could not be loaded for the following reason{plural}:\n\n"
            )
            reasons = "\n".join([f"`{x}`: {y}" for x, y in failed_with_reason])
            formed = self._get_package_strings(
                [x for x, y in failed_with_reason], fmt, (_("This"), _("These"))
            )
            await ctx.send(formed + reasons)

    @commands.command()
    @checks.is_owner()
    async def unload(self, ctx: commands.Context, *cogs: str):
        """Unloads packages"""
        if not cogs:
            return await ctx.send_help()
        unloaded, failed = await self._unload(cogs)

        if unloaded:
            fmt = _("Package{plural} {packs} {other} unloaded.")
            formed = self._get_package_strings(unloaded, fmt, (_("was"), _("were")))
            await ctx.send(formed)

        if failed:
            fmt = _("The package{plural} {packs} {other} not loaded.")
            formed = self._get_package_strings(failed, fmt, (_("is"), _("are")))
            await ctx.send(formed)

    @commands.command(name="reload")
    @checks.is_owner()
    async def reload(self, ctx: commands.Context, *cogs: str):
        """Reloads packages"""
        if not cogs:
            return await ctx.send_help()
        async with ctx.typing():
            loaded, failed, not_found, already_loaded, failed_with_reason = await self._reload(
                cogs
            )

        if loaded:
            fmt = _("Package{plural} {packs} {other} reloaded.")
            formed = self._get_package_strings(loaded, fmt, (_("was"), _("were")))
            await ctx.send(formed)

        if failed:
            fmt = _("Failed to reload package{plural} {packs}. Check your logs for details")
            formed = self._get_package_strings(failed, fmt)
            await ctx.send(formed)

        if not_found:
            fmt = _("The package{plural} {packs} {other} not found in any cog path.")
            formed = self._get_package_strings(not_found, fmt, (_("was"), _("were")))
            await ctx.send(formed)

        if failed_with_reason:
            fmt = _(
                "{other} package{plural} could not be reloaded for the following reason{plural}:\n\n"
            )
            reasons = "\n".join([f"`{x}`: {y}" for x, y in failed_with_reason])
            formed = self._get_package_strings(
                [x for x, y in failed_with_reason], fmt, (_("This"), _("These"))
            )
            await ctx.send(formed + reasons)

    @commands.command(name="shutdown")
    @checks.is_owner()
    async def _shutdown(self, ctx: commands.Context, silently: bool = False):
        """Shuts down the bot"""
        wave = "\N{WAVING HAND SIGN}"
        skin = "\N{EMOJI MODIFIER FITZPATRICK TYPE-3}"
        with contextlib.suppress(discord.HTTPException):
            if not silently:
                await ctx.send(_("Shutting down... ") + wave + skin)
        await ctx.bot.shutdown()

    @commands.command(name="restart")
    @checks.is_owner()
    async def _restart(self, ctx: commands.Context, silently: bool = False):
        """Attempts to restart Red

        Makes Red quit with exit code 26
        The restart is not guaranteed: it must be dealt
        with by the process manager in use"""
        with contextlib.suppress(discord.HTTPException):
            if not silently:
                await ctx.send(_("Restarting..."))
        await ctx.bot.shutdown(restart=True)

    @commands.group(name="set")
    async def _set(self, ctx: commands.Context):
        """Changes BB-8's settings"""
        if ctx.invoked_subcommand is None:
            if ctx.guild:
                guild = ctx.guild
                admin_role = (
                    guild.get_role(await ctx.bot.db.guild(ctx.guild).admin_role()) or "Not set"
                )
                mod_role = (
                    guild.get_role(await ctx.bot.db.guild(ctx.guild).mod_role()) or "Not set"
                )
                prefixes = await ctx.bot.db.guild(ctx.guild).prefix()
                guild_settings = _("Admin role: {admin}\nMod role: {mod}\n").format(
                    admin=admin_role, mod=mod_role
                )
            else:
                guild_settings = ""
                prefixes = None  # This is correct. The below can happen in a guild.
            if not prefixes:
                prefixes = await ctx.bot.db.prefix()
            locale = await ctx.bot.db.locale()

            prefix_string = " ".join(prefixes)
<<<<<<< HEAD
            settings = (
                f"{ctx.bot.user.name} Settings:\n\n"
                f"Prefixes: {prefix_string}\n"
                f"{guild_settings}"
=======
            settings = _(
                "{bot_name} Settings:\n\n"
                "Prefixes: {prefixes}\n"
                "{guild_settings}"
                "Locale: {locale}"
            ).format(
                bot_name=ctx.bot.user.name,
                prefixes=prefix_string,
                guild_settings=guild_settings,
                locale=locale,
>>>>>>> 3a62d392
            )
            await ctx.send(box(settings))

    @_set.command()
    @checks.guildowner()
    @commands.guild_only()
    async def adminrole(self, ctx: commands.Context, *, role: discord.Role):
        """Sets the admin role for this server"""
        await ctx.bot.db.guild(ctx.guild).admin_role.set(role.id)
        await ctx.send(_("The admin role for this guild has been set."))

    @_set.command()
    @checks.guildowner()
    @commands.guild_only()
    async def modrole(self, ctx: commands.Context, *, role: discord.Role):
        """Sets the mod role for this server"""
        await ctx.bot.db.guild(ctx.guild).mod_role.set(role.id)
        await ctx.send(_("The mod role for this guild has been set."))

    @_set.command(aliases=["usebotcolor"])
    @checks.guildowner()
    @commands.guild_only()
    async def usebotcolour(self, ctx: commands.Context):
        """
        Toggle whether to use the bot owner-configured colour for embeds.

        Default is to not use the bot's configured colour, in which case the
        colour used will be the colour of the bot's top role.
        """
        current_setting = await ctx.bot.db.guild(ctx.guild).use_bot_color()
        await ctx.bot.db.guild(ctx.guild).use_bot_color.set(not current_setting)
        await ctx.send(
            _("The bot {} use its configured color for embeds.").format(
                _("will not") if current_setting else _("will")
            )
        )

    @_set.command()
    @checks.guildowner()
    @commands.guild_only()
    async def serverfuzzy(self, ctx: commands.Context):
        """
        Toggle whether to enable fuzzy command search for the server.

        Default is for fuzzy command search to be disabled.
        """
        current_setting = await ctx.bot.db.guild(ctx.guild).fuzzy()
        await ctx.bot.db.guild(ctx.guild).fuzzy.set(not current_setting)
        await ctx.send(
            _("Fuzzy command search has been {} for this server.").format(
                _("disabled") if current_setting else _("enabled")
            )
        )

    @_set.command()
    @checks.is_owner()
    async def fuzzy(self, ctx: commands.Context):
        """
        Toggle whether to enable fuzzy command search in DMs.

        Default is for fuzzy command search to be disabled.
        """
        current_setting = await ctx.bot.db.fuzzy()
        await ctx.bot.db.fuzzy.set(not current_setting)
        await ctx.send(
            _("Fuzzy command search has been {} in DMs.").format(
                _("disabled") if current_setting else _("enabled")
            )
        )

    @_set.command(aliases=["color"])
    @checks.is_owner()
    async def colour(self, ctx: commands.Context, *, colour: discord.Colour = None):
        """
        Sets a default colour to be used for the bot's embeds.

        Acceptable values for the colour parameter can be found at:

        http://discordpy.readthedocs.io/en/rewrite/ext/commands/api.html#discord.ext.commands.ColourConverter
        """
        if colour is None:
            ctx.bot.color = discord.Color.red()
            await ctx.bot.db.color.set(discord.Color.red().value)
            return await ctx.send(_("The color has been reset."))
        ctx.bot.color = colour
        await ctx.bot.db.color.set(colour.value)
        await ctx.send(_("The color has been set."))

    @_set.command()
    @checks.is_owner()
    async def avatar(self, ctx: commands.Context, url: str):
        """Sets Red's avatar"""
        async with aiohttp.ClientSession() as session:
            async with session.get(url) as r:
                data = await r.read()

        try:
            await ctx.bot.user.edit(avatar=data)
        except discord.HTTPException:
            await ctx.send(
                _(
                    "Failed. Remember that you can edit my avatar "
                    "up to two times a hour. The URL must be a "
                    "direct link to a JPG / PNG."
                )
            )
        except discord.InvalidArgument:
            await ctx.send(_("JPG / PNG format only."))
        else:
            await ctx.send(_("Done."))

    @_set.command(name="game")
    @checks.bot_in_a_guild()
    @checks.is_owner()
    async def _game(self, ctx: commands.Context, *, game: str = None):
        """Sets Red's playing status"""

        if game:
            game = discord.Game(name=game)
        else:
            game = None
        status = ctx.bot.guilds[0].me.status if len(ctx.bot.guilds) > 0 else discord.Status.online
        await ctx.bot.change_presence(status=status, activity=game)
        await ctx.send(_("Game set."))

    @_set.command(name="listening")
    @checks.bot_in_a_guild()
    @checks.is_owner()
    async def _listening(self, ctx: commands.Context, *, listening: str = None):
        """Sets Red's listening status"""

        status = ctx.bot.guilds[0].me.status if len(ctx.bot.guilds) > 0 else discord.Status.online
        if listening:
            activity = discord.Activity(name=listening, type=discord.ActivityType.listening)
        else:
            activity = None
        await ctx.bot.change_presence(status=status, activity=activity)
        await ctx.send(_("Listening set."))

    @_set.command(name="watching")
    @checks.bot_in_a_guild()
    @checks.is_owner()
    async def _watching(self, ctx: commands.Context, *, watching: str = None):
        """Sets Red's watching status"""

        status = ctx.bot.guilds[0].me.status if len(ctx.bot.guilds) > 0 else discord.Status.online
        if watching:
            activity = discord.Activity(name=watching, type=discord.ActivityType.watching)
        else:
            activity = None
        await ctx.bot.change_presence(status=status, activity=activity)
        await ctx.send(_("Watching set."))

    @_set.command()
    @checks.bot_in_a_guild()
    @checks.is_owner()
    async def status(self, ctx: commands.Context, *, status: str):
        """Sets Red's status

        Available statuses:
            online
            idle
            dnd
            invisible
        """

        statuses = {
            "online": discord.Status.online,
            "idle": discord.Status.idle,
            "dnd": discord.Status.dnd,
            "invisible": discord.Status.invisible,
        }

        game = ctx.bot.guilds[0].me.activity if len(ctx.bot.guilds) > 0 else None
        try:
            status = statuses[status.lower()]
        except KeyError:
            await ctx.send_help()
        else:
            await ctx.bot.change_presence(status=status, activity=game)
            await ctx.send(_("Status changed to {}.").format(status))

    @_set.command()
    @checks.bot_in_a_guild()
    @checks.is_owner()
    async def stream(self, ctx: commands.Context, streamer=None, *, stream_title=None):
        """Sets Red's streaming status
        Leaving both streamer and stream_title empty will clear it."""

        status = ctx.bot.guilds[0].me.status if len(ctx.bot.guilds) > 0 else None

        if stream_title:
            stream_title = stream_title.strip()
            if "twitch.tv/" not in streamer:
                streamer = "https://www.twitch.tv/" + streamer
            activity = discord.Streaming(url=streamer, name=stream_title)
            await ctx.bot.change_presence(status=status, activity=activity)
        elif streamer is not None:
            await ctx.send_help()
            return
        else:
            await ctx.bot.change_presence(activity=None, status=status)
        await ctx.send(_("Done."))

    @_set.command(name="username", aliases=["name"])
    @checks.is_owner()
    async def _username(self, ctx: commands.Context, *, username: str):
        """Sets Red's username"""
        try:
            await self._name(name=username)
        except discord.HTTPException:
            await ctx.send(
                _(
                    "Failed to change name. Remember that you can "
                    "only do it up to 2 times an hour. Use "
                    "nicknames if you need frequent changes. "
                    "`{}set nickname`"
                ).format(ctx.prefix)
            )
        else:
            await ctx.send(_("Done."))

    @_set.command(name="nickname")
    @checks.admin()
    @commands.guild_only()
    async def _nickname(self, ctx: commands.Context, *, nickname: str = None):
        """Sets Red's nickname"""
        try:
            await ctx.guild.me.edit(nick=nickname)
        except discord.Forbidden:
            await ctx.send(_("I lack the permissions to change my own nickname."))
        else:
            await ctx.send(_("Done."))

    @_set.command(aliases=["prefixes"])
    @checks.is_owner()
    async def prefix(self, ctx: commands.Context, *prefixes: str):
        """Sets BB-8's global prefix(es)"""
        if not prefixes:
            await ctx.send_help()
            return
        await self._prefixes(prefixes)
        await ctx.send(_("Prefix set."))

    @_set.command(aliases=["serverprefixes"])
    @checks.admin()
    @commands.guild_only()
    async def serverprefix(self, ctx: commands.Context, *prefixes: str):
        """Sets BB-8's server prefix(es)"""
        if not prefixes:
            await ctx.bot.db.guild(ctx.guild).prefix.set([])
            await ctx.send(_("Guild prefixes have been reset."))
            return
        prefixes = sorted(prefixes, reverse=True)
        await ctx.bot.db.guild(ctx.guild).prefix.set(prefixes)
        await ctx.send(_("Prefix set."))

    @_set.command()
    @commands.cooldown(1, 60 * 10, commands.BucketType.default)
    async def owner(self, ctx: commands.Context):
        """Sets Red's main owner"""
        # According to the Python docs this is suitable for cryptographic use
        random = SystemRandom()
        length = random.randint(25, 35)
        chars = ascii_letters + digits
        token = ""

        for i in range(length):
            token += random.choice(chars)
        log.info(_("{0} ({0.id}) requested to be set as owner.").format(ctx.author))
        print(_("\nVerification token:"))
        print(token)

        owner_disclaimer = _(
            "⚠ **Only** the person who is hosting Red should be "
            "owner. **This has SERIOUS security implications. The "
            "owner can access any data that is present on the host "
            "system.** ⚠"
        )
        await ctx.send(_("Remember:\n") + owner_disclaimer)
        await asyncio.sleep(5)

        await ctx.send(
            _(
                "I have printed a one-time token in the console. "
                "Copy and paste it here to confirm you are the owner."
            )
        )

        try:
            message = await ctx.bot.wait_for(
                "message", check=MessagePredicate.same_context(ctx), timeout=60
            )
        except asyncio.TimeoutError:
            self.owner.reset_cooldown(ctx)
            await ctx.send(
                _("The `{prefix}set owner` request has timed out.").format(prefix=ctx.prefix)
            )
        else:
            if message.content.strip() == token:
                self.owner.reset_cooldown(ctx)
                await ctx.bot.db.owner.set(ctx.author.id)
                ctx.bot.owner_id = ctx.author.id
                await ctx.send(_("You have been set as owner."))
            else:
                await ctx.send(_("Invalid token."))

    @_set.command()
    @checks.is_owner()
    async def token(self, ctx: commands.Context, token: str):
        """Change bot token."""

        if not isinstance(ctx.channel, discord.DMChannel):

            try:
                await ctx.message.delete()
            except discord.Forbidden:
                pass

            await ctx.send(
                _(
                    "Please use that command in DM. Since users probably saw your token,"
                    " it is recommended to reset it right now. Go to the following link and"
                    " select `Reveal Token` and `Generate a new token?`."
                    "\n\nhttps://discordapp.com/developers/applications/me/{}"
                ).format(self.bot.user.id)
            )
            return

        await ctx.bot.db.token.set(token)
        await ctx.send(_("Token set. Restart me."))

    @_set.command()
    @checks.is_owner()
    async def locale(self, ctx: commands.Context, locale_name: str):
        """
        Changes bot locale.

        Use [p]listlocales to get a list of available locales.

        To reset to English, use "en-US".
        """
        red_dist = pkg_resources.get_distribution("red-discordbot")
        red_path = Path(red_dist.location) / "redbot"
        locale_list = [loc.stem.lower() for loc in list(red_path.glob("**/*.po"))]
        if locale_name.lower() in locale_list or locale_name.lower() == "en-us":
            i18n.set_locale(locale_name)
            await ctx.bot.db.locale.set(locale_name)
            await ctx.send(_("Locale has been set."))
        else:
            await ctx.send(
                _(
                    "Invalid locale. Use `{prefix}listlocales` to get "
                    "a list of available locales."
                ).format(prefix=ctx.prefix)
            )

    @_set.command()
    @checks.is_owner()
    async def custominfo(self, ctx: commands.Context, *, text: str = None):
        """Customizes a section of [p]info

        The maximum amount of allowed characters is 1024.
        Supports markdown, links and "mentions".
        Link example:
        `[My link](https://example.com)`
        """
        if not text:
            await ctx.bot.db.custom_info.clear()
            await ctx.send(_("The custom text has been cleared."))
            return
        if len(text) <= 1024:
            await ctx.bot.db.custom_info.set(text)
            await ctx.send(_("The custom text has been set."))
            await ctx.invoke(self.info)
        else:
            await ctx.bot.send(_("Characters must be fewer than 1024."))

    @_set.command()
    @checks.is_owner()
    async def api(self, ctx: commands.Context, service: str, *tokens: commands.converter.APIToken):
        """Set various external API tokens.
        
        This setting will be asked for by some 3rd party cogs and some core cogs.

        To add the keys provide the service name and the tokens as a comma separated
        list of key,values as described by the cog requesting this command.

        Note: API tokens are sensitive and should only be used in a private channel
        or in DM with the bot.
        """
        if ctx.channel.permissions_for(ctx.me).manage_messages:
            await ctx.message.delete()
        entry = {k: v for t in tokens for k, v in t.items()}
        await ctx.bot.db.api_tokens.set_raw(service, value=entry)
        await ctx.send(_("`{service}` API tokens have been set.").format(service=service))

    @commands.group()
    @checks.is_owner()
    async def helpset(self, ctx: commands.Context):
        """Manage settings for the help command."""
        pass

    @helpset.command(name="pagecharlimit")
    async def helpset_pagecharlimt(self, ctx: commands.Context, limit: int):
        """Set the character limit for each page in the help message.

        This setting only applies to embedded help.

        Please note that setting a relitavely small character limit may
        mean some pages will exceed this limit. This is because categories
        are never spread across multiple pages in the help message.

        The default value is 1000 characters.
        """
        if limit <= 0:
            await ctx.send(_("You must give a positive value!"))
            return

        await ctx.bot.db.help.page_char_limit.set(limit)
        await ctx.send(_("Done. The character limit per page has been set to {}.").format(limit))

    @helpset.command(name="tagline")
    async def helpset_tagline(self, ctx: commands.Context, *, tagline: str = None):
        """
        Set the tagline to be used.

        This setting only applies to embedded help. If no tagline is
        specified, the default will be used instead.
        """
        if tagline is None:
            await ctx.bot.db.help.tagline.set("")
            return await ctx.send(_("The tagline has been reset."))

        if len(tagline) > 2048:
            await ctx.send(
                _(
                    "Your tagline is too long! Please shorten it to be "
                    "no more than 2048 characters long."
                )
            )
            return

        await ctx.bot.db.help.tagline.set(tagline)
        await ctx.send(_("The tagline has been set to {}.").format(tagline[:1900]))

    @helpset.command(name="dm")
    async def helpset_toggle_dm(self, ctx: commands.Context):
        """Toggle whether help will be sent in a DM or not.
         If this is enabled, the help message will be sent to the
        command author via DM.
         The default value is None
        """
        current_setting = ctx.bot.pm_help
        ctx.bot.pm_help = not current_setting
        await ctx.send(
            _("Done. Help will now be sent in {}.").format(
                _("DMs") if not current_setting else _("the channel")
            )
        )

    @commands.command()
    @checks.is_owner()
    async def listlocales(self, ctx: commands.Context):
        """
        Lists all available locales

        Use `[p]set locale` to set a locale
        """
        async with ctx.channel.typing():
            red_dist = pkg_resources.get_distribution("red-discordbot")
            red_path = Path(red_dist.location) / "redbot"
            locale_list = [loc.stem for loc in list(red_path.glob("**/*.po"))]
            locale_list.append("en-US")
            locale_list = sorted(set(locale_list))
            if not locale_list:
                await ctx.send(_("No languages found."))
                return
            pages = pagify("\n".join(locale_list), shorten_by=26)

        await ctx.send_interactive(pages, box_lang="Available Locales:")

    @commands.command()
    @checks.is_owner()
    async def backup(self, ctx: commands.Context, *, backup_path: str = None):
        """Creates a backup of all data for the instance."""
        if backup_path:
            path = pathlib.Path(backup_path)
            if not (path.exists() and path.is_dir()):
                return await ctx.send(
                    _("That path doesn't seem to exist.  Please provide a valid path.")
                )
        from redbot.core.data_manager import basic_config, instance_name
        from redbot.core.drivers.red_json import JSON

        data_dir = Path(basic_config["DATA_PATH"])
        if basic_config["STORAGE_TYPE"] == "MongoDB":
            from redbot.core.drivers.red_mongo import Mongo

            m = Mongo("Core", "0", **basic_config["STORAGE_DETAILS"])
            db = m.db
            collection_names = await db.list_collection_names()
            for c_name in collection_names:
                if c_name == "Core":
                    c_data_path = data_dir / basic_config["CORE_PATH_APPEND"]
                else:
                    c_data_path = data_dir / basic_config["COG_PATH_APPEND"] / c_name
                docs = await db[c_name].find().to_list(None)
                for item in docs:
                    item_id = str(item.pop("_id"))
                    output = item
                    target = JSON(c_name, item_id, data_path_override=c_data_path)
                    await target.jsonIO._threadsafe_save_json(output)
        backup_filename = "redv3-{}-{}.tar.gz".format(
            instance_name, ctx.message.created_at.strftime("%Y-%m-%d %H-%M-%S")
        )
        if data_dir.exists():
            if not backup_path:
                backup_pth = data_dir.home()
            else:
                backup_pth = Path(backup_path)
            backup_file = backup_pth / backup_filename

            to_backup = []
            exclusions = [
                "__pycache__",
                "Lavalink.jar",
                os.path.join("Downloader", "lib"),
                os.path.join("CogManager", "cogs"),
                os.path.join("RepoManager", "repos"),
            ]
            downloader_cog = ctx.bot.get_cog("Downloader")
            if downloader_cog and hasattr(downloader_cog, "_repo_manager"):
                repo_output = []
                repo_mgr = downloader_cog._repo_manager
                for repo in repo_mgr._repos.values():
                    repo_output.append({"url": repo.url, "name": repo.name, "branch": repo.branch})
                repo_filename = data_dir / "cogs" / "RepoManager" / "repos.json"
                with open(str(repo_filename), "w") as f:
                    f.write(json.dumps(repo_output, indent=4))
            instance_data = {instance_name: basic_config}
            instance_file = data_dir / "instance.json"
            with open(str(instance_file), "w") as instance_out:
                instance_out.write(json.dumps(instance_data, indent=4))
            for f in data_dir.glob("**/*"):
                if not any(ex in str(f) for ex in exclusions):
                    to_backup.append(f)
            with tarfile.open(str(backup_file), "w:gz") as tar:
                for f in to_backup:
                    tar.add(str(f), recursive=False)
            print(str(backup_file))
            await ctx.send(
                _("A backup has been made of this instance. It is at {}.").format(backup_file)
            )
            if backup_file.stat().st_size > 8_000_000:
                await ctx.send(_("This backup is too large to send via DM."))
                return
            await ctx.send(_("Would you like to receive a copy via DM? (y/n)"))

            pred = MessagePredicate.yes_or_no(ctx)
            try:
                await ctx.bot.wait_for("message", check=pred, timeout=60)
            except asyncio.TimeoutError:
                await ctx.send(_("Response timed out."))
            else:
                if pred.result is True:
                    await ctx.send(_("OK, it's on its way!"))
                    try:
                        async with ctx.author.typing():
                            await ctx.author.send(
                                _("Here's a copy of the backup"),
                                file=discord.File(str(backup_file)),
                            )
                    except discord.Forbidden:
                        await ctx.send(
                            _("I don't seem to be able to DM you. Do you have closed DMs?")
                        )
                    except discord.HTTPException:
                        await ctx.send(_("I could not send the backup file."))
                else:
                    await ctx.send(_("OK then."))
        else:
            await ctx.send(_("That directory doesn't seem to exist..."))

    @commands.command()
    @commands.cooldown(1, 60, commands.BucketType.user)
    async def contact(self, ctx: commands.Context, *, message: str):
        """Sends a message to the owner"""
        guild = ctx.message.guild
        owner = discord.utils.get(ctx.bot.get_all_members(), id=ctx.bot.owner_id)
        author = ctx.message.author
        footer = _("User ID: {}").format(author.id)

        if ctx.guild is None:
            source = _("through DM")
        else:
            source = _("from {}").format(guild)
            footer += _(" | Server ID: {}").format(guild.id)

        # We need to grab the DM command prefix (global)
        # Since it can also be set through cli flags, bot.db is not a reliable
        # source. So we'll just mock a DM message instead.
        fake_message = namedtuple("Message", "guild")
        prefixes = await ctx.bot.command_prefix(ctx.bot, fake_message(guild=None))
        prefix = prefixes[0]

        content = _("Use `{}dm {} <text>` to reply to this user").format(prefix, author.id)

        description = _("Sent by {} {}").format(author, source)

        if isinstance(author, discord.Member):
            colour = author.colour
        else:
            colour = discord.Colour.red()

        if await ctx.embed_requested():
            e = discord.Embed(colour=colour, description=message)
            if author.avatar_url:
                e.set_author(name=description, icon_url=author.avatar_url)
            else:
                e.set_author(name=description)
            e.set_footer(text=footer)

            try:
                await owner.send(content, embed=e)
            except discord.InvalidArgument:
                await ctx.send(
                    _("I cannot send your message, I'm unable to find my owner... *sigh*")
                )
            except discord.HTTPException:
                await ctx.send(_("I'm unable to deliver your message. Sorry."))
            else:
                await ctx.send(_("Your message has been sent."))
        else:
            msg_text = "{}\nMessage:\n\n{}\n{}".format(description, message, footer)
            try:
                await owner.send("{}\n{}".format(content, box(msg_text)))
            except discord.InvalidArgument:
                await ctx.send(
                    _("I cannot send your message, I'm unable to find my owner... *sigh*")
                )
            except discord.HTTPException:
                await ctx.send(_("I'm unable to deliver your message. Sorry."))
            else:
                await ctx.send(_("Your message has been sent."))

    @commands.command()
    @checks.is_owner()
    async def dm(self, ctx: commands.Context, user_id: int, *, message: str):
        """Sends a DM to a user

        This command needs a user id to work.
        To get a user id enable 'developer mode' in Discord's
        settings, 'appearance' tab. Then right click a user
        and copy their id"""
        destination = discord.utils.get(ctx.bot.get_all_members(), id=user_id)
        if destination is None:
            await ctx.send(
                _(
                    "Invalid ID or user not found. You can only "
                    "send messages to people I share a server "
                    "with."
                )
            )
            return

        fake_message = namedtuple("Message", "guild")
        prefixes = await ctx.bot.command_prefix(ctx.bot, fake_message(guild=None))
        prefix = prefixes[0]
        description = _("Owner of {}").format(ctx.bot.user)
        content = _("You can reply to this message with {}contact").format(prefix)
        if await ctx.embed_requested():
            e = discord.Embed(colour=discord.Colour.red(), description=message)

            e.set_footer(text=content)
            if ctx.bot.user.avatar_url:
                e.set_author(name=description, icon_url=ctx.bot.user.avatar_url)
            else:
                e.set_author(name=description)

            try:
                await destination.send(embed=e)
            except discord.HTTPException:
                await ctx.send(
                    _("Sorry, I couldn't deliver your message to {}").format(destination)
                )
            else:
                await ctx.send(_("Message delivered to {}").format(destination))
        else:
            response = "{}\nMessage:\n\n{}".format(description, message)
            try:
                await destination.send("{}\n{}".format(box(response), content))
            except discord.HTTPException:
                await ctx.send(
                    _("Sorry, I couldn't deliver your message to {}").format(destination)
                )
            else:
                await ctx.send(_("Message delivered to {}").format(destination))

    @commands.command(hidden=True)
    @checks.is_owner()
    async def datapath(self, ctx: commands.Context):
        """Prints the bot's data path."""
        from redbot.core.data_manager import basic_config

        data_dir = Path(basic_config["DATA_PATH"])
        msg = _("Data path: {path}").format(path=data_dir)
        await ctx.send(box(msg))

    @commands.group()
    @checks.is_owner()
    async def whitelist(self, ctx: commands.Context):
        """
        Whitelist management commands.
        """
        pass

    @whitelist.command(name="add")
    async def whitelist_add(self, ctx, user: discord.User):
        """
        Adds a user to the whitelist.
        """
        async with ctx.bot.db.whitelist() as curr_list:
            if user.id not in curr_list:
                curr_list.append(user.id)

        await ctx.send(_("User added to whitelist."))

    @whitelist.command(name="list")
    async def whitelist_list(self, ctx: commands.Context):
        """
        Lists whitelisted users.
        """
        curr_list = await ctx.bot.db.whitelist()

        msg = _("Whitelisted Users:")
        for user in curr_list:
            msg += "\n\t- {}".format(user)

        for page in pagify(msg):
            await ctx.send(box(page))

    @whitelist.command(name="remove")
    async def whitelist_remove(self, ctx: commands.Context, *, user: discord.User):
        """
        Removes user from whitelist.
        """
        removed = False

        async with ctx.bot.db.whitelist() as curr_list:
            if user.id in curr_list:
                removed = True
                curr_list.remove(user.id)

        if removed:
            await ctx.send(_("User has been removed from whitelist."))
        else:
            await ctx.send(_("User was not in the whitelist."))

    @whitelist.command(name="clear")
    async def whitelist_clear(self, ctx: commands.Context):
        """
        Clears the whitelist.
        """
        await ctx.bot.db.whitelist.set([])
        await ctx.send(_("Whitelist has been cleared."))

    @commands.group()
    @checks.is_owner()
    async def blacklist(self, ctx: commands.Context):
        """
        Blacklist management commands.
        """
        pass

    @blacklist.command(name="add")
    async def blacklist_add(self, ctx: commands.Context, *, user: discord.User):
        """
        Adds a user to the blacklist.
        """
        if await ctx.bot.is_owner(user):
            await ctx.send(_("You cannot blacklist an owner!"))
            return

        async with ctx.bot.db.blacklist() as curr_list:
            if user.id not in curr_list:
                curr_list.append(user.id)

        await ctx.send(_("User added to blacklist."))

    @blacklist.command(name="list")
    async def blacklist_list(self, ctx: commands.Context):
        """
        Lists blacklisted users.
        """
        curr_list = await ctx.bot.db.blacklist()

        msg = _("Blacklisted Users:")
        for user in curr_list:
            msg += "\n\t- {}".format(user)

        for page in pagify(msg):
            await ctx.send(box(page))

    @blacklist.command(name="remove")
    async def blacklist_remove(self, ctx: commands.Context, *, user: discord.User):
        """
        Removes user from blacklist.
        """
        removed = False

        async with ctx.bot.db.blacklist() as curr_list:
            if user.id in curr_list:
                removed = True
                curr_list.remove(user.id)

        if removed:
            await ctx.send(_("User has been removed from blacklist."))
        else:
            await ctx.send(_("User was not in the blacklist."))

    @blacklist.command(name="clear")
    async def blacklist_clear(self, ctx: commands.Context):
        """
        Clears the blacklist.
        """
        await ctx.bot.db.blacklist.set([])
        await ctx.send(_("Blacklist has been cleared."))

    @commands.group()
    @commands.guild_only()
    @checks.admin_or_permissions(administrator=True)
    async def localwhitelist(self, ctx: commands.Context):
        """
        Whitelist management commands.
        """
        pass

    @localwhitelist.command(name="add")
    async def localwhitelist_add(
        self, ctx: commands.Context, *, user_or_role: Union[discord.Member, discord.Role]
    ):
        """
        Adds a user or role to the whitelist.
        """
        user = isinstance(user_or_role, discord.Member)
        async with ctx.bot.db.guild(ctx.guild).whitelist() as curr_list:
            if obj.id not in curr_list:
                curr_list.append(obj.id)

        if user:
            await ctx.send(_("User added to whitelist."))
        else:
            await ctx.send(_("Role added to whitelist."))

    @localwhitelist.command(name="list")
    async def localwhitelist_list(self, ctx: commands.Context):
        """
        Lists whitelisted users and roles.
        """
        curr_list = await ctx.bot.db.guild(ctx.guild).whitelist()

        msg = _("Whitelisted Users and roles:")
        for obj in curr_list:
            msg += "\n\t- {}".format(obj)

        for page in pagify(msg):
            await ctx.send(box(page))

    @localwhitelist.command(name="remove")
    async def localwhitelist_remove(
        self, ctx: commands.Context, *, user_or_role: Union[discord.Member, discord.Role]
    ):
        """
        Removes user or role from whitelist.
        """
        user = isinstance(user_or_role, discord.Member)

        removed = False
        async with ctx.bot.db.guild(ctx.guild).whitelist() as curr_list:
            if obj.id in curr_list:
                removed = True
                curr_list.remove(obj.id)

        if removed:
            if user:
                await ctx.send(_("User has been removed from whitelist."))
            else:
                await ctx.send(_("Role has been removed from whitelist."))
        else:
            if user:
                await ctx.send(_("User was not in the whitelist."))
            else:
                await ctx.send(_("Role was not in the whitelist."))

    @localwhitelist.command(name="clear")
    async def localwhitelist_clear(self, ctx: commands.Context):
        """
        Clears the whitelist.
        """
        await ctx.bot.db.guild(ctx.guild).whitelist.set([])
        await ctx.send(_("Whitelist has been cleared."))

    @commands.group()
    @commands.guild_only()
    @checks.admin_or_permissions(administrator=True)
    async def localblacklist(self, ctx: commands.Context):
        """
        blacklist management commands.
        """
        pass

    @localblacklist.command(name="add")
    async def localblacklist_add(
        self, ctx: commands.Context, *, user_or_role: Union[discord.Member, discord.Role]
    ):
        """
        Adds a user or role to the blacklist.
        """
        user = isinstance(user_or_role, discord.Member)

        if user and await ctx.bot.is_owner(obj):
            await ctx.send(_("You cannot blacklist an owner!"))
            return

        async with ctx.bot.db.guild(ctx.guild).blacklist() as curr_list:
            if obj.id not in curr_list:
                curr_list.append(obj.id)

        if user:
            await ctx.send(_("User added to blacklist."))
        else:
            await ctx.send(_("Role added to blacklist."))

    @localblacklist.command(name="list")
    async def localblacklist_list(self, ctx: commands.Context):
        """
        Lists blacklisted users and roles.
        """
        curr_list = await ctx.bot.db.guild(ctx.guild).blacklist()

        msg = _("Blacklisted Users and Roles:")
        for obj in curr_list:
            msg += "\n\t- {}".format(obj)

        for page in pagify(msg):
            await ctx.send(box(page))

    @localblacklist.command(name="remove")
    async def localblacklist_remove(
        self, ctx: commands.Context, *, user_or_role: Union[discord.Member, discord.Role]
    ):
        """
        Removes user or role from blacklist.
        """
        removed = False
        user = isinstance(user_or_role, discord.Member)

        async with ctx.bot.db.guild(ctx.guild).blacklist() as curr_list:
            if obj.id in curr_list:
                removed = True
                curr_list.remove(obj.id)

        if removed:
            if user:
                await ctx.send(_("User has been removed from blacklist."))
            else:
                await ctx.send(_("Role has been removed from blacklist."))
        else:
            if user:
                await ctx.send(_("User was not in the blacklist."))
            else:
                await ctx.send(_("Role was not in the blacklist."))

    @localblacklist.command(name="clear")
    async def localblacklist_clear(self, ctx: commands.Context):
        """
        Clears the blacklist.
        """
        await ctx.bot.db.guild(ctx.guild).blacklist.set([])
        await ctx.send(_("Blacklist has been cleared."))

    @checks.guildowner_or_permissions(administrator=True)
    @commands.group(name="command")
    async def command_manager(self, ctx: commands.Context):
        """Manage the bot's commands."""
        pass

    @command_manager.group(name="disable", invoke_without_command=True)
    async def command_disable(self, ctx: commands.Context, *, command: str):
        """Disable a command.

        If you're the bot owner, this will disable commands
        globally by default.
        """
        # Select the scope based on the author's privileges
        if await ctx.bot.is_owner(ctx.author):
            await ctx.invoke(self.command_disable_global, command=command)
        else:
            await ctx.invoke(self.command_disable_guild, command=command)

    @checks.is_owner()
    @command_disable.command(name="global")
    async def command_disable_global(self, ctx: commands.Context, *, command: str):
        """Disable a command globally."""
        command_obj: commands.Command = ctx.bot.get_command(command)
        if command_obj is None:
            await ctx.send(
                _("I couldn't find that command. Please note that it is case sensitive.")
            )
            return

        async with ctx.bot.db.disabled_commands() as disabled_commands:
            if command not in disabled_commands:
                disabled_commands.append(command_obj.qualified_name)

        if not command_obj.enabled:
            await ctx.send(_("That command is already disabled globally."))
            return
        command_obj.enabled = False

        await ctx.tick()

    @commands.guild_only()
    @command_disable.command(name="server", aliases=["guild"])
    async def command_disable_guild(self, ctx: commands.Context, *, command: str):
        """Disable a command in this server only."""
        command_obj: commands.Command = ctx.bot.get_command(command)
        if command_obj is None:
            await ctx.send(
                _("I couldn't find that command. Please note that it is case sensitive.")
            )
            return

        async with ctx.bot.db.guild(ctx.guild).disabled_commands() as disabled_commands:
            if command not in disabled_commands:
                disabled_commands.append(command_obj.qualified_name)

        done = command_obj.disable_in(ctx.guild)

        if not done:
            await ctx.send(_("That command is already disabled in this server."))
        else:
            await ctx.tick()

    @command_manager.group(name="enable", invoke_without_command=True)
    async def command_enable(self, ctx: commands.Context, *, command: str):
        """Enable a command.

        If you're a bot owner, this will try to enable a globally
        disabled command by default.
        """
        if await ctx.bot.is_owner(ctx.author):
            await ctx.invoke(self.command_enable_global, command=command)
        else:
            await ctx.invoke(self.command_enable_guild, command=command)

    @commands.is_owner()
    @command_enable.command(name="global")
    async def command_enable_global(self, ctx: commands.Context, *, command: str):
        """Enable a command globally."""
        command_obj: commands.Command = ctx.bot.get_command(command)
        if command_obj is None:
            await ctx.send(
                _("I couldn't find that command. Please note that it is case sensitive.")
            )
            return

        async with ctx.bot.db.disabled_commands() as disabled_commands:
            with contextlib.suppress(ValueError):
                disabled_commands.remove(command_obj.qualified_name)

        if command_obj.enabled:
            await ctx.send(_("That command is already enabled globally."))
            return

        command_obj.enabled = True
        await ctx.tick()

    @commands.guild_only()
    @command_enable.command(name="server", aliases=["guild"])
    async def command_enable_guild(self, ctx: commands.Context, *, command: str):
        """Enable a command in this server."""
        command_obj: commands.Command = ctx.bot.get_command(command)
        if command_obj is None:
            await ctx.send(
                _("I couldn't find that command. Please note that it is case sensitive.")
            )
            return

        async with ctx.bot.db.guild(ctx.guild).disabled_commands() as disabled_commands:
            with contextlib.suppress(ValueError):
                disabled_commands.remove(command_obj.qualified_name)

        done = command_obj.enable_in(ctx.guild)

        if not done:
            await ctx.send(_("That command is already enabled in this server."))
        else:
            await ctx.tick()

    @checks.is_owner()
    @command_manager.command(name="disabledmsg")
    async def command_disabledmsg(self, ctx: commands.Context, *, message: str = ""):
        """Set the bot's response to disabled commands.

        Leave blank to send nothing.

        To include the command name in the message, include the
        `{command}` placeholder.
        """
        await ctx.bot.db.disabled_command_msg.set(message)
        await ctx.tick()

    @commands.guild_only()
    @checks.guildowner_or_permissions(manage_guild=True)
    @commands.group(name="autoimmune")
    async def autoimmune_group(self, ctx: commands.Context):
        """
        Server settings for immunity from automated actions
        """
        pass

    @autoimmune_group.command(name="list")
    async def autoimmune_list(self, ctx: commands.Context):
        """
        Get's the current members and roles

        configured for automatic moderation action immunity
        """
        ai_ids = await ctx.bot.db.guild(ctx.guild).autoimmune_ids()

        roles = {r.name for r in ctx.guild.roles if r.id in ai_ids}
        members = {str(m) for m in ctx.guild.members if m.id in ai_ids}

        output = ""
        if roles:
            output += _("Roles immune from automated moderation actions:\n")
            output += ", ".join(roles)
        if members:
            if roles:
                output += "\n"
            output += _("Members immune from automated moderation actions:\n")
            output += ", ".join(members)

        if not output:
            output = _("No immunty settings here.")

        for page in pagify(output):
            await ctx.send(page)

    @autoimmune_group.command(name="add")
    async def autoimmune_add(
        self, ctx: commands.Context, *, user_or_role: Union[discord.Member, discord.Role]
    ):
        """
        Makes a user or roles immune from automated moderation actions
        """
        async with ctx.bot.db.guild(ctx.guild).autoimmune_ids() as ai_ids:
            if user_or_role.id in ai_ids:
                return await ctx.send(_("Already added."))
            ai_ids.append(user_or_role.id)
        await ctx.tick()

    @autoimmune_group.command(name="remove")
    async def autoimmune_remove(
        self, ctx: commands.Context, *, user_or_role: Union[discord.Member, discord.Role]
    ):
        """
        Makes a user or roles immune from automated moderation actions
        """
        async with ctx.bot.db.guild(ctx.guild).autoimmune_ids() as ai_ids:
            if user_or_role.id not in ai_ids:
                return await ctx.send(_("Not in list."))
            ai_ids.remove(user_or_role.id)
        await ctx.tick()

    @autoimmune_group.command(name="isimmune")
    async def autoimmune_checkimmune(
        self, ctx: commands.Context, *, user_or_role: Union[discord.Member, discord.Role]
    ):
        """
        Checks if a user or role would be considered immune from automated actions
        """

        if await ctx.bot.is_automod_immune(user_or_role):
            await ctx.send(_("They are immune"))
        else:
            await ctx.send(_("They are not Immune"))

    # RPC handlers
    async def rpc_load(self, request):
        cog_name = request.params[0]

        spec = await self.bot.cog_mgr.find_cog(cog_name)
        if spec is None:
            raise LookupError("No such cog found.")

        self._cleanup_and_refresh_modules(spec.name)

        await self.bot.load_extension(spec)

    async def rpc_unload(self, request):
        cog_name = request.params[0]

        self.bot.unload_extension(cog_name)

    async def rpc_reload(self, request):
        await self.rpc_unload(request)
        await self.rpc_load(request)<|MERGE_RESOLUTION|>--- conflicted
+++ resolved
@@ -296,7 +296,6 @@
             async with session.get("{}/json".format(red_pypi)) as r:
                 data = await r.json()
         outdated = VersionInfo.from_str(data["info"]["version"]) > red_version_info
-<<<<<<< HEAD
         about = (
             "This is an custom fork of [Red, an open source Discord bot]({}) "
             "created by [Twentysix]({}) and [improved by many]({}).\n\n"
@@ -313,40 +312,17 @@
         embed.add_field(name="\N{HAMMER AND WRENCH}""Instance owned by", value=str(owner))
         embed.add_field(name="\N{GEAR}""Libraries", value="Python: {} \nDiscord.py {} \nRed Version: {}".format(python_version, dpy_version, red_version))
         
-=======
-        about = _(
-            "This is an instance of [Red, an open source Discord bot]({}) "
-            "created by [Twentysix]({}) and [improved by many]({}).\n\n"
-            "Red is backed by a passionate community who contributes and "
-            "creates content for everyone to enjoy. [Join us today]({}) "
-            "and help us improve!\n\n"
-        ).format(red_repo, author_repo, org_repo, support_server_url)
-
-        embed = discord.Embed(color=(await ctx.embed_colour()))
-        embed.add_field(name=_("Instance owned by"), value=str(owner))
-        embed.add_field(name="Python", value=python_version)
-        embed.add_field(name="discord.py", value=dpy_version)
-        embed.add_field(name=_("Red version"), value=red_version)
->>>>>>> 3a62d392
         if outdated:
             embed.add_field(
                 name=_("Outdated"), value=_("Yes, {} is available").format(data["info"]["version"])
             )
         if custom_info:
-<<<<<<< HEAD
             embed.add_field(name="About this instance", value=custom_info, inline=False)
         embed.add_field(name="\N{PUSHPIN}""About {}".format(ctx.bot.user.name), value=about, inline=False)
 
         embed.set_footer(
             text="Bringing joy since 02 Jan 2016 (over {} days ago!)".format(days_since),
             icon_url="https://cdn.discordapp.com/icons/133049272517001216/83b39ff510bb7c3f5aeb51270af09ad3.webp"
-=======
-            embed.add_field(name=_("About this instance"), value=custom_info, inline=False)
-        embed.add_field(name=_("About Red"), value=about, inline=False)
-
-        embed.set_footer(
-            text=_("Bringing joy since 02 Jan 2016 (over {} days ago!)").format(days_since)
->>>>>>> 3a62d392
         )
         try:
             await ctx.send(embed=embed)
@@ -695,23 +671,10 @@
             locale = await ctx.bot.db.locale()
 
             prefix_string = " ".join(prefixes)
-<<<<<<< HEAD
             settings = (
                 f"{ctx.bot.user.name} Settings:\n\n"
                 f"Prefixes: {prefix_string}\n"
                 f"{guild_settings}"
-=======
-            settings = _(
-                "{bot_name} Settings:\n\n"
-                "Prefixes: {prefixes}\n"
-                "{guild_settings}"
-                "Locale: {locale}"
-            ).format(
-                bot_name=ctx.bot.user.name,
-                prefixes=prefix_string,
-                guild_settings=guild_settings,
-                locale=locale,
->>>>>>> 3a62d392
             )
             await ctx.send(box(settings))
 
