import asyncio
import contextlib
import datetime
import importlib
import itertools
import keyword
import logging
import io
import random
from copy import copy

import markdown
import os
import re
import sys
import platform
import getpass
import pip
import traceback
from pathlib import Path
from redbot.core.utils.menus import menu, DEFAULT_CONTROLS
from redbot.core.commands import GuildConverter
from string import ascii_letters, digits
from typing import TYPE_CHECKING, Union, Tuple, List, Optional, Iterable, Sequence, Dict, Set

import aiohttp
import discord
from babel import Locale as BabelLocale, UnknownLocaleError

from redbot import json
from redbot.core import modlog, bank, Config
from redbot.core.data_manager import storage_type
from redbot.core.utils.chat_formatting import box, pagify

from . import (
    __version__,
    version_info as red_version_info,
    checks,
    commands,
    errors,
    i18n,
)
from .commands import UserInputOptional
from .utils import AsyncIter
from .utils._internal_utils import timed_unsudo, fetch_latest_red_version_info, is_sudo_enabled
from .utils.predicates import MessagePredicate
from .utils.chat_formatting import (
    box,
    escape,
    humanize_list,
    humanize_number,
    humanize_timedelta,
    inline,
    pagify,
)
from .commands.requires import PrivilegeLevel

_entities = {
    "*": "&midast;",
    "\\": "&bsol;",
    "`": "&grave;",
    "!": "&excl;",
    "{": "&lcub;",
    "[": "&lsqb;",
    "_": "&UnderBar;",
    "(": "&lpar;",
    "#": "&num;",
    ".": "&period;",
    "+": "&plus;",
    "}": "&rcub;",
    "]": "&rsqb;",
    ")": "&rpar;",
}

PRETTY_HTML_HEAD = """
<!DOCTYPE html>
<html>
<head><meta charset="utf-8">
<meta name="viewport" content="width=device-width, initial-scale=1">
<title>3rd Party Data Statements</title>
<style type="text/css">
body{margin:2em auto;max-width:800px;line-height:1.4;font-size:16px;
background-color=#EEEEEE;color:#454545;padding:1em;text-align:justify}
h1,h2,h3{line-height:1.2}
</style></head><body>
"""  # This ends up being a small bit extra that really makes a difference.

HTML_CLOSING = "</body></html>"


def entity_transformer(statement: str) -> str:
    return "".join(_entities.get(c, c) for c in statement)


if TYPE_CHECKING:
    from redbot.core.bot import Red

__all__ = ["Core"]

log = logging.getLogger("red")

_ = i18n.Translator("Core", __file__)

TokenConverter = commands.get_dict_converter(delims=[" ", ",", ";"])


class CoreLogic:
    def __init__(self, bot: "Red"):
        self.bot = bot
        self.bot.register_rpc_handler(self._load)
        self.bot.register_rpc_handler(self._unload)
        self.bot.register_rpc_handler(self._reload)
        self.bot.register_rpc_handler(self._name)
        self.bot.register_rpc_handler(self._prefixes)
        self.bot.register_rpc_handler(self._version_info)
        self.bot.register_rpc_handler(self._invite_url)

    async def _load(
        self, pkg_names: Iterable[str]
    ) -> Tuple[
        List[str], List[str], List[str], List[str], List[str], List[Tuple[str, str]], Set[str]
    ]:
        """
        Loads packages by name.

        Parameters
        ----------
        pkg_names : `list` of `str`
            List of names of packages to load.

        Returns
        -------
        tuple
            7-tuple of:
              1. List of names of packages that loaded successfully
              2. List of names of packages that failed to load without specified reason
              3. List of names of packages that don't have a valid package name
              4. List of names of packages that weren't found in any cog path
              5. List of names of packages that are already loaded
              6. List of 2-tuples (pkg_name, reason) for packages
              that failed to load with a specified reason
              7. Set of repo names that use deprecated shared libraries
        """
        failed_packages = []
        loaded_packages = []
        invalid_pkg_names = []
        notfound_packages = []
        alreadyloaded_packages = []
        failed_with_reason_packages = []
        repos_with_shared_libs = set()

        bot = self.bot

        pkg_specs = []

        for name in pkg_names:
            if not name.isidentifier() or keyword.iskeyword(name):
                invalid_pkg_names.append(name)
                continue
            try:
                spec = await bot._cog_mgr.find_cog(name)
                if spec:
                    pkg_specs.append((spec, name))
                else:
                    notfound_packages.append(name)
            except Exception as e:
                log.exception("Package import failed", exc_info=e)

                exception_log = "Exception during import of package\n"
                exception_log += "".join(traceback.format_exception(type(e), e, e.__traceback__))
                bot._last_exception = exception_log
                failed_packages.append(name)

        async for spec, name in AsyncIter(pkg_specs, steps=10):
            try:
                self._cleanup_and_refresh_modules(spec.name)
                await bot.load_extension(spec)
            except errors.PackageAlreadyLoaded:
                alreadyloaded_packages.append(name)
            except errors.CogLoadError as e:
                failed_with_reason_packages.append((name, str(e)))
            except Exception as e:
                if isinstance(e, commands.CommandRegistrationError):
                    if e.alias_conflict:
                        error_message = _(
                            "Alias {alias_name} is already an existing command"
                            " or alias in one of the loaded cogs."
                        ).format(alias_name=inline(e.name))
                    else:
                        error_message = _(
                            "Command {command_name} is already an existing command"
                            " or alias in one of the loaded cogs."
                        ).format(command_name=inline(e.name))
                    failed_with_reason_packages.append((name, error_message))
                    continue

                log.exception("Package loading failed", exc_info=e)

                exception_log = "Exception during loading of package\n"
                exception_log += "".join(traceback.format_exception(type(e), e, e.__traceback__))
                bot._last_exception = exception_log
                failed_packages.append(name)
            else:
                await bot.add_loaded_package(name)
                loaded_packages.append(name)
                # remove in Red 3.4
                downloader = bot.get_cog("Downloader")
                if downloader is None:
                    continue
                try:
                    maybe_repo = await downloader._shared_lib_load_check(name)
                except Exception:
                    log.exception(
                        "Shared library check failed,"
                        " if you're not using modified Downloader, report this issue."
                    )
                    maybe_repo = None
                if maybe_repo is not None:
                    repos_with_shared_libs.add(maybe_repo.name)

        return (
            loaded_packages,
            failed_packages,
            invalid_pkg_names,
            notfound_packages,
            alreadyloaded_packages,
            failed_with_reason_packages,
            repos_with_shared_libs,
        )

    @staticmethod
    def _cleanup_and_refresh_modules(module_name: str) -> None:
        """Internally reloads modules so that changes are detected."""
        splitted = module_name.split(".")

        def maybe_reload(new_name):
            try:
                lib = sys.modules[new_name]
            except KeyError:
                pass
            else:
                importlib._bootstrap._exec(lib.__spec__, lib)

        # noinspection PyTypeChecker
        modules = itertools.accumulate(splitted, "{}.{}".format)
        for m in modules:
            maybe_reload(m)

        children = {name: lib for name, lib in sys.modules.items() if name.startswith(module_name)}
        for child_name, lib in children.items():
            importlib._bootstrap._exec(lib.__spec__, lib)

    async def _unload(self, pkg_names: Iterable[str]) -> Tuple[List[str], List[str]]:
        """
        Unloads packages with the given names.

        Parameters
        ----------
        pkg_names : `list` of `str`
            List of names of packages to unload.

        Returns
        -------
        tuple
            2 element tuple of successful unloads and failed unloads.
        """
        failed_packages = []
        unloaded_packages = []

        bot = self.bot

        for name in pkg_names:
            if name in bot.extensions:
                bot.unload_extension(name)
                await bot.remove_loaded_package(name)
                unloaded_packages.append(name)
            else:
                failed_packages.append(name)

        return unloaded_packages, failed_packages

    async def _reload(
        self, pkg_names: Sequence[str]
    ) -> Tuple[
        List[str], List[str], List[str], List[str], List[str], List[Tuple[str, str]], Set[str]
    ]:
        """
        Reloads packages with the given names.

        Parameters
        ----------
        pkg_names : `list` of `str`
            List of names of packages to reload.

        Returns
        -------
        tuple
            Tuple as returned by `CoreLogic._load()`
        """
        await self._unload(pkg_names)

        (
            loaded,
            load_failed,
            invalid_pkg_names,
            not_found,
            already_loaded,
            load_failed_with_reason,
            repos_with_shared_libs,
        ) = await self._load(pkg_names)

        return (
            loaded,
            load_failed,
            invalid_pkg_names,
            not_found,
            already_loaded,
            load_failed_with_reason,
            repos_with_shared_libs,
        )

    async def _name(self, name: Optional[str] = None) -> str:
        """
        Gets or sets the bot's username.

        Parameters
        ----------
        name : str
            If passed, the bot will change it's username.

        Returns
        -------
        str
            The current (or new) username of the bot.
        """
        if name is not None:
            await self.bot.user.edit(username=name)

        return self.bot.user.name

    async def _prefixes(self, prefixes: Optional[Sequence[str]] = None) -> List[str]:
        """
        Gets or sets the bot's global prefixes.

        Parameters
        ----------
        prefixes : list of str
            If passed, the bot will set it's global prefixes.

        Returns
        -------
        list of str
            The current (or new) list of prefixes.
        """
        if prefixes:
            await self.bot.set_prefixes(guild=None, prefixes=prefixes)
            return prefixes
        return await self.bot._prefix_cache.get_prefixes(guild=None)

    @classmethod
    async def _version_info(cls) -> Dict[str, str]:
        """
        Version information for Red and discord.py

        Returns
        -------
        dict
            `redbot` and `discordpy` keys containing version information for both.
        """
        return {"redbot": __version__, "discordpy": discord.__version__}

    async def _invite_url(self) -> str:
        """
        Generates the invite URL for the bot.

        Returns
        -------
        str
            Invite URL.
        """
        app_info = await self.bot.application_info()
        perms_int = await self.bot._config.invite_perm()
        permissions = discord.Permissions(perms_int)
        return discord.utils.oauth_url(app_info.id, permissions)

    @staticmethod
    async def _can_get_invite_url(ctx):
        is_owner = await ctx.bot.is_owner(ctx.author)
        is_invite_public = await ctx.bot._config.invite_public()
        return is_owner or is_invite_public


@i18n.cog_i18n(_)
class Core(commands.commands._RuleDropper, commands.Cog, CoreLogic):
    """Commands related to core functions."""

    async def red_delete_data_for_user(self, **kwargs):
        """ Nothing to delete (Core Config is handled in a bot method ) """
        return

    @commands.command(hidden=True)
    async def ping(self, ctx: commands.Context):
        """Pong."""
        await ctx.send("Pong.")

    @commands.command()
    async def info(self, ctx: commands.Context):
        """Shows info about [botname]."""
        embed_links = await ctx.embed_requested()
        author_repo = "https://github.com/Twentysix26"
        org_repo = "https://github.com/Cog-Creators"
        red_repo = org_repo + "/Red-DiscordBot"
        red_pypi = "https://pypi.org/project/Red-DiscordBot"
        support_server_url = "https://discord.gg/red"
        dpy_repo = "https://github.com/Rapptz/discord.py"
        python_url = "https://www.python.org/"
        since = datetime.datetime(2016, 1, 2, 0, 0)
        days_since = (datetime.datetime.utcnow() - since).days

        app_info = await self.bot.application_info()
        if app_info.team:
            owner = app_info.team.name
        else:
            owner = app_info.owner
        custom_info = await self.bot._config.custom_info()

        pypi_version, py_version_req = await fetch_latest_red_version_info()
        outdated = pypi_version and pypi_version > red_version_info

        if embed_links:
            dpy_version = "[{}]({})".format(discord.__version__, dpy_repo)
            python_version = "[{}.{}.{}]({})".format(*sys.version_info[:3], python_url)
            red_version = "[{}]({})".format(__version__, red_pypi)

            about = _(
                "This bot is an instance of [Red, an open source Discord bot]({}) "
                "created by [Twentysix]({}) and [improved by many]({}).\n\n"
                "Red is backed by a passionate community who contributes and "
                "creates content for everyone to enjoy. [Join us today]({}) "
                "and help us improve!\n\n"
                "(c) Cog Creators"
            ).format(red_repo, author_repo, org_repo, support_server_url)

            embed = discord.Embed(color=(await ctx.embed_colour()))
            embed.add_field(
                name=_("Instance owned by team") if app_info.team else _("Instance owned by"),
                value=str(owner),
            )
            embed.add_field(name="Python", value=python_version)
            embed.add_field(name="discord.py", value=dpy_version)
            embed.add_field(name=_("Red version"), value=red_version)
            if outdated in (True, None):
                if outdated is True:
                    outdated_value = _("Yes, {version} is available.").format(
                        version=str(pypi_version)
                    )
                else:
                    outdated_value = _("Checking for updates failed.")
                embed.add_field(name=_("Outdated"), value=outdated_value)
            if custom_info:
                embed.add_field(name=_("About this instance"), value=custom_info, inline=False)
            embed.add_field(name=_("About Red"), value=about, inline=False)

            embed.set_footer(
                text=_("Bringing joy since 02 Jan 2016 (over {} days ago!)").format(days_since)
            )
            await ctx.send(embed=embed)
        else:
            python_version = "{}.{}.{}".format(*sys.version_info[:3])
            dpy_version = "{}".format(discord.__version__)
            red_version = "{}".format(__version__)

            about = _(
                "This bot is an instance of Red, an open source Discord bot (1) "
                "created by Twentysix (2) and improved by many (3).\n\n"
                "Red is backed by a passionate community who contributes and "
                "creates content for everyone to enjoy. Join us today (4) "
                "and help us improve!\n\n"
                "(c) Cog Creators"
            )
            about = box(about)

            if app_info.team:
                extras = _(
                    "Instance owned by team: [{owner}]\n"
                    "Python:                 [{python_version}] (5)\n"
                    "discord.py:             [{dpy_version}] (6)\n"
                    "Red version:            [{red_version}] (7)\n"
                ).format(
                    owner=owner,
                    python_version=python_version,
                    dpy_version=dpy_version,
                    red_version=red_version,
                )
            else:
                extras = _(
                    "Instance owned by: [{owner}]\n"
                    "Python:            [{python_version}] (5)\n"
                    "discord.py:        [{dpy_version}] (6)\n"
                    "Red version:       [{red_version}] (7)\n"
                ).format(
                    owner=owner,
                    python_version=python_version,
                    dpy_version=dpy_version,
                    red_version=red_version,
                )

            if outdated in (True, None):
                if outdated is True:
                    outdated_value = _("Yes, {version} is available.").format(
                        version=str(pypi_version)
                    )
                else:
                    outdated_value = _("Checking for updates failed.")
                extras += _("Outdated:          [{state}]\n").format(state=outdated_value)

            red = (
                _("**About Red**\n")
                + about
                + "\n"
                + box(extras, lang="ini")
                + "\n"
                + _("Bringing joy since 02 Jan 2016 (over {} days ago!)").format(days_since)
                + "\n\n"
            )

            await ctx.send(red)
            if custom_info:
                custom_info = _("**About this instance**\n") + custom_info + "\n\n"
                await ctx.send(custom_info)
            refs = _(
                "**References**\n"
                "1. <{}>\n"
                "2. <{}>\n"
                "3. <{}>\n"
                "4. <{}>\n"
                "5. <{}>\n"
                "6. <{}>\n"
                "7. <{}>\n"
            ).format(
                red_repo, author_repo, org_repo, support_server_url, python_url, dpy_repo, red_pypi
            )
            await ctx.send(refs)

    @commands.command()
    async def uptime(self, ctx: commands.Context):
        """Shows [botname]'s uptime."""
        since = ctx.bot.uptime.strftime("%Y-%m-%d %H:%M:%S")
        delta = datetime.datetime.utcnow() - self.bot.uptime
        uptime_str = humanize_timedelta(timedelta=delta) or _("Less than one second")
        await ctx.send(
            _("Been up for: **{time_quantity}** (since {timestamp} UTC)").format(
                time_quantity=uptime_str, timestamp=since
            )
        )

    @commands.group(cls=commands.commands._AlwaysAvailableGroup)
    async def mydata(self, ctx: commands.Context):
        """ Commands which interact with the data [botname] has about you. """

    # 1/10 minutes. It's a static response, but the inability to lock
    # will annoy people if it's spammable
    @commands.cooldown(1, 600, commands.BucketType.user)
    @mydata.command(cls=commands.commands._AlwaysAvailableCommand, name="whatdata")
    async def mydata_whatdata(self, ctx: commands.Context):
        """ Find out what type of data [botname] stores and why. """

        ver = "latest" if red_version_info.dev_release else "stable"
        link = f"https://docs.discord.red/en/{ver}/red_core_data_statement.html"
        await ctx.send(
            _(
                "This bot stores some data about users as necessary to function. "
                "This is mostly the ID your user is assigned by Discord, linked to "
                "a handful of things depending on what you interact with in the bot. "
                "There are a few commands which store it to keep track of who created "
                "something. (such as playlists) "
                "For full details about this as well as more in depth details of what "
                "is stored and why, see {link}.\n\n"
                "Additionally, 3rd party addons loaded by the bot's owner may or "
                "may not store additional things. "
                "You can use `{prefix}mydata 3rdparty` "
                "to view the statements provided by each 3rd-party addition."
            ).format(link=link, prefix=ctx.clean_prefix)
        )

    # 1/30 minutes. It's not likely to change much and uploads a standalone webpage.
    @commands.cooldown(1, 1800, commands.BucketType.user)
    @mydata.command(cls=commands.commands._AlwaysAvailableCommand, name="3rdparty")
    async def mydata_3rd_party(self, ctx: commands.Context):
        """ View the End User Data statements of each 3rd-party module. """

        # Can't check this as a command check, and want to prompt DMs as an option.
        if not ctx.channel.permissions_for(ctx.me).attach_files:
            ctx.command.reset_cooldown(ctx)
            return await ctx.send(_("I need to be able to attach files (try in DMs?)."))

        statements = {
            ext_name: getattr(ext, "__red_end_user_data_statement__", None)
            for ext_name, ext in ctx.bot.extensions.items()
            if not (ext.__package__ and ext.__package__.startswith("redbot."))
        }

        if not statements:
            return await ctx.send(
                _("This instance does not appear to have any 3rd-party extensions loaded.")
            )

        parts = []

        formatted_statements = []

        no_statements = []

        for ext_name, statement in sorted(statements.items()):
            if not statement:
                no_statements.append(ext_name)
            else:
                formatted_statements.append(
                    f"### {entity_transformer(ext_name)}\n\n{entity_transformer(statement)}"
                )

        if formatted_statements:
            parts.append(
                "## "
                + _("3rd party End User Data statements")
                + "\n\n"
                + _("The following are statements provided by 3rd-party extensions.")
            )
            parts.extend(formatted_statements)

        if no_statements:
            parts.append("## " + _("3rd-party extensions without statements\n"))
            for ext in no_statements:
                parts.append(f"\n - {entity_transformer(ext)}")

        generated = markdown.markdown("\n".join(parts), output_format="html")

        html = "\n".join((PRETTY_HTML_HEAD, generated, HTML_CLOSING))

        fp = io.BytesIO(html.encode())

        await ctx.send(
            _("Here's a generated page with the statements provided by 3rd-party extensions."),
            file=discord.File(fp, filename="3rd-party.html"),
        )

    async def get_serious_confirmation(self, ctx: commands.Context, prompt: str) -> bool:

        confirm_token = "".join(random.choices((*ascii_letters, *digits), k=8))

        await ctx.send(f"{prompt}\n\n{confirm_token}")
        try:
            message = await ctx.bot.wait_for(
                "message",
                check=lambda m: m.channel.id == ctx.channel.id and m.author.id == ctx.author.id,
                timeout=30,
            )
        except asyncio.TimeoutError:
            await ctx.send(_("Did not get confirmation, cancelling."))
        else:
            if message.content.strip() == confirm_token:
                return True
            else:
                await ctx.send(_("Did not get a matching confirmation, cancelling."))

        return False

    # 1 per day, not stored to config to avoid this being more stored data.
    # large bots shouldn't be restarting so often that this is an issue,
    # and small bots that do restart often don't have enough
    # users for this to be an issue.
    @commands.cooldown(1, 86400, commands.BucketType.user)
    @mydata.command(cls=commands.commands._ForgetMeSpecialCommand, name="forgetme")
    async def mydata_forgetme(self, ctx: commands.Context):
        """
        Have [botname] forget what it knows about you.

        This may not remove all data about you, data needed for operation,
        such as command cooldowns will be kept until no longer necessary.

        Further interactions with [botname] may cause it to learn about you again.
        """
        if ctx.assume_yes:
            # lol, no, we're not letting users schedule deletions every day to thrash the bot.
            ctx.command.reset_cooldown(ctx)  # We will however not let that lock them out either.
            return await ctx.send(
                _("This command ({command}) does not support non-interactive usage.").format(
                    command=ctx.command.qualified_name
                )
            )

        if not await self.get_serious_confirmation(
            ctx,
            _(
                "This will cause the bot to get rid of and/or disassociate "
                "data from you. It will not get rid of operational data such "
                "as modlog entries, warnings, or mutes. "
                "If you are sure this is what you want, "
                "please respond with the following:"
            ),
        ):
            ctx.command.reset_cooldown(ctx)
            return
        await ctx.send(_("This may take some time."))

        if await ctx.bot._config.datarequests.user_requests_are_strict():
            requester = "user_strict"
        else:
            requester = "user"

        results = await self.bot.handle_data_deletion_request(
            requester=requester, user_id=ctx.author.id
        )

        if results.failed_cogs and results.failed_modules:
            await ctx.send(
                _(
                    "I tried to delete all non-operational data about you "
                    "(that I know how to delete) "
                    "{mention}, however the following modules errored: {modules}. "
                    "Additionally, the following cogs errored: {cogs}.\n"
                    "Please contact the owner of this bot to address this.\n"
                    "Note: Outside of these failures, data should have been deleted."
                ).format(
                    mention=ctx.author.mention,
                    cogs=humanize_list(results.failed_cogs),
                    modules=humanize_list(results.failed_modules),
                )
            )
        elif results.failed_cogs:
            await ctx.send(
                _(
                    "I tried to delete all non-operational data about you "
                    "(that I know how to delete) "
                    "{mention}, however the following cogs errored: {cogs}.\n"
                    "Please contact the owner of this bot to address this.\n"
                    "Note: Outside of these failures, data should have been deleted."
                ).format(mention=ctx.author.mention, cogs=humanize_list(results.failed_cogs))
            )
        elif results.failed_modules:
            await ctx.send(
                _(
                    "I tried to delete all non-operational data about you "
                    "(that I know how to delete) "
                    "{mention}, however the following modules errored: {modules}.\n"
                    "Please contact the owner of this bot to address this.\n"
                    "Note: Outside of these failures, data should have been deleted."
                ).format(mention=ctx.author.mention, modules=humanize_list(results.failed_modules))
            )
        else:
            await ctx.send(
                _(
                    "I've deleted any non-operational data about you "
                    "(that I know how to delete) {mention}"
                ).format(mention=ctx.author.mention)
            )

        if results.unhandled:
            await ctx.send(
                _("{mention} The following cogs did not handle deletion:\n{cogs}.").format(
                    mention=ctx.author.mention, cogs=humanize_list(results.unhandled)
                )
            )

    # The cooldown of this should be longer once actually implemented
    # This is a couple hours, and lets people occasionally check status, I guess.
    @commands.cooldown(1, 7200, commands.BucketType.user)
    @mydata.command(cls=commands.commands._AlwaysAvailableCommand, name="getmydata")
    async def mydata_getdata(self, ctx: commands.Context):
        """ [Coming Soon] Get what data [botname] has about you. """
        await ctx.send(
            _(
                "This command doesn't do anything yet, "
                "but we're working on adding support for this."
            )
        )

    @checks.is_owner()
    @mydata.group(name="ownermanagement")
    async def mydata_owner_management(self, ctx: commands.Context):
        """
        Commands for more complete data handling.
        """

    @mydata_owner_management.command(name="allowuserdeletions")
    async def mydata_owner_allow_user_deletions(self, ctx):
        """
        Set the bot to allow users to request a data deletion.

        This is on by default.
        """
        await ctx.bot._config.datarequests.allow_user_requests.set(True)
        await ctx.send(
            _(
                "User can delete their own data. "
                "This will not include operational data such as blocked users."
            )
        )

    @mydata_owner_management.command(name="disallowuserdeletions")
    async def mydata_owner_disallow_user_deletions(self, ctx):
        """
        Set the bot to not allow users to request a data deletion.
        """
        await ctx.bot._config.datarequests.allow_user_requests.set(False)
        await ctx.send(_("User can not delete their own data."))

    @mydata_owner_management.command(name="setuserdeletionlevel")
    async def mydata_owner_user_deletion_level(self, ctx, level: int):
        """
        Sets how user deletions are treated.

        Level:
            0: What users can delete is left entirely up to each cog.
            1: Cogs should delete anything the cog doesn't need about the user.
        """

        if level == 1:
            await ctx.bot._config.datarequests.user_requests_are_strict.set(True)
            await ctx.send(
                _(
                    "Cogs will be instructed to remove all non operational "
                    "data upon a user request."
                )
            )
        elif level == 0:
            await ctx.bot._config.datarequests.user_requests_are_strict.set(False)
            await ctx.send(
                _(
                    "Cogs will be informed a user has made a data deletion request, "
                    "and the details of what to delete will be left to the "
                    "discretion of the cog author."
                )
            )
        else:
            await ctx.send_help()

    @mydata_owner_management.command(name="processdiscordrequest")
    async def mydata_discord_deletion_request(self, ctx, user_id: int):
        """
        Handle a deletion request from Discord.
        """

        if not await self.get_serious_confirmation(
            ctx,
            _(
                "This will cause the bot to get rid of or disassociate all data "
                "from the specified user ID. You should not use this unless "
                "Discord has specifically requested this with regard to a deleted user. "
                "This will remove the user from various anti-abuse measures. "
                "If you are processing a manual request from a user, you may want "
                "`{prefix}{command_name}` instead"
                "\n\nIf you are sure this is what you intend to do "
                "please respond with the following:"
            ).format(prefix=ctx.clean_prefix, command_name="mydata ownermanagement deleteforuser"),
        ):
            return
        results = await self.bot.handle_data_deletion_request(
            requester="discord_deleted_user", user_id=user_id
        )

        if results.failed_cogs and results.failed_modules:
            await ctx.send(
                _(
                    "I tried to delete all data about that user, "
                    "(that I know how to delete) "
                    "however the following modules errored: {modules}. "
                    "Additionally, the following cogs errored: {cogs}\n"
                    "Please check your logs and contact the creators of "
                    "these cogs and modules.\n"
                    "Note: Outside of these failures, data should have been deleted."
                ).format(
                    cogs=humanize_list(results.failed_cogs),
                    modules=humanize_list(results.failed_modules),
                )
            )
        elif results.failed_cogs:
            await ctx.send(
                _(
                    "I tried to delete all data about that user, "
                    "(that I know how to delete) "
                    "however the following cogs errored: {cogs}.\n"
                    "Please check your logs and contact the creators of "
                    "these cogs and modules.\n"
                    "Note: Outside of these failures, data should have been deleted."
                ).format(cogs=humanize_list(results.failed_cogs))
            )
        elif results.failed_modules:
            await ctx.send(
                _(
                    "I tried to delete all data about that user, "
                    "(that I know how to delete) "
                    "however the following modules errored: {modules}.\n"
                    "Please check your logs and contact the creators of "
                    "these cogs and modules.\n"
                    "Note: Outside of these failures, data should have been deleted."
                ).format(modules=humanize_list(results.failed_modules))
            )
        else:
            await ctx.send(_("I've deleted all data about that user that I know how to delete."))

        if results.unhandled:
            await ctx.send(
                _("{mention} The following cogs did not handle deletion:\n{cogs}.").format(
                    mention=ctx.author.mention, cogs=humanize_list(results.unhandled)
                )
            )

    @mydata_owner_management.command(name="deleteforuser")
    async def mydata_user_deletion_request_by_owner(self, ctx, user_id: int):
        """ Delete data [botname] has about a user for a user. """
        if not await self.get_serious_confirmation(
            ctx,
            _(
                "This will cause the bot to get rid of or disassociate "
                "a lot of non-operational data from the "
                "specified user. Users have access to "
                "different command for this unless they can't interact with the bot at all. "
                "This is a mostly safe operation, but you should not use it "
                "unless processing a request from this "
                "user as it may impact their usage of the bot. "
                "\n\nIf you are sure this is what you intend to do "
                "please respond with the following:"
            ),
        ):
            return

        if await ctx.bot._config.datarequests.user_requests_are_strict():
            requester = "user_strict"
        else:
            requester = "user"

        results = await self.bot.handle_data_deletion_request(requester=requester, user_id=user_id)

        if results.failed_cogs and results.failed_modules:
            await ctx.send(
                _(
                    "I tried to delete all non-operational data about that user, "
                    "(that I know how to delete) "
                    "however the following modules errored: {modules}. "
                    "Additionally, the following cogs errored: {cogs}\n"
                    "Please check your logs and contact the creators of "
                    "these cogs and modules.\n"
                    "Note: Outside of these failures, data should have been deleted."
                ).format(
                    cogs=humanize_list(results.failed_cogs),
                    modules=humanize_list(results.failed_modules),
                )
            )
        elif results.failed_cogs:
            await ctx.send(
                _(
                    "I tried to delete all non-operational data about that user, "
                    "(that I know how to delete) "
                    "however the following cogs errored: {cogs}.\n"
                    "Please check your logs and contact the creators of "
                    "these cogs and modules.\n"
                    "Note: Outside of these failures, data should have been deleted."
                ).format(cogs=humanize_list(results.failed_cogs))
            )
        elif results.failed_modules:
            await ctx.send(
                _(
                    "I tried to delete all non-operational data about that user, "
                    "(that I know how to delete) "
                    "however the following modules errored: {modules}.\n"
                    "Please check your logs and contact the creators of "
                    "these cogs and modules.\n"
                    "Note: Outside of these failures, data should have been deleted."
                ).format(modules=humanize_list(results.failed_modules))
            )
        else:
            await ctx.send(
                _(
                    "I've deleted all non-operational data about that user "
                    "that I know how to delete."
                )
            )

        if results.unhandled:
            await ctx.send(
                _("{mention} The following cogs did not handle deletion:\n{cogs}.").format(
                    mention=ctx.author.mention, cogs=humanize_list(results.unhandled)
                )
            )

    @mydata_owner_management.command(name="deleteuserasowner")
    async def mydata_user_deletion_by_owner(self, ctx, user_id: int):
        """ Delete data [botname] has about a user. """
        if not await self.get_serious_confirmation(
            ctx,
            _(
                "This will cause the bot to get rid of or disassociate "
                "a lot of data about the specified user. "
                "This may include more than just end user data, including "
                "anti abuse records."
                "\n\nIf you are sure this is what you intend to do "
                "please respond with the following:"
            ),
        ):
            return
        results = await self.bot.handle_data_deletion_request(requester="owner", user_id=user_id)

        if results.failed_cogs and results.failed_modules:
            await ctx.send(
                _(
                    "I tried to delete all data about that user, "
                    "(that I know how to delete) "
                    "however the following modules errored: {modules}. "
                    "Additionally, the following cogs errored: {cogs}\n"
                    "Please check your logs and contact the creators of "
                    "these cogs and modules.\n"
                    "Note: Outside of these failures, data should have been deleted."
                ).format(
                    cogs=humanize_list(results.failed_cogs),
                    modules=humanize_list(results.failed_modules),
                )
            )
        elif results.failed_cogs:
            await ctx.send(
                _(
                    "I tried to delete all data about that user, "
                    "(that I know how to delete) "
                    "however the following cogs errored: {cogs}.\n"
                    "Please check your logs and contact the creators of "
                    "these cogs and modules.\n"
                    "Note: Outside of these failures, data should have been deleted."
                ).format(cogs=humanize_list(results.failed_cogs))
            )
        elif results.failed_modules:
            await ctx.send(
                _(
                    "I tried to delete all data about that user, "
                    "(that I know how to delete) "
                    "however the following modules errored: {modules}.\n"
                    "Please check your logs and contact the creators of "
                    "these cogs and modules.\n"
                    "Note: Outside of these failures, data should have been deleted."
                ).format(modules=humanize_list(results.failed_modules))
            )
        else:
            await ctx.send(_("I've deleted all data about that user that I know how to delete."))

        if results.unhandled:
            await ctx.send(
                _("{mention} The following cogs did not handle deletion:\n{cogs}.").format(
                    mention=ctx.author.mention, cogs=humanize_list(results.unhandled)
                )
            )

    @commands.group()
    async def embedset(self, ctx: commands.Context):
        """
        Commands for toggling embeds on or off.

        This setting determines whether or not to
        use embeds as a response to a command (for
        commands that support it). The default is to
        use embeds.

        The embed settings are checked until the first True/False in this order:
        - In guild context:
        1. Channel override ([p]embedset channel)
        2. Server command override ([p]embedset command server)
        3. Server override ([p]embedset server)
        4. Global command override ([p]embedset command global)
        5. Global setting ([p]embedset global)

        - In DM context:
        1. User override ([p]embedset user)
        2. Global command override ([p]embedset command global)
        3. Global setting ([p]embedset global)
        """

    @embedset.command(name="showsettings")
    async def embedset_showsettings(self, ctx: commands.Context, command_name: str = None) -> None:
        """Show the current embed settings."""
        if command_name is not None:
            command_obj: Optional[commands.Command] = ctx.bot.get_command(command_name)
            if command_obj is None:
                await ctx.send(
                    _("I couldn't find that command. Please note that it is case sensitive.")
                )
                return
            # qualified name might be different if alias was passed to this command
            command_name = command_obj.qualified_name

        text = _("Embed settings:\n\n")
        global_default = await self.bot._config.embeds()
        text += _("Global default: {value}\n").format(value=global_default)

        if command_name is not None:
            scope = self.bot._config.custom("COMMAND", command_name, 0)
            global_command_setting = await scope.embeds()
            text += _("Global command setting for {command} command: {value}\n").format(
                command=inline(command_name), value=global_command_setting
            )

        if ctx.guild:
            guild_setting = await self.bot._config.guild(ctx.guild).embeds()
            text += _("Guild setting: {value}\n").format(value=guild_setting)

            if command_name is not None:
                scope = self.bot._config.custom("COMMAND", command_name, ctx.guild.id)
                command_setting = await scope.embeds()
                text += _("Server command setting for {command} command: {value}\n").format(
                    command=inline(command_name), value=command_setting
                )

        if ctx.channel:
            channel_setting = await self.bot._config.channel(ctx.channel).embeds()
            text += _("Channel setting: {value}\n").format(value=channel_setting)

        user_setting = await self.bot._config.user(ctx.author).embeds()
        text += _("User setting: {value}").format(value=user_setting)
        await ctx.send(box(text))

    @embedset.command(name="global")
    @checks.is_owner()
    async def embedset_global(self, ctx: commands.Context):
        """
        Toggle the global embed setting.

        This is used as a fallback if the user
        or guild hasn't set a preference. The
        default is to use embeds.

        To see full evaluation order of embed settings, run `[p]help embedset`
        """
        current = await self.bot._config.embeds()
        if current:
            await self.bot._config.embeds.set(False)
            await ctx.send(_("Embeds are now disabled by default."))
        else:
            await self.bot._config.embeds.clear()
            await ctx.send(_("Embeds are now enabled by default."))

    @embedset.command(name="server", aliases=["guild"])
    @checks.guildowner_or_permissions(administrator=True)
    @commands.guild_only()
    async def embedset_guild(self, ctx: commands.Context, enabled: bool = None):
        """
        Toggle the guild's embed setting.

        If enabled is None, the setting will be unset and
        the global default will be used instead.

        If set, this is used instead of the global default
        to determine whether or not to use embeds. This is
        used for all commands done in a server channel.

        To see full evaluation order of embed settings, run `[p]help embedset`
        """
        if enabled is None:
            await self.bot._config.guild(ctx.guild).embeds.clear()
            await ctx.send(_("Embeds will now fall back to the global setting."))
            return

        await self.bot._config.guild(ctx.guild).embeds.set(enabled)
        await ctx.send(
            _("Embeds are now enabled for this guild.")
            if enabled
            else _("Embeds are now disabled for this guild.")
        )

    @checks.guildowner_or_permissions(administrator=True)
    @embedset.group(name="command", invoke_without_command=True)
    async def embedset_command(
        self, ctx: commands.Context, command_name: str, enabled: bool = None
    ) -> None:
        """
        Toggle the command's embed setting.

        If you're the bot owner, this will change command's embed setting
        globally by default.

        To see full evaluation order of embed settings, run `[p]help embedset`
        """
        # Select the scope based on the author's privileges
        if await ctx.bot.is_owner(ctx.author):
            await self.embedset_command_global(ctx, command_name, enabled)
        else:
            await self.embedset_command_guild(ctx, command_name, enabled)

    def _check_if_command_requires_embed_links(self, command_obj: commands.Command) -> None:
        for command in itertools.chain((command_obj,), command_obj.parents):
            if command_obj.requires.bot_perms.embed_links:
                # a slight abuse of this exception to save myself two lines later...
                raise commands.UserFeedbackCheckFailure(
                    _(
                        "The passed command requires Embed Links permission"
                        " and therefore cannot be set to not use embeds."
                    )
                )

    @commands.is_owner()
    @embedset_command.command(name="global")
    async def embedset_command_global(
        self, ctx: commands.Context, command_name: str, enabled: bool = None
    ):
        """
        Toggle the commmand's embed setting.

        If enabled is None, the setting will be unset and
        the global default will be used instead.

        If set, this is used instead of the global default
        to determine whether or not to use embeds.

        To see full evaluation order of embed settings, run `[p]help embedset`
        """
        command_obj: Optional[commands.Command] = ctx.bot.get_command(command_name)
        if command_obj is None:
            await ctx.send(
                _("I couldn't find that command. Please note that it is case sensitive.")
            )
            return
        self._check_if_command_requires_embed_links(command_obj)
        # qualified name might be different if alias was passed to this command
        command_name = command_obj.qualified_name

        if enabled is None:
            await self.bot._config.custom("COMMAND", command_name, 0).embeds.clear()
            await ctx.send(_("Embeds will now fall back to the global setting."))
            return

        await self.bot._config.custom("COMMAND", command_name, 0).embeds.set(enabled)
        if enabled:
            await ctx.send(
                _("Embeds are now enabled for {command_name} command.").format(
                    command_name=inline(command_name)
                )
            )
        else:
            await ctx.send(
                _("Embeds are now disabled for {command_name} command.").format(
                    command_name=inline(command_name)
                )
            )

    @commands.guild_only()
    @embedset_command.command(name="server", aliases=["guild"])
    async def embedset_command_guild(
        self, ctx: commands.GuildContext, command_name: str, enabled: bool = None
    ):
        """
        Toggle the commmand's embed setting.

        If enabled is None, the setting will be unset and
        the server default will be used instead.

        If set, this is used instead of the server default
        to determine whether or not to use embeds.

        To see full evaluation order of embed settings, run `[p]help embedset`
        """
        command_obj: Optional[commands.Command] = ctx.bot.get_command(command_name)
        if command_obj is None:
            await ctx.send(
                _("I couldn't find that command. Please note that it is case sensitive.")
            )
            return
        self._check_if_command_requires_embed_links(command_obj)
        # qualified name might be different if alias was passed to this command
        command_name = command_obj.qualified_name

        if enabled is None:
            await self.bot._config.custom("COMMAND", command_name, ctx.guild.id).embeds.clear()
            await ctx.send(_("Embeds will now fall back to the server setting."))
            return

        await self.bot._config.custom("COMMAND", command_name, ctx.guild.id).embeds.set(enabled)
        if enabled:
            await ctx.send(
                _("Embeds are now enabled for {command_name} command.").format(
                    command_name=inline(command_name)
                )
            )
        else:
            await ctx.send(
                _("Embeds are now disabled for {command_name} command.").format(
                    command_name=inline(command_name)
                )
            )

    @embedset.command(name="channel")
    @checks.guildowner_or_permissions(administrator=True)
    @commands.guild_only()
    async def embedset_channel(self, ctx: commands.Context, enabled: bool = None):
        """
        Toggle the channel's embed setting.

        If enabled is None, the setting will be unset and
        the guild default will be used instead.

        If set, this is used instead of the guild and command default
        to determine whether or not to use embeds. This is
        used for all commands done in a channel.

        To see full evaluation order of embed settings, run `[p]help embedset`
        """
        if enabled is None:
            await self.bot._config.channel(ctx.channel).embeds.clear()
            await ctx.send(_("Embeds will now fall back to the global setting."))
            return

        await self.bot._config.channel(ctx.channel).embeds.set(enabled)
        await ctx.send(
            _("Embeds are now {} for this channel.").format(
                _("enabled") if enabled else _("disabled")
            )
        )

    @embedset.command(name="user")
    async def embedset_user(self, ctx: commands.Context, enabled: bool = None):
        """
        Toggle the user's embed setting for DMs.

        If enabled is None, the setting will be unset and
        the global default will be used instead.

        If set, this is used instead of the global default
        to determine whether or not to use embeds. This is
        used for all commands executed in a DM with the bot.

        To see full evaluation order of embed settings, run `[p]help embedset`
        """
        if enabled is None:
            await self.bot._config.user(ctx.author).embeds.clear()
            await ctx.send(_("Embeds will now fall back to the global setting."))

        await self.bot._config.user(ctx.author).embeds.set(enabled)
        await ctx.send(
            _("Embeds are now enabled for you in DMs.")
            if enabled
            else _("Embeds are now disabled for you in DMs.")
        )

    @commands.command()
    @checks.is_owner()
    async def traceback(self, ctx: commands.Context, public: bool = False):
        """Sends to the owner the last command exception that has occurred.

        If public (yes is specified), it will be sent to the chat instead."""
        if not public:
            destination = ctx.author
        else:
            destination = ctx.channel

        if self.bot._last_exception:
            for page in pagify(self.bot._last_exception, shorten_by=10):
                try:
                    await destination.send(box(page, lang="py"))
                except discord.HTTPException:
                    await ctx.channel.send(
                        "I couldn't send the traceback message to you in DM. "
                        "Either you blocked me or you disabled DMs in this server."
                    )
                    return
        else:
            await ctx.send(_("No exception has occurred yet."))

    @commands.command()
    @commands.check(CoreLogic._can_get_invite_url)
    async def invite(self, ctx):
        """Shows [botname]'s invite url."""
        try:
            await ctx.author.send(await self._invite_url())
        except discord.errors.Forbidden:
            await ctx.send(
                "I couldn't send the invite message to you in DM. "
                "Either you blocked me or you disabled DMs in this server."
            )

    @commands.group()
    @checks.is_owner()
    async def inviteset(self, ctx):
        """Setup the bot's invite."""
        pass

    @inviteset.command()
    async def public(self, ctx, confirm: bool = False):
        """
        Define if the command should be accessible for the average user.
        """
        if await self.bot._config.invite_public():
            await self.bot._config.invite_public.set(False)
            await ctx.send("The invite is now private.")
            return
        app_info = await self.bot.application_info()
        if not app_info.bot_public:
            await ctx.send(
                "I am not a public bot. That means that nobody except "
                "you can invite me on new servers.\n\n"
                "You can change this by ticking `Public bot` in "
                "your token settings: "
                "https://discord.com/developers/applications/{0}/bot".format(self.bot.user.id)
            )
            return
        if not confirm:
            await ctx.send(
                "You're about to make the `{0}invite` command public. "
                "All users will be able to invite me on their server.\n\n"
                "If you agree, you can type `{0}inviteset public yes`.".format(ctx.clean_prefix)
            )
        else:
            await self.bot._config.invite_public.set(True)
            await ctx.send("The invite command is now public.")

    @inviteset.command()
    async def perms(self, ctx, level: int):
        """
        Make the bot create its own role with permissions on join.

        The bot will create its own role with the desired permissions\
        when it joins a new server. This is a special role that can't be\
        deleted or removed from the bot.

        For that, you need to provide a valid permissions level.
        You can generate one here: https://discordapi.com/permissions.html

        Please note that you might need two factor authentication for\
        some permissions.
        """
        await self.bot._config.invite_perm.set(level)
        await ctx.send("The new permissions level has been set.")

    @commands.command()
    @checks.is_owner()
    async def leave(self, ctx: commands.Context, *servers: GuildConverter):
        """Leaves servers.

        If no server IDs are passed the local server will be left instead."""
        guilds = servers
        if ctx.guild is None and not guilds:
            return await ctx.send(_("You need to specify at least one server ID."))

        leaving_local_guild = not guilds

        if leaving_local_guild:
            guilds = (ctx.guild,)
            msg = (
                _("You haven't passed any server ID. Do you want me to leave this server?")
                + " (y/n)"
            )
        else:
            msg = (
                _("Are you sure you want me to leave these servers?")
                + " (y/n):\n"
                + "\n".join(f"- {guild.name} (`{guild.id}`)" for guild in guilds)
            )

        for guild in guilds:
            if guild.owner.id == ctx.me.id:
                return await ctx.send(
                    _("I cannot leave the server `{server_name}`: I am the owner of it.").format(
                        server_name=guild.name
                    )
                )

        for page in pagify(msg):
            await ctx.send(page)
        pred = MessagePredicate.yes_or_no(ctx)
        try:
            await self.bot.wait_for("message", check=pred, timeout=30)
        except asyncio.TimeoutError:
            await ctx.send(_("Response timed out."))
            return
        else:
            if pred.result is True:
                if leaving_local_guild is True:
                    await ctx.send(_("Alright. Bye :wave:"))
                else:
                    await ctx.send(
                        _("Alright. Leaving {number} servers...").format(number=len(guilds))
                    )
                for guild in guilds:
                    log.debug("Leaving guild '%s' (%s)", guild.name, guild.id)
                    await guild.leave()
            else:
                if leaving_local_guild is True:
                    await ctx.send(_("Alright, I'll stay then. :)"))
                else:
                    await ctx.send(_("Alright, I'm not leaving those servers."))

    @commands.command()
    @checks.is_owner()
    async def servers(self, ctx: commands.Context):
        """Lists the servers [botname] is currently in."""
        guilds = sorted(self.bot.guilds, key=lambda s: s.name.lower())
        msg = "\n".join(f"{guild.name} (`{guild.id}`)\n" for guild in guilds)

        pages = list(pagify(msg, ["\n"], page_length=1000))

        if len(pages) == 1:
            await ctx.send(pages[0])
        else:
            await menu(ctx, pages, DEFAULT_CONTROLS)

    @commands.command(require_var_positional=True)
    @checks.is_owner()
    async def load(self, ctx: commands.Context, *cogs: str):
        """Loads packages."""
        cogs = tuple(map(lambda cog: cog.rstrip(","), cogs))
        async with ctx.typing():
            (
                loaded,
                failed,
                invalid_pkg_names,
                not_found,
                already_loaded,
                failed_with_reason,
                repos_with_shared_libs,
            ) = await self._load(cogs)

        output = []

        if loaded:
            loaded_packages = humanize_list([inline(package) for package in loaded])
            formed = _("Loaded {packs}.").format(packs=loaded_packages)
            output.append(formed)

        if already_loaded:
            if len(already_loaded) == 1:
                formed = _("The following package is already loaded: {pack}").format(
                    pack=inline(already_loaded[0])
                )
            else:
                formed = _("The following packages are already loaded: {packs}").format(
                    packs=humanize_list([inline(package) for package in already_loaded])
                )
            output.append(formed)

        if failed:
            if len(failed) == 1:
                formed = _(
                    "Failed to load the following package: {pack}."
                    "\nCheck your console or logs for details."
                ).format(pack=inline(failed[0]))
            else:
                formed = _(
                    "Failed to load the following packages: {packs}"
                    "\nCheck your console or logs for details."
                ).format(packs=humanize_list([inline(package) for package in failed]))
            output.append(formed)

        if invalid_pkg_names:
            if len(invalid_pkg_names) == 1:
                formed = _(
                    "The following name is not a valid package name: {pack}\n"
                    "Package names cannot start with a number"
                    " and can only contain ascii numbers, letters, and underscores."
                ).format(pack=inline(invalid_pkg_names[0]))
            else:
                formed = _(
                    "The following names are not valid package names: {packs}\n"
                    "Package names cannot start with a number"
                    " and can only contain ascii numbers, letters, and underscores."
                ).format(packs=humanize_list([inline(package) for package in invalid_pkg_names]))
            output.append(formed)

        if not_found:
            if len(not_found) == 1:
                formed = _("The following package was not found in any cog path: {pack}.").format(
                    pack=inline(not_found[0])
                )
            else:
                formed = _(
                    "The following packages were not found in any cog path: {packs}"
                ).format(packs=humanize_list([inline(package) for package in not_found]))
            output.append(formed)

        if failed_with_reason:
            reasons = "\n".join([f"`{x}`: {y}" for x, y in failed_with_reason])
            if len(failed_with_reason) == 1:
                formed = _(
                    "This package could not be loaded for the following reason:\n\n{reason}"
                ).format(reason=reasons)
            else:
                formed = _(
                    "These packages could not be loaded for the following reasons:\n\n{reasons}"
                ).format(reasons=reasons)
            output.append(formed)

        if repos_with_shared_libs:
            if len(repos_with_shared_libs) == 1:
                formed = _(
                    "**WARNING**: The following repo is using shared libs"
                    " which are marked for removal in the future: {repo}.\n"
                    "You should inform maintainer of the repo about this message."
                ).format(repo=inline(repos_with_shared_libs.pop()))
            else:
                formed = _(
                    "**WARNING**: The following repos are using shared libs"
                    " which are marked for removal in the future: {repos}.\n"
                    "You should inform maintainers of these repos about this message."
                ).format(repos=humanize_list([inline(repo) for repo in repos_with_shared_libs]))
            output.append(formed)

        if output:
            total_message = "\n\n".join(output)
            for page in pagify(
                total_message, delims=["\n", ", "], priority=True, page_length=1500
            ):
                if page.startswith(", "):
                    page = page[2:]
                await ctx.send(page)

    @commands.command(require_var_positional=True)
    @checks.is_owner()
    async def unload(self, ctx: commands.Context, *cogs: str):
        """Unloads packages."""
        cogs = tuple(map(lambda cog: cog.rstrip(","), cogs))
        unloaded, failed = await self._unload(cogs)

        output = []

        if unloaded:
            if len(unloaded) == 1:
                formed = _("The following package was unloaded: {pack}.").format(
                    pack=inline(unloaded[0])
                )
            else:
                formed = _("The following packages were unloaded: {packs}.").format(
                    packs=humanize_list([inline(package) for package in unloaded])
                )
            output.append(formed)

        if failed:
            if len(failed) == 1:
                formed = _("The following package was not loaded: {pack}.").format(
                    pack=inline(failed[0])
                )
            else:
                formed = _("The following packages were not loaded: {packs}.").format(
                    packs=humanize_list([inline(package) for package in failed])
                )
            output.append(formed)

        if output:
            total_message = "\n\n".join(output)
            for page in pagify(total_message):
                await ctx.send(page)

    @commands.command(require_var_positional=True)
    @checks.is_owner()
    async def reload(self, ctx: commands.Context, *cogs: str):
        """Reloads packages."""
        cogs = tuple(map(lambda cog: cog.rstrip(","), cogs))
        async with ctx.typing():
            (
                loaded,
                failed,
                invalid_pkg_names,
                not_found,
                already_loaded,
                failed_with_reason,
                repos_with_shared_libs,
            ) = await self._reload(cogs)

        output = []

        if loaded:
            loaded_packages = humanize_list([inline(package) for package in loaded])
            formed = _("Reloaded {packs}.").format(packs=loaded_packages)
            output.append(formed)

        if failed:
            if len(failed) == 1:
                formed = _(
                    "Failed to reload the following package: {pack}."
                    "\nCheck your console or logs for details."
                ).format(pack=inline(failed[0]))
            else:
                formed = _(
                    "Failed to reload the following packages: {packs}"
                    "\nCheck your console or logs for details."
                ).format(packs=humanize_list([inline(package) for package in failed]))
            output.append(formed)

        if invalid_pkg_names:
            if len(invalid_pkg_names) == 1:
                formed = _(
                    "The following name is not a valid package name: {pack}\n"
                    "Package names cannot start with a number"
                    " and can only contain ascii numbers, letters, and underscores."
                ).format(pack=inline(invalid_pkg_names[0]))
            else:
                formed = _(
                    "The following names are not valid package names: {packs}\n"
                    "Package names cannot start with a number"
                    " and can only contain ascii numbers, letters, and underscores."
                ).format(packs=humanize_list([inline(package) for package in invalid_pkg_names]))
            output.append(formed)

        if not_found:
            if len(not_found) == 1:
                formed = _("The following package was not found in any cog path: {pack}.").format(
                    pack=inline(not_found[0])
                )
            else:
                formed = _(
                    "The following packages were not found in any cog path: {packs}"
                ).format(packs=humanize_list([inline(package) for package in not_found]))
            output.append(formed)

        if failed_with_reason:
            reasons = "\n".join([f"`{x}`: {y}" for x, y in failed_with_reason])
            if len(failed_with_reason) == 1:
                formed = _(
                    "This package could not be reloaded for the following reason:\n\n{reason}"
                ).format(reason=reasons)
            else:
                formed = _(
                    "These packages could not be reloaded for the following reasons:\n\n{reasons}"
                ).format(reasons=reasons)
            output.append(formed)

        if repos_with_shared_libs:
            if len(repos_with_shared_libs) == 1:
                formed = _(
                    "**WARNING**: The following repo is using shared libs"
                    " which are marked for removal in the future: {repo}.\n"
                    "You should inform maintainers of these repos about this message."
                ).format(repo=inline(repos_with_shared_libs.pop()))
            else:
                formed = _(
                    "**WARNING**: The following repos are using shared libs"
                    " which are marked for removal in the future: {repos}.\n"
                    "You should inform maintainers of these repos about this message."
                ).format(repos=humanize_list([inline(repo) for repo in repos_with_shared_libs]))
            output.append(formed)

        if output:
            total_message = "\n\n".join(output)
            for page in pagify(total_message):
                await ctx.send(page)

    @commands.command(name="shutdown")
    @checks.is_owner()
    async def _shutdown(self, ctx: commands.Context, silently: bool = False):
        """Shuts down the bot."""
        wave = "\N{WAVING HAND SIGN}"
        skin = "\N{EMOJI MODIFIER FITZPATRICK TYPE-3}"
        with contextlib.suppress(discord.HTTPException):
            if not silently:
                await ctx.send(_("Shutting down... ") + wave + skin)
        await ctx.bot.shutdown()

    @commands.command(name="restart")
    @checks.is_owner()
    async def _restart(self, ctx: commands.Context, silently: bool = False):
        """Attempts to restart [botname].

        Makes [botname] quit with exit code 26.
        The restart is not guaranteed: it must be dealt
        with by the process manager in use."""
        with contextlib.suppress(discord.HTTPException):
            if not silently:
                await ctx.send(_("Restarting..."))
        await ctx.bot.shutdown(restart=True)

    @commands.group(name="set")
    async def _set(self, ctx: commands.Context):
        """Changes [botname]'s settings."""

    @_set.command("showsettings")
    async def set_showsettings(self, ctx: commands.Context):
        """
        Show the current settings for [botname].
        """
        if ctx.guild:
            guild_data = await ctx.bot._config.guild(ctx.guild).all()
            guild = ctx.guild
            admin_role_ids = guild_data["admin_role"]
            admin_role_names = [r.name for r in guild.roles if r.id in admin_role_ids]
            admin_roles_str = humanize_list(admin_role_names) if admin_role_names else "Not Set."
            mod_role_ids = guild_data["mod_role"]
            mod_role_names = [r.name for r in guild.roles if r.id in mod_role_ids]
            mod_roles_str = humanize_list(mod_role_names) if mod_role_names else "Not Set."

            guild_locale = await i18n.get_locale_from_guild(self.bot, ctx.guild)
            guild_regional_format = (
                await i18n.get_regional_format_from_guild(self.bot, ctx.guild) or guild_locale
            )

            guild_settings = _(
                "Admin roles: {admin}\n"
                "Mod roles: {mod}\n"
                "Locale: {guild_locale}\n"
                "Regional format: {guild_regional_format}\n"
            ).format(
                admin=admin_roles_str,
                mod=mod_roles_str,
                guild_locale=guild_locale,
                guild_regional_format=guild_regional_format,
            )
        else:
            guild_settings = ""

        prefixes = await ctx.bot._prefix_cache.get_prefixes(ctx.guild)
        global_data = await ctx.bot._config.all()
        locale = global_data["locale"]
        regional_format = global_data["regional_format"] or locale
        sudotime = (
            _("Sudo Timeout: {delay}").format(
                delay=humanize_timedelta(seconds=global_data["sudotime"])
            )
            if ctx.bot._sudo_enabled
            else ""
        )
        colour = discord.Colour(global_data["color"])
        prefix_string = " ".join(prefixes)
        settings = _(
            "{bot_name} Settings:\n\n"
            "Prefixes: {prefixes}\n"
            "{guild_settings}"
            "Global locale: {locale}\n"
            "Global regional format: {regional_format}\n"
            "Default embed colour: {colour}\n"
            "{sudotime}"
        ).format(
            bot_name=ctx.bot.user.name,
            prefixes=prefix_string,
            guild_settings=guild_settings,
            locale=locale,
            regional_format=regional_format,
            sudotime=sudotime,
            colour=colour,
        )
        for page in pagify(settings):
            await ctx.send(box(page))

    @checks.guildowner_or_permissions(administrator=True)
    @_set.command(name="deletedelay")
    @commands.guild_only()
    async def deletedelay(self, ctx: commands.Context, time: int = None):
        """Set the delay until the bot removes the command message.

        Must be between -1 and 60.

        Set to -1 to disable this feature.
        """
        guild = ctx.guild
        if time is not None:
            time = min(max(time, -1), 60)  # Enforces the time limits
            await ctx.bot._config.guild(guild).delete_delay.set(time)
            if time == -1:
                await ctx.send(_("Command deleting disabled."))
            else:
                await ctx.send(_("Delete delay set to {num} seconds.").format(num=time))
        else:
            delay = await ctx.bot._config.guild(guild).delete_delay()
            if delay != -1:
                await ctx.send(
                    _(
                        "Bot will delete command messages after"
                        " {num} seconds. Set this value to -1 to"
                        " stop deleting messages"
                    ).format(num=delay)
                )
            else:
                await ctx.send(_("I will not delete command messages."))

    @checks.is_owner()
    @_set.command(name="description")
    async def setdescription(self, ctx: commands.Context, *, description: str = ""):
        """
        Sets the bot's description.
        Use without a description to reset.
        This is shown in a few locations, including the help menu.

        The default is "Red V3".
        """
        if not description:
            await ctx.bot._config.description.clear()
            ctx.bot.description = "Red V3"
            await ctx.send(_("Description reset."))
        elif len(description) > 250:  # While the limit is 256, we bold it adding characters.
            await ctx.send(
                _(
                    "This description is too long to properly display. "
                    "Please try again with below 250 characters."
                )
            )
        else:
            await ctx.bot._config.description.set(description)
            ctx.bot.description = description
            await ctx.tick()

    @_set.command()
    @checks.guildowner()
    @commands.guild_only()
    async def addadminrole(self, ctx: commands.Context, *, role: discord.Role):
        """
        Adds an admin role for this guild.
        """
        async with ctx.bot._config.guild(ctx.guild).admin_role() as roles:
            if role.id in roles:
                return await ctx.send(_("This role is already an admin role."))
            roles.append(role.id)
        await ctx.send(_("That role is now considered an admin role."))

    @_set.command()
    @checks.guildowner()
    @commands.guild_only()
    async def addmodrole(self, ctx: commands.Context, *, role: discord.Role):
        """
        Adds a mod role for this guild.
        """
        async with ctx.bot._config.guild(ctx.guild).mod_role() as roles:
            if role.id in roles:
                return await ctx.send(_("This role is already a mod role."))
            roles.append(role.id)
        await ctx.send(_("That role is now considered a mod role."))

    @_set.command(aliases=["remadmindrole", "deladminrole", "deleteadminrole"])
    @checks.guildowner()
    @commands.guild_only()
    async def removeadminrole(self, ctx: commands.Context, *, role: discord.Role):
        """
        Removes an admin role for this guild.
        """
        async with ctx.bot._config.guild(ctx.guild).admin_role() as roles:
            if role.id not in roles:
                return await ctx.send(_("That role was not an admin role to begin with."))
            roles.remove(role.id)
        await ctx.send(_("That role is no longer considered an admin role."))

    @_set.command(aliases=["remmodrole", "delmodrole", "deletemodrole"])
    @checks.guildowner()
    @commands.guild_only()
    async def removemodrole(self, ctx: commands.Context, *, role: discord.Role):
        """
        Removes a mod role for this guild.
        """
        async with ctx.bot._config.guild(ctx.guild).mod_role() as roles:
            if role.id not in roles:
                return await ctx.send(_("That role was not a mod role to begin with."))
            roles.remove(role.id)
        await ctx.send(_("That role is no longer considered a mod role."))

    @_set.command(aliases=["usebotcolor"])
    @checks.guildowner()
    @commands.guild_only()
    async def usebotcolour(self, ctx: commands.Context):
        """
        Toggle whether to use the bot owner-configured colour for embeds.

        Default is to use the bot's configured colour.
        Otherwise, the colour used will be the colour of the bot's top role.
        """
        current_setting = await ctx.bot._config.guild(ctx.guild).use_bot_color()
        await ctx.bot._config.guild(ctx.guild).use_bot_color.set(not current_setting)
        await ctx.send(
            _("The bot {} use its configured color for embeds.").format(
                _("will not") if not current_setting else _("will")
            )
        )

    @_set.command()
    @checks.guildowner()
    @commands.guild_only()
    async def serverfuzzy(self, ctx: commands.Context):
        """
        Toggle whether to enable fuzzy command search for the server.

        Default is for fuzzy command search to be disabled.
        """
        current_setting = await ctx.bot._config.guild(ctx.guild).fuzzy()
        await ctx.bot._config.guild(ctx.guild).fuzzy.set(not current_setting)
        await ctx.send(
            _("Fuzzy command search has been {} for this server.").format(
                _("disabled") if current_setting else _("enabled")
            )
        )

    @_set.command()
    @checks.is_owner()
    async def fuzzy(self, ctx: commands.Context):
        """
        Toggle whether to enable fuzzy command search in DMs.

        Default is for fuzzy command search to be disabled.
        """
        current_setting = await ctx.bot._config.fuzzy()
        await ctx.bot._config.fuzzy.set(not current_setting)
        await ctx.send(
            _("Fuzzy command search has been {} in DMs.").format(
                _("disabled") if current_setting else _("enabled")
            )
        )

    @_set.command(aliases=["color"])
    @checks.is_owner()
    async def colour(self, ctx: commands.Context, *, colour: discord.Colour = None):
        """
        Sets a default colour to be used for the bot's embeds.

        Acceptable values for the colour parameter can be found at:

        https://discordpy.readthedocs.io/en/stable/ext/commands/api.html#discord.ext.commands.ColourConverter
        """
        if colour is None:
            ctx.bot._color = discord.Color.red()
            await ctx.bot._config.color.set(discord.Color.red().value)
            return await ctx.send(_("The color has been reset."))
        ctx.bot._color = colour
        await ctx.bot._config.color.set(colour.value)
        await ctx.send(_("The color has been set."))

    @_set.group(invoke_without_command=True)
    @checks.is_owner()
    async def avatar(self, ctx: commands.Context, url: str = None):
        """Sets [botname]'s avatar

        Supports either an attachment or an image URL."""
        if len(ctx.message.attachments) > 0:  # Attachments take priority
            data = await ctx.message.attachments[0].read()
        elif url is not None:
            if url.startswith("<") and url.endswith(">"):
                url = url[1:-1]

            async with aiohttp.ClientSession(json_serialize=json.dumps) as session:
                try:
                    async with session.get(url) as r:
                        data = await r.read()
                except aiohttp.InvalidURL:
                    return await ctx.send(_("That URL is invalid."))
                except aiohttp.ClientError:
                    return await ctx.send(_("Something went wrong while trying to get the image."))
        else:
            await ctx.send_help()
            return

        try:
            async with ctx.typing():
                await ctx.bot.user.edit(avatar=data)
        except discord.HTTPException:
            await ctx.send(
                _(
                    "Failed. Remember that you can edit my avatar "
                    "up to two times a hour. The URL or attachment "
                    "must be a valid image in either JPG or PNG format."
                )
            )
        except discord.InvalidArgument:
            await ctx.send(_("JPG / PNG format only."))
        else:
            await ctx.send(_("Done."))

    @avatar.command(name="remove", aliases=["clear"])
    @checks.is_owner()
    async def avatar_remove(self, ctx: commands.Context):
        """Removes [botname]'s avatar."""
        async with ctx.typing():
            await ctx.bot.user.edit(avatar=None)
        await ctx.send(_("Avatar removed."))

    @_set.command(name="playing", aliases=["game"])
    @checks.bot_in_a_guild()
    @checks.is_owner()
    async def _game(self, ctx: commands.Context, *, game: str = None):
        """Sets [botname]'s playing status."""

        if game:
            if len(game) > 128:
                await ctx.send(_("The maximum length of game descriptions is 128 characters."))
                return
            game = discord.Game(name=game)
        else:
            game = None
        status = ctx.bot.guilds[0].me.status if len(ctx.bot.guilds) > 0 else discord.Status.online
        await ctx.bot.change_presence(status=status, activity=game)
        if game:
            await ctx.send(_("Status set to ``Playing {game.name}``.").format(game=game))
        else:
            await ctx.send(_("Game cleared."))

    @_set.command(name="listening")
    @checks.bot_in_a_guild()
    @checks.is_owner()
    async def _listening(self, ctx: commands.Context, *, listening: str = None):
        """Sets [botname]'s listening status."""

        status = ctx.bot.guilds[0].me.status if len(ctx.bot.guilds) > 0 else discord.Status.online
        if listening:
            if len(listening) > 128:
                await ctx.send(
                    _("The maximum length of listening descriptions is 128 characters.")
                )
                return
            activity = discord.Activity(name=listening, type=discord.ActivityType.listening)
        else:
            activity = None
        await ctx.bot.change_presence(status=status, activity=activity)
        if activity:
            await ctx.send(
                _("Status set to ``Listening to {listening}``.").format(listening=listening)
            )
        else:
            await ctx.send(_("Listening cleared."))

    @_set.command(name="watching")
    @checks.bot_in_a_guild()
    @checks.is_owner()
    async def _watching(self, ctx: commands.Context, *, watching: str = None):
        """Sets [botname]'s watching status."""

        status = ctx.bot.guilds[0].me.status if len(ctx.bot.guilds) > 0 else discord.Status.online
        if watching:
            if len(watching) > 128:
                await ctx.send(_("The maximum length of watching descriptions is 128 characters."))
                return
            activity = discord.Activity(name=watching, type=discord.ActivityType.watching)
        else:
            activity = None
        await ctx.bot.change_presence(status=status, activity=activity)
        if activity:
            await ctx.send(_("Status set to ``Watching {watching}``.").format(watching=watching))
        else:
            await ctx.send(_("Watching cleared."))

    @_set.command(name="competing")
    @checks.bot_in_a_guild()
    @checks.is_owner()
    async def _competing(self, ctx: commands.Context, *, competing: str = None):
        """Sets [botname]'s competing status."""

        status = ctx.bot.guilds[0].me.status if len(ctx.bot.guilds) > 0 else discord.Status.online
        if competing:
            if len(competing) > 128:
                await ctx.send(
                    _("The maximum length of competing descriptions is 128 characters.")
                )
                return
            activity = discord.Activity(name=competing, type=discord.ActivityType.competing)
        else:
            activity = None
        await ctx.bot.change_presence(status=status, activity=activity)
        if activity:
            await ctx.send(
                _("Status set to ``Competing in {competing}``.").format(competing=competing)
            )
        else:
            await ctx.send(_("Competing cleared."))

    @_set.command()
    @checks.bot_in_a_guild()
    @checks.is_owner()
    async def status(self, ctx: commands.Context, *, status: str):
        """Sets [botname]'s status.

        Available statuses:
            online
            idle
            dnd
            invisible
        """

        statuses = {
            "online": discord.Status.online,
            "idle": discord.Status.idle,
            "dnd": discord.Status.dnd,
            "invisible": discord.Status.invisible,
        }

        game = ctx.bot.guilds[0].me.activity if len(ctx.bot.guilds) > 0 else None
        try:
            status = statuses[status.lower()]
        except KeyError:
            await ctx.send_help()
        else:
            await ctx.bot.change_presence(status=status, activity=game)
            await ctx.send(_("Status changed to {}.").format(status))

    @_set.command(
        name="streaming", aliases=["stream", "twitch"], usage="[(<streamer> <stream_title>)]"
    )
    @checks.bot_in_a_guild()
    @checks.is_owner()
    async def stream(self, ctx: commands.Context, streamer=None, *, stream_title=None):
        """Sets [botname]'s streaming status to a twitch stream.

        Leaving both streamer and stream_title empty will clear it."""

        status = ctx.bot.guilds[0].me.status if len(ctx.bot.guilds) > 0 else None

        if stream_title:
            stream_title = stream_title.strip()
            if "twitch.tv/" not in streamer:
                streamer = "https://www.twitch.tv/" + streamer
            if len(streamer) > 511:
                await ctx.send(_("The maximum length of the streamer url is 511 characters."))
                return
            if len(stream_title) > 128:
                await ctx.send(_("The maximum length of the stream title is 128 characters."))
                return
            activity = discord.Streaming(url=streamer, name=stream_title)
            await ctx.bot.change_presence(status=status, activity=activity)
        elif streamer is not None:
            await ctx.send_help()
            return
        else:
            await ctx.bot.change_presence(activity=None, status=status)
        await ctx.send(_("Done."))

    @_set.command(name="username", aliases=["name"])
    @checks.is_owner()
    async def _username(self, ctx: commands.Context, *, username: str):
        """Sets [botname]'s username."""
        try:
            if self.bot.user.public_flags.verified_bot:
                await ctx.send(
                    _(
                        "The username of a verified bot cannot be manually changed."
                        " Please contact Discord support to change it."
                    )
                )
                return
            if len(username) > 32:
                await ctx.send(_("Failed to change name. Must be 32 characters or fewer."))
                return
            async with ctx.typing():
                await asyncio.wait_for(self._name(name=username), timeout=30)
        except asyncio.TimeoutError:
            await ctx.send(
                _(
                    "Changing the username timed out. "
                    "Remember that you can only do it up to 2 times an hour."
                    " Use nicknames if you need frequent changes: {command}"
                ).format(command=inline(f"{ctx.clean_prefix}set nickname"))
            )
        except discord.HTTPException as e:
            if e.code == 50035:
                error_string = e.text.split("\n")[1]  # Remove the "Invalid Form body"
                await ctx.send(
                    _(
                        "Failed to change the username. "
                        "Discord returned the following error:\n"
                        "{error_message}"
                    ).format(error_message=inline(error_string))
                )
            else:
                log.error(
                    "Unexpected error occurred when trying to change the username.", exc_info=e
                )
                await ctx.send(_("Unexpected error occurred when trying to change the username."))
        else:
            await ctx.send(_("Done."))

    @_set.command(name="nickname")
    @checks.admin_or_permissions(manage_nicknames=True)
    @commands.guild_only()
    async def _nickname(self, ctx: commands.Context, *, nickname: str = None):
        """Sets [botname]'s nickname."""
        try:
            if nickname and len(nickname) > 32:
                await ctx.send(_("Failed to change nickname. Must be 32 characters or fewer."))
                return
            await ctx.guild.me.edit(nick=nickname)
        except discord.Forbidden:
            await ctx.send(_("I lack the permissions to change my own nickname."))
        else:
            await ctx.send(_("Done."))

    @_set.command(aliases=["prefixes"], require_var_positional=True)
    @checks.is_owner()
    async def prefix(self, ctx: commands.Context, *prefixes: str):
        """Sets [botname]'s global prefix(es)."""
        await ctx.bot.set_prefixes(guild=None, prefixes=prefixes)
        if len(prefixes) == 1:
            await ctx.send(_("Prefix set."))
        else:
            await ctx.send(_("Prefixes set."))

    @_set.command(aliases=["serverprefixes"])
    @checks.admin_or_permissions(manage_guild=True)
    @commands.guild_only()
    async def serverprefix(self, ctx: commands.Context, *prefixes: str):
        """Sets [botname]'s server prefix(es)."""
        if not prefixes:
            await ctx.bot.set_prefixes(guild=ctx.guild, prefixes=[])
            await ctx.send(_("Server prefixes have been reset."))
            return
        prefixes = sorted(prefixes, reverse=True)
        await ctx.bot.set_prefixes(guild=ctx.guild, prefixes=prefixes)
        if len(prefixes) == 1:
            await ctx.send(_("Server prefix set."))
        else:
            await ctx.send(_("Server prefixes set."))

    @_set.command()
    @checks.is_owner()
    async def globallocale(self, ctx: commands.Context, language_code: str):
        """
        Changes the bot's default locale.
        This will be used when a server has not set a locale, or in DMs.

        `<language_code>` can be any language code with country code included,
        e.g. `en-US`, `de-DE`, `fr-FR`, `pl-PL`, etc.

        Go to Red's Crowdin page to see locales that are available with translations:
        https://translate.discord.red

        To reset to English, use "en-US".
        """
        try:
            locale = BabelLocale.parse(language_code, sep="-")
        except (ValueError, UnknownLocaleError):
            await ctx.send(_("Invalid language code. Use format: `en-US`"))
            return
        if locale.territory is None:
            await ctx.send(
                _("Invalid format - language code has to include country code, e.g. `en-US`")
            )
            return
        standardized_locale_name = f"{locale.language}-{locale.territory}"
        i18n.set_locale(standardized_locale_name)
        await self.bot._i18n_cache.set_locale(None, standardized_locale_name)
        await i18n.set_contextual_locales_from_guild(self.bot, ctx.guild)
        await ctx.send(_("Global locale has been set."))

    @_set.command()
    @commands.guild_only()
    @checks.guildowner_or_permissions(manage_guild=True)
    async def locale(self, ctx: commands.Context, language_code: str):
        """
        Changes the bot's locale in this server.

        `<language_code>` can be any language code with country code included,
        e.g. `en-US`, `de-DE`, `fr-FR`, `pl-PL`, etc.

        Go to Red's Crowdin page to see locales that are available with translations:
        https://translate.discord.red

        Use "default" to return to the bot's default set language.
        To reset to English, use "en-US".
        """
        if language_code.lower() == "default":
            global_locale = await self.bot._config.locale()
            i18n.set_contextual_locale(global_locale)
            await self.bot._i18n_cache.set_locale(ctx.guild, None)
            await ctx.send(_("Locale has been set to the default."))
            return
        try:
            locale = BabelLocale.parse(language_code, sep="-")
        except (ValueError, UnknownLocaleError):
            await ctx.send(_("Invalid language code. Use format: `en-US`"))
            return
        if locale.territory is None:
            await ctx.send(
                _("Invalid format - language code has to include country code, e.g. `en-US`")
            )
            return
        standardized_locale_name = f"{locale.language}-{locale.territory}"
        i18n.set_contextual_locale(standardized_locale_name)
        await self.bot._i18n_cache.set_locale(ctx.guild, standardized_locale_name)
        await ctx.send(_("Locale has been set."))

    @_set.command(aliases=["globalregion"])
    @commands.guild_only()
    @checks.is_owner()
    async def globalregionalformat(self, ctx: commands.Context, language_code: str = None):
        """
        Changes bot's regional format. This is used for formatting date, time and numbers.

        `<language_code>` can be any language code with country code included,
        e.g. `en-US`, `de-DE`, `fr-FR`, `pl-PL`, etc.

        Leave `<language_code>` empty to base regional formatting on bot's locale.
        """
        if language_code is None:
            i18n.set_regional_format(None)
            await self.bot._i18n_cache.set_regional_format(None, None)
            await ctx.send(_("Global regional formatting will now be based on bot's locale."))
            return

        try:
            locale = BabelLocale.parse(language_code, sep="-")
        except (ValueError, UnknownLocaleError):
            await ctx.send(_("Invalid language code. Use format: `en-US`"))
            return
        if locale.territory is None:
            await ctx.send(
                _("Invalid format - language code has to include country code, e.g. `en-US`")
            )
            return
        standardized_locale_name = f"{locale.language}-{locale.territory}"
        i18n.set_regional_format(standardized_locale_name)
        await self.bot._i18n_cache.set_regional_format(None, standardized_locale_name)
        await ctx.send(
            _("Global regional formatting will now be based on `{language_code}` locale.").format(
                language_code=standardized_locale_name
            )
        )

    @_set.command(aliases=["region"])
    @checks.guildowner_or_permissions(manage_guild=True)
    async def regionalformat(self, ctx: commands.Context, language_code: str = None):
        """
        Changes bot's regional format in this server. This is used for formatting date, time and numbers.

        `<language_code>` can be any language code with country code included,
        e.g. `en-US`, `de-DE`, `fr-FR`, `pl-PL`, etc.

        Leave `<language_code>` empty to base regional formatting on bot's locale in this server.
        """
        if language_code is None:
            i18n.set_contextual_regional_format(None)
            await self.bot._i18n_cache.set_regional_format(ctx.guild, None)
            await ctx.send(
                _("Regional formatting will now be based on bot's locale in this server.")
            )
            return

        try:
            locale = BabelLocale.parse(language_code, sep="-")
        except (ValueError, UnknownLocaleError):
            await ctx.send(_("Invalid language code. Use format: `en-US`"))
            return
        if locale.territory is None:
            await ctx.send(
                _("Invalid format - language code has to include country code, e.g. `en-US`")
            )
            return
        standardized_locale_name = f"{locale.language}-{locale.territory}"
        i18n.set_contextual_regional_format(standardized_locale_name)
        await self.bot._i18n_cache.set_regional_format(ctx.guild, standardized_locale_name)
        await ctx.send(
            _("Regional formatting will now be based on `{language_code}` locale.").format(
                language_code=standardized_locale_name
            )
        )

    @_set.command()
    @checks.is_owner()
    async def custominfo(self, ctx: commands.Context, *, text: str = None):
        """Customizes a section of `[p]info`.

        The maximum amount of allowed characters is 1024.
        Supports markdown, links and "mentions".
        Link example:
        `[My link](https://example.com)`
        """
        if not text:
            await ctx.bot._config.custom_info.clear()
            await ctx.send(_("The custom text has been cleared."))
            return
        if len(text) <= 1024:
            await ctx.bot._config.custom_info.set(text)
            await ctx.send(_("The custom text has been set."))
            await ctx.invoke(self.info)
        else:
            await ctx.send(_("Text must be fewer than 1024 characters long."))

    @_set.group(invoke_without_command=True)
    @checks.is_owner()
    async def api(self, ctx: commands.Context, service: str, *, tokens: TokenConverter):
        """Set, list or remove various external API tokens.

        This setting will be asked for by some 3rd party cogs and some core cogs.

        To add the keys provide the service name and the tokens as a comma separated
        list of key,values as described by the cog requesting this command.

        Note: API tokens are sensitive and should only be used in a private channel
        or in DM with the bot.
        """
        if ctx.channel.permissions_for(ctx.me).manage_messages:
            await ctx.message.delete()
        await ctx.bot.set_shared_api_tokens(service, **tokens)
        await ctx.send(_("`{service}` API tokens have been set.").format(service=service))

    @api.command(name="list")
    async def api_list(self, ctx: commands.Context):
        """Show all external API services along with their keys that have been set.

        Secrets are not shown."""

        services: dict = await ctx.bot.get_shared_api_tokens()
        if not services:
            await ctx.send(_("No API services have been set yet."))
            return

        sorted_services = sorted(services.keys(), key=str.lower)

        joined = _("Set API services:\n") if len(services) > 1 else _("Set API service:\n")
        for service_name in sorted_services:
            joined += "+ {}\n".format(service_name)
            for key_name in services[service_name].keys():
                joined += "  - {}\n".format(key_name)
        for page in pagify(joined, ["\n"], shorten_by=16):
            await ctx.send(box(page.lstrip(" "), lang="diff"))

    @api.command(name="remove", require_var_positional=True)
    async def api_remove(self, ctx: commands.Context, *services: str):
        """Remove the given services with all their keys and tokens."""
        bot_services = (await ctx.bot.get_shared_api_tokens()).keys()
        services = [s for s in services if s in bot_services]

        if services:
            await self.bot.remove_shared_api_services(*services)
            if len(services) > 1:
                msg = _("Services deleted successfully:\n{services_list}").format(
                    services_list=humanize_list(services)
                )
            else:
                msg = _("Service deleted successfully: {service_name}").format(
                    service_name=services[0]
                )
            await ctx.send(msg)
        else:
            await ctx.send(_("None of the services you provided had any keys set."))

    @commands.group()
    @checks.is_owner()
    async def helpset(self, ctx: commands.Context):
        """Manage settings for the help command."""
        pass

    @helpset.command(name="showsettings")
    async def helpset_showsettings(self, ctx: commands.Context):
        """ Show the current help settings. """

        help_settings = await commands.help.HelpSettings.from_context(ctx)

        if type(ctx.bot._help_formatter) is commands.help.RedHelpFormatter:
            message = help_settings.pretty
        else:
            message = _(
                "Warning: The default formatter is not in use, these settings may not apply."
            )
            message += f"\n\n{help_settings.pretty}"

        for page in pagify(message):
            await ctx.send(page)

    @helpset.command(name="resetformatter")
    async def helpset_resetformatter(self, ctx: commands.Context):
        """ This resets [botname]'s help formatter to the default formatter. """

        ctx.bot.reset_help_formatter()
        await ctx.send(
            _(
                "The help formatter has been reset. "
                "This will not prevent cogs from modifying help, "
                "you may need to remove a cog if this has been an issue."
            )
        )

    @helpset.command(name="resetsettings")
    async def helpset_resetsettings(self, ctx: commands.Context):
        """
        This resets [botname]'s help settings to their defaults.

        This may not have an impact when using custom formatters from 3rd party cogs
        """
        await ctx.bot._config.help.clear()
        await ctx.send(
            _(
                "The help settings have been reset to their defaults. "
                "This may not have an impact when using 3rd party help formatters."
            )
        )

    @helpset.command(name="usemenus")
    async def helpset_usemenus(self, ctx: commands.Context, use_menus: bool = None):
        """
        Allows the help command to be sent as a paginated menu instead of separate
        messages.

        This defaults to False.
        Using this without a setting will toggle.
        """
        if use_menus is None:
            use_menus = not await ctx.bot._config.help.use_menus()
        await ctx.bot._config.help.use_menus.set(use_menus)
        if use_menus:
            await ctx.send(_("Help will use menus."))
        else:
            await ctx.send(_("Help will not use menus."))

    @helpset.command(name="showhidden")
    async def helpset_showhidden(self, ctx: commands.Context, show_hidden: bool = None):
        """
        This allows the help command to show hidden commands.

        This defaults to False.
        Using this without a setting will toggle.
        """
        if show_hidden is None:
            show_hidden = not await ctx.bot._config.help.show_hidden()
        await ctx.bot._config.help.show_hidden.set(show_hidden)
        if show_hidden:
            await ctx.send(_("Help will not filter hidden commands."))
        else:
            await ctx.send(_("Help will filter hidden commands."))

    @helpset.command(name="showaliases")
    async def helpset_showaliases(self, ctx: commands.Context, show_aliases: bool = None):
        """
        This allows the help command to show existing commands aliases if there is any.

        This defaults to True.
        Using this without a setting will toggle.
        """
        if show_aliases is None:
            show_aliases = not await ctx.bot._config.help.show_aliases()
        await ctx.bot._config.help.show_aliases.set(show_aliases)
        if show_aliases:
            await ctx.send(_("Help will show commands aliases."))
        else:
            await ctx.send(_("Help will not show commands aliases."))

    @helpset.command(name="usetick")
    async def helpset_usetick(self, ctx: commands.Context, use_tick: bool = None):
        """
        This allows the help command message to be ticked if help is sent in a DM.

        Defaults to False.
        Using this without a setting will toggle.
        """
        if use_tick is None:
            use_tick = not await ctx.bot._config.help.use_tick()
        await ctx.bot._config.help.use_tick.set(use_tick)
        if use_tick:
            await ctx.send(_("Help will now tick the command when sent in a DM."))
        else:
            await ctx.send(_("Help will not tick the command when sent in a DM."))

    @helpset.command(name="verifychecks")
    async def helpset_permfilter(self, ctx: commands.Context, verify: bool = None):
        """
        Sets if commands which can't be run in the current context should be
        filtered from help.

        Defaults to True.
        Using this without a setting will toggle.
        """
        if verify is None:
            verify = not await ctx.bot._config.help.verify_checks()
        await ctx.bot._config.help.verify_checks.set(verify)
        if verify:
            await ctx.send(_("Help will only show for commands which can be run."))
        else:
            await ctx.send(_("Help will show up without checking if the commands can be run."))

    @helpset.command(name="verifyexists")
    async def helpset_verifyexists(self, ctx: commands.Context, verify: bool = None):
        """
        This allows the bot to respond indicating the existence of a specific
        help topic even if the user can't use it.

        Note: This setting on it's own does not fully prevent command enumeration.

        Defaults to False.
        Using this without a setting will toggle.
        """
        if verify is None:
            verify = not await ctx.bot._config.help.verify_exists()
        await ctx.bot._config.help.verify_exists.set(verify)
        if verify:
            await ctx.send(_("Help will verify the existence of help topics."))
        else:
            await ctx.send(
                _(
                    "Help will only verify the existence of "
                    "help topics via fuzzy help (if enabled)."
                )
            )

    @helpset.command(name="pagecharlimit")
    async def helpset_pagecharlimt(self, ctx: commands.Context, limit: int):
        """Set the character limit for each page in the help message.

        This setting only applies to embedded help.

        The default value is 1000 characters. The minimum value is 500.
        The maximum is based on the lower of what you provide and what discord allows.

        Please note that setting a relatively small character limit may
        mean some pages will exceed this limit.
        """
        if limit < 500:
            await ctx.send(_("You must give a value of at least 500 characters."))
            return

        await ctx.bot._config.help.page_char_limit.set(limit)
        await ctx.send(_("Done. The character limit per page has been set to {}.").format(limit))

    @helpset.command(name="maxpages")
    async def helpset_maxpages(self, ctx: commands.Context, pages: int):
        """Set the maximum number of help pages sent in a server channel.

        This setting does not apply to menu help.

        If a help message contains more pages than this value, the help message will
        be sent to the command author via DM. This is to help reduce spam in server
        text channels.

        The default value is 2 pages.
        """
        if pages < 0:
            await ctx.send(_("You must give a value of zero or greater!"))
            return

        await ctx.bot._config.help.max_pages_in_guild.set(pages)
        await ctx.send(_("Done. The page limit has been set to {}.").format(pages))

    @helpset.command(name="deletedelay")
    @commands.bot_has_permissions(manage_messages=True)
    async def helpset_deletedelay(self, ctx: commands.Context, seconds: int):
        """Set the delay after which help pages will be deleted.

        The setting is disabled by default, and only applies to non-menu help,
        sent in server text channels.
        Setting the delay to 0 disables this feature.

        The bot has to have MANAGE_MESSAGES permission for this to work.
        """
        if seconds < 0:
            await ctx.send(_("You must give a value of zero or greater!"))
            return
        if seconds > 60 * 60 * 24 * 14:  # 14 days
            await ctx.send(_("The delay cannot be longer than 14 days!"))
            return

        await ctx.bot._config.help.delete_delay.set(seconds)
        if seconds == 0:
            await ctx.send(_("Done. Help messages will not be deleted now."))
        else:
            await ctx.send(_("Done. The delete delay has been set to {} seconds.").format(seconds))

    @helpset.command(name="tagline")
    async def helpset_tagline(self, ctx: commands.Context, *, tagline: str = None):
        """
        Set the tagline to be used.

        This setting only applies to embedded help. If no tagline is
        specified, the default will be used instead.
        """
        if tagline is None:
            await ctx.bot._config.help.tagline.set("")
            return await ctx.send(_("The tagline has been reset."))

        if len(tagline) > 2048:
            await ctx.send(
                _(
                    "Your tagline is too long! Please shorten it to be "
                    "no more than 2048 characters long."
                )
            )
            return

        await ctx.bot._config.help.tagline.set(tagline)
        await ctx.send(_("The tagline has been set."))

    @commands.command(cooldown_after_parsing=True)
    @commands.cooldown(1, 60, commands.BucketType.user)
    async def contact(self, ctx: commands.Context, *, message: str):
        """Sends a message to the owner."""
        guild = ctx.message.guild
        author = ctx.message.author
        footer = _("User ID: {}").format(author.id)

        if ctx.guild is None:
            source = _("through DM")
        else:
            source = _("from {}").format(guild)
            footer += _(" | Server ID: {}").format(guild.id)

        prefixes = await ctx.bot.get_valid_prefixes()
        prefix = re.sub(rf"<@!?{ctx.me.id}>", f"@{ctx.me.name}".replace("\\", r"\\"), prefixes[0])

        content = _("Use `{}dm {} <text>` to reply to this user").format(prefix, author.id)

        description = _("Sent by {} {}").format(author, source)

        destinations = await ctx.bot.get_owner_notification_destinations()

        if not destinations:
            await ctx.send(_("I've been configured not to send this anywhere."))
            return

        successful = False

        for destination in destinations:

            is_dm = isinstance(destination, discord.User)
            send_embed = None

            if is_dm:
                send_embed = await ctx.bot._config.user(destination).embeds()
            else:
                if not destination.permissions_for(destination.guild.me).send_messages:
                    continue
                if destination.permissions_for(destination.guild.me).embed_links:
                    send_embed = await ctx.bot._config.channel(destination).embeds()
                    if send_embed is None:
                        send_embed = await ctx.bot._config.guild(destination.guild).embeds()
                else:
                    send_embed = False

            if send_embed is None:
                send_embed = await ctx.bot._config.embeds()

            if send_embed:

                if not is_dm:
                    color = await ctx.bot.get_embed_color(destination)
                else:
                    color = ctx.bot._color

                e = discord.Embed(colour=color, description=message)
                if author.avatar_url:
                    e.set_author(name=description, icon_url=author.avatar_url)
                else:
                    e.set_author(name=description)

                e.set_footer(text=footer)

                try:
                    await destination.send(embed=e)
                except discord.Forbidden:
                    log.exception(f"Contact failed to {destination}({destination.id})")
                    # Should this automatically opt them out?
                except discord.HTTPException:
                    log.exception(
                        f"An unexpected error happened while attempting to"
                        f" send contact to {destination}({destination.id})"
                    )
                else:
                    successful = True

            else:

                msg_text = "{}\nMessage:\n\n{}\n{}".format(description, message, footer)

                try:
                    await destination.send("{}\n{}".format(content, box(msg_text)))
                except discord.Forbidden:
                    log.exception(f"Contact failed to {destination}({destination.id})")
                    # Should this automatically opt them out?
                except discord.HTTPException:
                    log.exception(
                        f"An unexpected error happened while attempting to"
                        f" send contact to {destination}({destination.id})"
                    )
                else:
                    successful = True

        if successful:
            await ctx.send(_("Your message has been sent."))
        else:
            await ctx.send(_("I'm unable to deliver your message. Sorry."))

    @commands.command()
    @checks.is_owner()
    async def dm(self, ctx: commands.Context, user_id: int, *, message: str):
        """Sends a DM to a user.

        This command needs a user ID to work.
        To get a user ID, go to Discord's settings and open the
        'Appearance' tab. Enable 'Developer Mode', then right click
        a user and click on 'Copy ID'.
        """
        destination = self.bot.get_user(user_id)
        if destination is None or destination.bot:
            await ctx.send(
                _(
                    "Invalid ID, user not found, or user is a bot. "
                    "You can only send messages to people I share "
                    "a server with."
                )
            )
            return

        prefixes = await ctx.bot.get_valid_prefixes()
        prefix = re.sub(rf"<@!?{ctx.me.id}>", f"@{ctx.me.name}".replace("\\", r"\\"), prefixes[0])
        description = _("Owner of {}").format(ctx.bot.user)
        content = _("You can reply to this message with {}contact").format(prefix)
        if await ctx.embed_requested():
            e = discord.Embed(colour=discord.Colour.red(), description=message)

            e.set_footer(text=content)
            if ctx.bot.user.avatar_url:
                e.set_author(name=description, icon_url=ctx.bot.user.avatar_url)
            else:
                e.set_author(name=description)

            try:
                await destination.send(embed=e)
            except discord.HTTPException:
                await ctx.send(
                    _("Sorry, I couldn't deliver your message to {}").format(destination)
                )
            else:
                await ctx.send(_("Message delivered to {}").format(destination))
        else:
            response = "{}\nMessage:\n\n{}".format(description, message)
            try:
                await destination.send("{}\n{}".format(box(response), content))
            except discord.HTTPException:
                await ctx.send(
                    _("Sorry, I couldn't deliver your message to {}").format(destination)
                )
            else:
                await ctx.send(_("Message delivered to {}").format(destination))

    @commands.command(hidden=True)
    @checks.is_owner()
    async def datapath(self, ctx: commands.Context):
        """Prints the bot's data path."""
        from redbot.core.data_manager import basic_config

        data_dir = Path(basic_config["DATA_PATH"])
        msg = _("Data path: {path}").format(path=data_dir)
        await ctx.send(box(msg))

    @commands.command(hidden=True)
    @checks.is_owner()
    async def debuginfo(self, ctx: commands.Context):
        """Shows debug information useful for debugging."""

        if sys.platform == "linux":
            import distro  # pylint: disable=import-error

        IS_WINDOWS = os.name == "nt"
        IS_MAC = sys.platform == "darwin"
        IS_LINUX = sys.platform == "linux"

        pyver = "{}.{}.{} ({})".format(*sys.version_info[:3], platform.architecture()[0])
        pipver = pip.__version__
        redver = red_version_info
        dpy_version = discord.__version__
        if IS_WINDOWS:
            os_info = platform.uname()
            osver = "{} {} (version {})".format(os_info.system, os_info.release, os_info.version)
        elif IS_MAC:
            os_info = platform.mac_ver()
            osver = "Mac OSX {} {}".format(os_info[0], os_info[2])
        elif IS_LINUX:
            os_info = distro.linux_distribution()
            osver = "{} {}".format(os_info[0], os_info[1]).strip()
        else:
            osver = "Could not parse OS, report this on Github."
        user_who_ran = getpass.getuser()
        driver = storage_type()

        from redbot.core.data_manager import basic_config, config_file

        data_path = Path(basic_config["DATA_PATH"])
        disabled_intents = (
            ", ".join(
                intent_name.replace("_", " ").title()
                for intent_name, enabled in self.bot.intents
                if not enabled
            )
            or "None"
        )
        if await ctx.embed_requested():
            e = discord.Embed(color=await ctx.embed_colour())
            e.title = "Debug Info for Red"
            e.add_field(name="Red version", value=redver, inline=True)
            e.add_field(name="Python version", value=pyver, inline=True)
            e.add_field(name="Discord.py version", value=dpy_version, inline=True)
            e.add_field(name="Pip version", value=pipver, inline=True)
            e.add_field(name="System arch", value=platform.machine(), inline=True)
            e.add_field(name="User", value=user_who_ran, inline=True)
            e.add_field(name="Storage type", value=driver, inline=True)
            e.add_field(name="Disabled intents", value=disabled_intents, inline=True)
            e.add_field(name="OS version", value=osver, inline=False)
            e.add_field(
                name="Python executable",
                value=escape(sys.executable, formatting=True),
                inline=False,
            )
            e.add_field(
                name="Data path",
                value=escape(str(data_path), formatting=True),
                inline=False,
            )
            e.add_field(
                name="Metadata file",
                value=escape(str(config_file), formatting=True),
                inline=False,
            )
            await ctx.send(embed=e)
        else:
            info = (
                "Debug Info for Red\n\n"
                + "Red version: {}\n".format(redver)
                + "Python version: {}\n".format(pyver)
                + "Discord.py version: {}\n".format(dpy_version)
                + "Pip version: {}\n".format(pipver)
                + "System arch: {}\n".format(platform.machine())
                + "User: {}\n".format(user_who_ran)
                + "OS version: {}\n".format(osver)
                + "Storage type: {}\n".format(driver)
                + "Disabled intents: {}\n".format(disabled_intents)
                + "Python executable: {}\n".format(sys.executable)
                + "Data path: {}\n".format(data_path)
                + "Metadata file: {}\n".format(config_file)
            )
            await ctx.send(box(info))

    @commands.group(aliases=["whitelist"])
    @checks.is_owner()
    async def allowlist(self, ctx: commands.Context):
        """
        Allowlist management commands.
        """
        pass

    @allowlist.command(name="add", require_var_positional=True)
    async def allowlist_add(self, ctx: commands.Context, *users: Union[discord.Member, int]):
        """
        Adds a user to the allowlist.
        """
        uids = {getattr(user, "id", user) for user in users}
        await self.bot.add_to_allowlist_raw(uids, None)
        if len(uids) > 1:
            await ctx.send(_("Users have been added to the allowlist."))
        else:
            await ctx.send(_("User has been added to the allowlist."))

    @allowlist.command(name="list")
    async def allowlist_list(self, ctx: commands.Context):
        """
        Lists users on the allowlist.
        """
        curr_list = await ctx.bot._config.whitelist()

        if not curr_list:
            await ctx.send("Allowlist is empty.")
            return
        if len(curr_list) > 1:
            msg = _("Users on the allowlist:")
        else:
            msg = _("User on the allowlist:")
        for user_id in curr_list:
            user = self.bot.get_user(user_id)
            if not user:
                user = _("Unknown or Deleted User")
            msg += f"\n\t- {user_id} ({user})"

        for page in pagify(msg):
            await ctx.send(box(page))

    @allowlist.command(name="remove", require_var_positional=True)
    async def allowlist_remove(self, ctx: commands.Context, *users: Union[discord.Member, int]):
        """
        Removes user from the allowlist.
        """
        uids = {getattr(user, "id", user) for user in users}
        await self.bot.remove_from_allowlist(uids, None)
        if len(uids) > 1:
            await ctx.send(_("Users have been removed from the allowlist."))
        else:
            await ctx.send(_("User has been removed from the allowlist."))

    @allowlist.command(name="clear")
    async def allowlist_clear(self, ctx: commands.Context):
        """
        Clears the allowlist.
        """
        await self.bot._whiteblacklist_cache.clear_whitelist()
        await ctx.send(_("Allowlist has been cleared."))

    @commands.group(aliases=["blacklist", "denylist"])
    @checks.is_owner()
    async def blocklist(self, ctx: commands.Context):
        """
        Blocklist management commands.
        """
        pass

    @blocklist.command(name="add", require_var_positional=True)
    async def blocklist_add(self, ctx: commands.Context, *users: Union[discord.Member, int]):
        """
        Adds a user to the blocklist.
        """
        for user in users:
            if isinstance(user, int):
                user_obj = discord.Object(id=user)
            else:
                user_obj = user
            if await ctx.bot.is_owner(user_obj):
                await ctx.send(_("You cannot add an owner to the blocklist!"))
                return

        uids = {getattr(user, "id", user) for user in users}
        await self.bot.add_to_blocklist_raw(uids, None)
        if len(uids) > 1:
            await ctx.send(_("Users have been added to the blocklist."))
        else:
            await ctx.send(_("User has been added to the blocklist."))

    @blocklist.command(name="list")
    async def blocklist_list(self, ctx: commands.Context):
        """
        Lists users on the blocklist.
        """
        curr_list = await self.bot._whiteblacklist_cache.get_blacklist(None)

        if not curr_list:
            await ctx.send("Blocklist is empty.")
            return
        if len(curr_list) > 1:
            msg = _("Users on the blocklist:")
        else:
            msg = _("User on the blocklist:")
        for user_id in curr_list:
            user = self.bot.get_user(user_id)
            if not user:
                user = _("Unknown or Deleted User")
            msg += f"\n\t- {user_id} ({user})"

        for page in pagify(msg):
            await ctx.send(box(page))

    @blocklist.command(name="remove", require_var_positional=True)
    async def blocklist_remove(self, ctx: commands.Context, *users: Union[discord.Member, int]):
        """
        Removes user from the blocklist.
        """
        uids = {getattr(user, "id", user) for user in users}
        await self.bot.remove_from_blocklist_raw(uids, None)
        if len(uids) > 1:
            await ctx.send(_("Users have been removed from the blocklist."))
        else:
            await ctx.send(_("User has been removed from the blocklist."))

    @blocklist.command(name="clear")
    async def blocklist_clear(self, ctx: commands.Context):
        """
        Clears the blocklist.
        """
        await self.bot._whiteblacklist_cache.clear_blacklist()
        await ctx.send(_("Blocklist has been cleared."))

    @commands.group(aliases=["localwhitelist"])
    @commands.guild_only()
    @checks.admin_or_permissions(administrator=True)
    async def localallowlist(self, ctx: commands.Context):
        """
        Server specific allowlist management commands.
        """
        pass

    @localallowlist.command(name="add", require_var_positional=True)
    async def localallowlist_add(
        self, ctx: commands.Context, *users_or_roles: Union[discord.Member, discord.Role, int]
    ):
        """
        Adds a user or role to the server allowlist.
        """
        names = [getattr(u_or_r, "name", u_or_r) for u_or_r in users_or_roles]
        uids = {getattr(u_or_r, "id", u_or_r) for u_or_r in users_or_roles}
        if not (ctx.guild.owner == ctx.author or await self.bot.is_owner(ctx.author)):
            current_whitelist = await self.bot._whiteblacklist_cache.get_whitelist(ctx.guild)
            theoretical_whitelist = current_whitelist.union(uids)
            ids = {i for i in (ctx.author.id, *(getattr(ctx.author, "_roles", [])))}
            if ids.isdisjoint(theoretical_whitelist):
                return await ctx.send(
                    _(
                        "I cannot allow you to do this, as it would "
                        "remove your ability to run commands, "
                        "please ensure to add yourself to the allowlist first."
                    )
                )
        await self.bot.add_to_allowlist_raw(uids, ctx.guild.id)

        if len(uids) > 1:
            await ctx.send(_("Users and/or roles have been added to the allowlist."))
        else:
            await ctx.send(_("User or role has been added to the allowlist."))

    @localallowlist.command(name="list")
    async def localallowlist_list(self, ctx: commands.Context):
        """
        Lists users and roles on the server allowlist.
        """
        curr_list = await self.bot._whiteblacklist_cache.get_whitelist(ctx.guild)

        if not curr_list:
            await ctx.send("Server allowlist is empty.")
            return
        if len(curr_list) > 1:
            msg = _("Allowed users and/or roles:")
        else:
            msg = _("Allowed user or role:")
        for obj_id in curr_list:
            user_or_role = self.bot.get_user(obj_id) or ctx.guild.get_role(obj_id)
            if not user_or_role:
                user_or_role = _("Unknown or Deleted User/Role")
            msg += f"\n\t- {obj_id} ({user_or_role})"

        for page in pagify(msg):
            await ctx.send(box(page))

    @localallowlist.command(name="remove", require_var_positional=True)
    async def localallowlist_remove(
        self, ctx: commands.Context, *users_or_roles: Union[discord.Member, discord.Role, int]
    ):
        """
        Removes user or role from the allowlist.
        """
        names = [getattr(u_or_r, "name", u_or_r) for u_or_r in users_or_roles]
        uids = {getattr(u_or_r, "id", u_or_r) for u_or_r in users_or_roles}
        if not (ctx.guild.owner == ctx.author or await self.bot.is_owner(ctx.author)):
            current_whitelist = await self.bot._whiteblacklist_cache.get_whitelist(ctx.guild)
            theoretical_whitelist = current_whitelist - uids
            ids = {i for i in (ctx.author.id, *(getattr(ctx.author, "_roles", [])))}
            if theoretical_whitelist and ids.isdisjoint(theoretical_whitelist):
                return await ctx.send(
                    _(
                        "I cannot allow you to do this, as it would "
                        "remove your ability to run commands."
                    )
                )
        await self.bot.remove_from_allowlist(uids, ctx.guild.id)

        if len(uids) > 1:
            await ctx.send(_("Users and/or roles have been removed from the server allowlist."))
        else:
            await ctx.send(_("User or role has been removed from the server allowlist."))

    @localallowlist.command(name="clear")
    async def localallowlist_clear(self, ctx: commands.Context):
        """
        Clears the allowlist.
        """
        await self.bot._whiteblacklist_cache.clear_whitelist(ctx.guild)
        await ctx.send(_("Server allowlist has been cleared."))

    @commands.group(aliases=["localblacklist"])
    @commands.guild_only()
    @checks.admin_or_permissions(administrator=True)
    async def localblocklist(self, ctx: commands.Context):
        """
        Server specific blocklist management commands.
        """
        pass

    @localblocklist.command(name="add", require_var_positional=True)
    async def localblocklist_add(
        self, ctx: commands.Context, *users_or_roles: Union[discord.Member, discord.Role, int]
    ):
        """
        Adds a user or role to the blocklist.
        """
        for user_or_role in users_or_roles:
            uid = discord.Object(id=getattr(user_or_role, "id", user_or_role))
            if uid.id == ctx.author.id:
                await ctx.send(_("You cannot add yourself to the blocklist!"))
                return
            if uid.id == ctx.guild.owner_id and not await ctx.bot.is_owner(ctx.author):
                await ctx.send(_("You cannot add the guild owner to the blocklist!"))
                return
            if await ctx.bot.is_owner(uid):
                await ctx.send(_("You cannot add a bot owner to the blocklist!"))
                return
        names = [getattr(u_or_r, "name", u_or_r) for u_or_r in users_or_roles]
        uids = {getattr(u_or_r, "id", u_or_r) for u_or_r in users_or_roles}
        await self.bot.add_to_blocklist_raw(uids, ctx.guild.id)

        if len(uids) > 1:
            await ctx.send(_("Users and/or roles have been added from the server blocklist."))
        else:
            await ctx.send(_("User or role has been added from the server blocklist."))

    @localblocklist.command(name="list")
    async def localblocklist_list(self, ctx: commands.Context):
        """
        Lists users and roles on the blocklist.
        """
        curr_list = await self.bot._whiteblacklist_cache.get_blacklist(ctx.guild)

        if not curr_list:
            await ctx.send("Server blocklist is empty.")
            return
        if len(curr_list) > 1:
            msg = _("Blocked users and/or roles:")
        else:
            msg = _("Blocked user or role:")
        for obj_id in curr_list:
            user_or_role = self.bot.get_user(obj_id) or ctx.guild.get_role(obj_id)
            if not user_or_role:
                user_or_role = _("Unknown or Deleted User/Role")
            msg += f"\n\t- {obj_id} ({user_or_role})"

        for page in pagify(msg):
            await ctx.send(box(page))

    @localblocklist.command(name="remove", require_var_positional=True)
    async def localblocklist_remove(
        self, ctx: commands.Context, *users_or_roles: Union[discord.Member, discord.Role, int]
    ):
        """
        Removes user or role from blocklist.
        """
        names = [getattr(u_or_r, "name", u_or_r) for u_or_r in users_or_roles]
        uids = {getattr(u_or_r, "id", u_or_r) for u_or_r in users_or_roles}
        await self.bot.remove_from_blocklist_raw(uids, ctx.guild.id)

        if len(uids) > 1:
            await ctx.send(_("Users and/or roles have been removed from the server blocklist."))
        else:
            await ctx.send(_("User or role has been removed from the server blocklist."))

    @localblocklist.command(name="clear")
    async def localblocklist_clear(self, ctx: commands.Context):
        """
        Clears the server blocklist.
        """
        await self.bot._whiteblacklist_cache.clear_blacklist(ctx.guild)
        await ctx.send(_("Server blocklist has been cleared."))

    @checks.guildowner_or_permissions(administrator=True)
    @commands.group(name="command")
    async def command_manager(self, ctx: commands.Context):
        """Manage the bot's commands and cogs."""
        pass

    @checks.is_owner()
    @command_manager.command(name="defaultdisablecog")
    async def command_default_disable_cog(self, ctx: commands.Context, *, cogname: str):
        """Set the default state for a cog as disabled."""
        cog = self.bot.get_cog(cogname)
        if not cog:
            return await ctx.send(_("Cog with the given name doesn't exist."))
        if isinstance(cog, commands.commands._RuleDropper):
            return await ctx.send(_("You can't disable this cog by default."))
        await self.bot._disabled_cog_cache.default_disable(cogname)
        await ctx.send(_("{cogname} has been set as disabled by default.").format(cogname=cogname))

    @checks.is_owner()
    @command_manager.command(name="defaultenablecog")
    async def command_default_enable_cog(self, ctx: commands.Context, *, cogname: str):
        """Set the default state for a cog as enabled."""
        cog = self.bot.get_cog(cogname)
        if not cog:
            return await ctx.send(_("Cog with the given name doesn't exist."))
        await self.bot._disabled_cog_cache.default_enable(cogname)
        await ctx.send(_("{cogname} has been set as enabled by default.").format(cogname=cogname))

    @commands.guild_only()
    @command_manager.command(name="disablecog")
    async def command_disable_cog(self, ctx: commands.Context, *, cogname: str):
        """Disable a cog in this guild."""
        cog = self.bot.get_cog(cogname)
        if not cog:
            return await ctx.send(_("Cog with the given name doesn't exist."))
        if isinstance(cog, commands.commands._RuleDropper):
            return await ctx.send(_("You can't disable this cog as you would lock yourself out."))
        if await self.bot._disabled_cog_cache.disable_cog_in_guild(cogname, ctx.guild.id):
            await ctx.send(_("{cogname} has been disabled in this guild.").format(cogname=cogname))
        else:
            await ctx.send(
                _("{cogname} was already disabled (nothing to do).").format(cogname=cogname)
            )

    @commands.guild_only()
    @command_manager.command(name="enablecog")
    async def command_enable_cog(self, ctx: commands.Context, *, cogname: str):
        """Enable a cog in this guild."""
        if await self.bot._disabled_cog_cache.enable_cog_in_guild(cogname, ctx.guild.id):
            await ctx.send(_("{cogname} has been enabled in this guild.").format(cogname=cogname))
        else:
            # putting this here allows enabling a cog that isn't loaded but was disabled.
            cog = self.bot.get_cog(cogname)
            if not cog:
                return await ctx.send(_("Cog with the given name doesn't exist."))

            await ctx.send(
                _("{cogname} was not disabled (nothing to do).").format(cogname=cogname)
            )

    @commands.guild_only()
    @command_manager.command(name="listdisabledcogs")
    async def command_list_disabled_cogs(self, ctx: commands.Context):
        """List the cogs which are disabled in this guild."""
        disabled = [
            cog.qualified_name
            for cog in self.bot.cogs.values()
            if await self.bot._disabled_cog_cache.cog_disabled_in_guild(
                cog.qualified_name, ctx.guild.id
            )
        ]
        if disabled:
            output = _("The following cogs are disabled in this guild:\n")
            output += humanize_list(disabled)

            for page in pagify(output):
                await ctx.send(page)
        else:
            await ctx.send(_("There are no disabled cogs in this guild."))

    @command_manager.group(name="listdisabled", invoke_without_command=True)
    async def list_disabled(self, ctx: commands.Context):
        """
        List disabled commands.

        If you're the bot owner, this will show global disabled commands by default.
        """
        # Select the scope based on the author's privileges
        if await ctx.bot.is_owner(ctx.author):
            await ctx.invoke(self.list_disabled_global)
        else:
            await ctx.invoke(self.list_disabled_guild)

    @list_disabled.command(name="global")
    async def list_disabled_global(self, ctx: commands.Context):
        """List disabled commands globally."""
        disabled_list = await self.bot._config.disabled_commands()
        if not disabled_list:
            return await ctx.send(_("There aren't any globally disabled commands."))

        if len(disabled_list) > 1:
            header = _("{} commands are disabled globally.\n").format(
                humanize_number(len(disabled_list))
            )
        else:
            header = _("1 command is disabled globally.\n")
        paged = [box(x) for x in pagify(humanize_list(disabled_list), page_length=1000)]
        paged[0] = header + paged[0]
        await ctx.send_interactive(paged)

    @commands.guild_only()
    @list_disabled.command(name="guild")
    async def list_disabled_guild(self, ctx: commands.Context):
        """List disabled commands in this server."""
        disabled_list = await self.bot._config.guild(ctx.guild).disabled_commands()
        if not disabled_list:
            return await ctx.send(_("There aren't any disabled commands in {}.").format(ctx.guild))

        if len(disabled_list) > 1:
            header = _("{} commands are disabled in {}.\n").format(
                humanize_number(len(disabled_list)), ctx.guild
            )
        else:
            header = _("1 command is disabled in {}.\n").format(ctx.guild)
        paged = [box(x) for x in pagify(humanize_list(disabled_list), page_length=1000)]
        paged[0] = header + paged[0]
        await ctx.send_interactive(paged)

    @command_manager.group(name="disable", invoke_without_command=True)
    async def command_disable(self, ctx: commands.Context, *, command: str):
        """Disable a command.

        If you're the bot owner, this will disable commands
        globally by default.
        """
        # Select the scope based on the author's privileges
        if await ctx.bot.is_owner(ctx.author):
            await ctx.invoke(self.command_disable_global, command=command)
        else:
            await ctx.invoke(self.command_disable_guild, command=command)

    @checks.is_owner()
    @command_disable.command(name="global")
    async def command_disable_global(self, ctx: commands.Context, *, command: str):
        """Disable a command globally."""
        command_obj: Optional[commands.Command] = ctx.bot.get_command(command)
        if command_obj is None:
            await ctx.send(
                _("I couldn't find that command. Please note that it is case sensitive.")
            )
            return

        if self.command_manager in command_obj.parents or self.command_manager == command_obj:
            await ctx.send(
                _("The command to disable cannot be `command` or any of its subcommands.")
            )
            return

        if isinstance(command_obj, commands.commands._RuleDropper):
            await ctx.send(
                _("This command is designated as being always available and cannot be disabled.")
            )
            return

        async with ctx.bot._config.disabled_commands() as disabled_commands:
            if command not in disabled_commands:
                disabled_commands.append(command_obj.qualified_name)

        if not command_obj.enabled:
            await ctx.send(_("That command is already disabled globally."))
            return
        command_obj.enabled = False

        await ctx.tick()

    @commands.guild_only()
    @command_disable.command(name="server", aliases=["guild"])
    async def command_disable_guild(self, ctx: commands.Context, *, command: str):
        """Disable a command in this server only."""
        command_obj: Optional[commands.Command] = ctx.bot.get_command(command)
        if command_obj is None:
            await ctx.send(
                _("I couldn't find that command. Please note that it is case sensitive.")
            )
            return

        if self.command_manager in command_obj.parents or self.command_manager == command_obj:
            await ctx.send(
                _("The command to disable cannot be `command` or any of its subcommands.")
            )
            return

        if isinstance(command_obj, commands.commands._RuleDropper):
            await ctx.send(
                _("This command is designated as being always available and cannot be disabled.")
            )
            return

        if command_obj.requires.privilege_level > await PrivilegeLevel.from_ctx(ctx):
            await ctx.send(_("You are not allowed to disable that command."))
            return

        async with ctx.bot._config.guild(ctx.guild).disabled_commands() as disabled_commands:
            if command not in disabled_commands:
                disabled_commands.append(command_obj.qualified_name)

        done = command_obj.disable_in(ctx.guild)

        if not done:
            await ctx.send(_("That command is already disabled in this server."))
        else:
            await ctx.tick()

    @command_manager.group(name="enable", invoke_without_command=True)
    async def command_enable(self, ctx: commands.Context, *, command: str):
        """Enable a command.

        If you're a bot owner, this will try to enable a globally
        disabled command by default.
        """
        if await ctx.bot.is_owner(ctx.author):
            await ctx.invoke(self.command_enable_global, command=command)
        else:
            await ctx.invoke(self.command_enable_guild, command=command)

    @commands.is_owner()
    @command_enable.command(name="global")
    async def command_enable_global(self, ctx: commands.Context, *, command: str):
        """Enable a command globally."""
        command_obj: Optional[commands.Command] = ctx.bot.get_command(command)
        if command_obj is None:
            await ctx.send(
                _("I couldn't find that command. Please note that it is case sensitive.")
            )
            return

        async with ctx.bot._config.disabled_commands() as disabled_commands:
            with contextlib.suppress(ValueError):
                disabled_commands.remove(command_obj.qualified_name)

        if command_obj.enabled:
            await ctx.send(_("That command is already enabled globally."))
            return

        command_obj.enabled = True
        await ctx.tick()

    @commands.guild_only()
    @command_enable.command(name="server", aliases=["guild"])
    async def command_enable_guild(self, ctx: commands.Context, *, command: str):
        """Enable a command in this server."""
        command_obj: Optional[commands.Command] = ctx.bot.get_command(command)
        if command_obj is None:
            await ctx.send(
                _("I couldn't find that command. Please note that it is case sensitive.")
            )
            return

        if command_obj.requires.privilege_level > await PrivilegeLevel.from_ctx(ctx):
            await ctx.send(_("You are not allowed to enable that command."))
            return

        async with ctx.bot._config.guild(ctx.guild).disabled_commands() as disabled_commands:
            with contextlib.suppress(ValueError):
                disabled_commands.remove(command_obj.qualified_name)

        done = command_obj.enable_in(ctx.guild)

        if not done:
            await ctx.send(_("That command is already enabled in this server."))
        else:
            await ctx.tick()

    @checks.is_owner()
    @command_manager.command(name="disabledmsg")
    async def command_disabledmsg(self, ctx: commands.Context, *, message: str = ""):
        """Set the bot's response to disabled commands.

        Leave blank to send nothing.

        To include the command name in the message, include the
        `{command}` placeholder.
        """
        await ctx.bot._config.disabled_command_msg.set(message)
        await ctx.tick()

    @commands.guild_only()
    @checks.guildowner_or_permissions(manage_guild=True)
    @commands.group(name="autoimmune")
    async def autoimmune_group(self, ctx: commands.Context):
        """
        Server settings for immunity from automated actions.
        """
        pass

    @autoimmune_group.command(name="list")
    async def autoimmune_list(self, ctx: commands.Context):
        """
        Gets the current members and roles configured for automatic
        moderation action immunity.
        """
        ai_ids = await ctx.bot._config.guild(ctx.guild).autoimmune_ids()

        roles = {r.name for r in ctx.guild.roles if r.id in ai_ids}
        members = {str(m) for m in ctx.guild.members if m.id in ai_ids}

        output = ""
        if roles:
            output += _("Roles immune from automated moderation actions:\n")
            output += ", ".join(roles)
        if members:
            if roles:
                output += "\n"
            output += _("Members immune from automated moderation actions:\n")
            output += ", ".join(members)

        if not output:
            output = _("No immunity settings here.")

        for page in pagify(output):
            await ctx.send(page)

    @autoimmune_group.command(name="add")
    async def autoimmune_add(
        self, ctx: commands.Context, *, user_or_role: Union[discord.Member, discord.Role]
    ):
        """
        Makes a user or role immune from automated moderation actions.
        """
        async with ctx.bot._config.guild(ctx.guild).autoimmune_ids() as ai_ids:
            if user_or_role.id in ai_ids:
                return await ctx.send(_("Already added."))
            ai_ids.append(user_or_role.id)
        await ctx.tick()

    @autoimmune_group.command(name="remove")
    async def autoimmune_remove(
        self, ctx: commands.Context, *, user_or_role: Union[discord.Member, discord.Role]
    ):
        """
        Makes a user or role immune from automated moderation actions.
        """
        async with ctx.bot._config.guild(ctx.guild).autoimmune_ids() as ai_ids:
            if user_or_role.id not in ai_ids:
                return await ctx.send(_("Not in list."))
            ai_ids.remove(user_or_role.id)
        await ctx.tick()

    @autoimmune_group.command(name="isimmune")
    async def autoimmune_checkimmune(
        self, ctx: commands.Context, *, user_or_role: Union[discord.Member, discord.Role]
    ):
        """
        Checks if a user or role would be considered immune from automated actions.
        """

        if await ctx.bot.is_automod_immune(user_or_role):
            await ctx.send(_("They are immune."))
        else:
            await ctx.send(_("They are not immune."))

    @checks.is_owner()
    @_set.group()
    async def ownernotifications(self, ctx: commands.Context):
        """
        Commands for configuring owner notifications.
        """
        pass

    @ownernotifications.command()
    async def optin(self, ctx: commands.Context):
        """
        Opt-in on receiving owner notifications.

        This is the default state.
        """
        async with ctx.bot._config.owner_opt_out_list() as opt_outs:
            if ctx.author.id in opt_outs:
                opt_outs.remove(ctx.author.id)

        await ctx.tick()

    @ownernotifications.command()
    async def optout(self, ctx: commands.Context):
        """
        Opt-out of receiving owner notifications.
        """
        async with ctx.bot._config.owner_opt_out_list() as opt_outs:
            if ctx.author.id not in opt_outs:
                opt_outs.append(ctx.author.id)

        await ctx.tick()

    @ownernotifications.command()
    async def adddestination(
        self, ctx: commands.Context, *, channel: Union[discord.TextChannel, int]
    ):
        """
        Adds a destination text channel to receive owner notifications.
        """

        try:
            channel_id = channel.id
        except AttributeError:
            channel_id = channel

        async with ctx.bot._config.extra_owner_destinations() as extras:
            if channel_id not in extras:
                extras.append(channel_id)

        await ctx.tick()

    @ownernotifications.command(aliases=["remdestination", "deletedestination", "deldestination"])
    async def removedestination(
        self, ctx: commands.Context, *, channel: Union[discord.TextChannel, int]
    ):
        """
        Removes a destination text channel from receiving owner notifications.
        """

        try:
            channel_id = channel.id
        except AttributeError:
            channel_id = channel

        async with ctx.bot._config.extra_owner_destinations() as extras:
            if channel_id in extras:
                extras.remove(channel_id)

        await ctx.tick()

    @ownernotifications.command()
    async def listdestinations(self, ctx: commands.Context):
        """
        Lists the configured extra destinations for owner notifications.
        """

        channel_ids = await ctx.bot._config.extra_owner_destinations()

        if not channel_ids:
            await ctx.send(_("There are no extra channels being sent to."))
            return

        data = []

        for channel_id in channel_ids:
            channel = ctx.bot.get_channel(channel_id)
            if channel:
                # This includes the channel name in case the user can't see the channel.
                data.append(f"{channel.mention} {channel} ({channel.id})")
            else:
                data.append(_("Unknown channel with id: {id}").format(id=channel_id))

        output = "\n".join(data)
        for page in pagify(output):
            await ctx.send(page)

    # RPC handlers
    async def rpc_load(self, request):
        cog_name = request.params[0]

        spec = await self.bot._cog_mgr.find_cog(cog_name)
        if spec is None:
            raise LookupError("No such cog found.")

        self._cleanup_and_refresh_modules(spec.name)

        await self.bot.load_extension(spec)

    async def rpc_unload(self, request):
        cog_name = request.params[0]

        self.bot.unload_extension(cog_name)

    async def rpc_reload(self, request):
        await self.rpc_unload(request)
        await self.rpc_load(request)

    @commands.group()
    @commands.guild_only()
    @checks.admin_or_permissions(manage_channels=True)
    async def ignore(self, ctx: commands.Context):
        """Add servers or channels to the ignore list."""

    @ignore.command(name="list")
    async def ignore_list(self, ctx: commands.Context):
        """
        List the currently ignored servers and channels.
        """
        for page in pagify(await self.count_ignored(ctx)):
            await ctx.maybe_send_embed(page)

    @ignore.command(name="channel")
    async def ignore_channel(
        self,
        ctx: commands.Context,
        channel: Optional[Union[discord.TextChannel, discord.CategoryChannel]] = None,
    ):
        """Ignore commands in the channel or category.

        Defaults to the current channel.
        """
        if not channel:
            channel = ctx.channel
        if not await self.bot._ignored_cache.get_ignored_channel(channel):
            await self.bot._ignored_cache.set_ignored_channel(channel, True)
            await ctx.send(_("Channel added to ignore list."))
        else:
            await ctx.send(_("Channel already in ignore list."))

    @ignore.command(name="server", aliases=["guild"])
    @checks.admin_or_permissions(manage_guild=True)
    async def ignore_guild(self, ctx: commands.Context):
        """Ignore commands in this server."""
        guild = ctx.guild
        if not await self.bot._ignored_cache.get_ignored_guild(guild):
            await self.bot._ignored_cache.set_ignored_guild(guild, True)
            await ctx.send(_("This server has been added to the ignore list."))
        else:
            await ctx.send(_("This server is already being ignored."))

    @commands.group()
    @commands.guild_only()
    @checks.admin_or_permissions(manage_channels=True)
    async def unignore(self, ctx: commands.Context):
        """Remove servers or channels from the ignore list."""

    @unignore.command(name="channel")
    async def unignore_channel(
        self,
        ctx: commands.Context,
        channel: Optional[Union[discord.TextChannel, discord.CategoryChannel]] = None,
    ):
        """Remove a channel or category from the ignore list.

        Defaults to the current channel.
        """
        if not channel:
            channel = ctx.channel

        if await self.bot._ignored_cache.get_ignored_channel(channel):
            await self.bot._ignored_cache.set_ignored_channel(channel, False)
            await ctx.send(_("Channel removed from ignore list."))
        else:
            await ctx.send(_("That channel is not in the ignore list."))

    @unignore.command(name="server", aliases=["guild"])
    @checks.admin_or_permissions(manage_guild=True)
    async def unignore_guild(self, ctx: commands.Context):
        """Remove this server from the ignore list."""
        guild = ctx.message.guild
        if await self.bot._ignored_cache.get_ignored_guild(guild):
            await self.bot._ignored_cache.set_ignored_guild(guild, False)
            await ctx.send(_("This server has been removed from the ignore list."))
        else:
            await ctx.send(_("This server is not in the ignore list."))

    async def count_ignored(self, ctx: commands.Context):
        category_channels: List[discord.CategoryChannel] = []
        text_channels: List[discord.TextChannel] = []
        if await self.bot._ignored_cache.get_ignored_guild(ctx.guild):
            return _("This server is currently being ignored.")
        for channel in ctx.guild.text_channels:
            if channel.category and channel.category not in category_channels:
                if await self.bot._ignored_cache.get_ignored_channel(channel.category):
                    category_channels.append(channel.category)
            if await self.bot._ignored_cache.get_ignored_channel(channel, check_category=False):
                text_channels.append(channel)

        cat_str = (
            humanize_list([c.name for c in category_channels]) if category_channels else "None"
        )
        chan_str = humanize_list([c.mention for c in text_channels]) if text_channels else "None"
        msg = _("Currently ignored categories: {categories}\nChannels: {channels}").format(
            categories=cat_str, channels=chan_str
        )
        return msg

    @commands.command(
        cls=commands.commands._IsTrueBotOwner,
        name="sudo",
    )
    async def sudo(self, ctx: commands.Context, *, command: UserInputOptional[str] = None):
        """Enable your bot owner privileges.

        Sudo permission is auto removed after interval set with `[p]set sudotimeout` (Default to 15 minutes).
        """
        if not command:
            if ctx.author.id not in self.bot.owner_ids:
                self.bot.owner_ids.add(ctx.author.id)
                await ctx.send(_("Your bot owner privileges have been enabled."))
                if ctx.author.id in self.bot._owner_sudo_tasks:
                    self.bot._owner_sudo_tasks[ctx.author.id].cancel()
                    del self.bot._owner_sudo_tasks[ctx.author.id]
                self.bot._owner_sudo_tasks[ctx.author.id] = asyncio.create_task(
                    timed_unsudo(ctx.author.id, self.bot)
                )
                return
            await ctx.send(_("Your bot owner privileges are already enabled."))
        else:
            msg = copy(ctx.message)
            msg.content = ctx.prefix + command
            new_ctx = await self.bot.get_context(msg)
            try:
                self.bot.owner_ids.add(ctx.author.id)
                await new_ctx.command.invoke(new_ctx)
                self.bot.owner_ids.discard(ctx.author.id)
            except Exception as err:
                await self.bot.on_command_error(new_ctx, err, unhandled_by_cog=True)

    @commands.command(
        cls=commands.commands._IsTrueBotOwner,
        name="elevate",
    )
    async def elevate(self, ctx: commands.Context, *, user: discord.User = None):
        """Elevate a user to Bot owner status temporarily.

        Sudo permission is auto removed after interval set with `[p]set sudotimeout` (Default to 15 minutes).
        """

        if not user:
            return await ctx.send(_("Valid user not provided."))
        author = user
        if author.id not in self.bot.owner_ids:
            self.bot.owner_ids.add(author.id)
            await ctx.send(_("{user} has been granted elevated permission.").format(user=user))
            if author.id in self.bot._owner_sudo_tasks:
                self.bot._owner_sudo_tasks[author.id].cancel()
                del self.bot._owner_sudo_tasks[author.id]
            self.bot._owner_sudo_tasks[author.id] = asyncio.create_task(
                timed_unsudo(author.id, self.bot)
            )
            return
        await ctx.send(_("{user} privileges are already enabled.").format(user=user))

    @commands.command(
        cls=commands.commands._IsTrueBotOwner,
        name="delevate",
    )
    async def delevate(self, ctx: commands.Context, *, user: discord.User = None):
        """Revoke bot owner privileges from a user."""
        if not user:
            return await ctx.send(_("Valid user not provided."))
        author = user
        if author.id in self.bot.owner_ids:
            self.bot.owner_ids.discard(author.id)
            await ctx.send(_("{user} privileges have been revoked.").format(user=user))
            return
        await ctx.send(_("{user} privileges are not currently enabled.").format(user=user))

    @_set.command()
    @is_sudo_enabled()
    @checks.is_owner()
    async def sudotimeout(
        self,
        ctx: commands.Context,
        *,
        interval: commands.TimedeltaConverter(
            minimum=datetime.timedelta(minutes=1),
            maximum=datetime.timedelta(days=1),
            default_unit="minutes",
        ) = datetime.timedelta(minutes=15),
    ):
        """
        Set the interval for sudo permissions to auto expire.
        """
        await self.bot._config.sudotime.set(interval.total_seconds())
        await ctx.send(
            _("Sudo timer will expire after: {}.").format(humanize_timedelta(timedelta=interval))
        )

    @commands.command(
        cls=commands.commands._IsTrueBotOwner,
        name="unsudo",
    )
    async def unsudo(self, ctx: commands.Context):
        """Disable your bot owner privileges."""
        if ctx.author.id in self.bot.owner_ids:
            self.bot.owner_ids.discard(ctx.author.id)
            await ctx.send(_("Your bot owner privileges have been disabled."))
            return
        await ctx.send(_("Your bot owner privileges are not currently enabled."))

    # Removing this command from forks is a violation of the GPLv3 under which it is licensed.
    # Otherwise interfering with the ability for this command to be accessible is also a violation.
<<<<<<< HEAD
    @commands.cooldown(1, 180, lambda msg: (msg.channel_id, msg.author.id))
=======
    @commands.cooldown(1, 180, lambda msg: (msg.channel.id, msg.author.id))
>>>>>>> 67fa7355
    @commands.command(
        cls=commands.commands._AlwaysAvailableCommand,
        name="licenseinfo",
        aliases=["licenceinfo"],
        i18n=_,
    )
    async def license_info_command(self, ctx: commands.Context):
        """
        Get info about Red's licenses.
        """

        message = (
            "This bot is an instance of Red-DiscordBot (hereinafter referred to as Red).\n"
            "Red is a free and open source application made available to the public and "
            "licensed under the GNU GPLv3. The full text of this license is available to you at "
            "<https://github.com/Cog-Creators/Red-DiscordBot/blob/V3/develop/LICENSE>."
        )
        await ctx.send(message)
        # We need a link which contains a thank you to other projects which we use at some point.<|MERGE_RESOLUTION|>--- conflicted
+++ resolved
@@ -4003,11 +4003,7 @@
 
     # Removing this command from forks is a violation of the GPLv3 under which it is licensed.
     # Otherwise interfering with the ability for this command to be accessible is also a violation.
-<<<<<<< HEAD
-    @commands.cooldown(1, 180, lambda msg: (msg.channel_id, msg.author.id))
-=======
     @commands.cooldown(1, 180, lambda msg: (msg.channel.id, msg.author.id))
->>>>>>> 67fa7355
     @commands.command(
         cls=commands.commands._AlwaysAvailableCommand,
         name="licenseinfo",
