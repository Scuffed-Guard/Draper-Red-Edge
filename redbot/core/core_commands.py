--- conflicted
+++ resolved
@@ -3607,17 +3607,11 @@
             - `<users...>` - The user or users to add to the allowlist.
         """
         uids = {getattr(user, "id", user) for user in users}
-<<<<<<< HEAD
         await self.bot.add_to_allowlist_raw(uids, None)
-
-        await ctx.send(_("Users added to allowlist."))
-=======
-        await self.bot._whiteblacklist_cache.add_to_whitelist(None, uids)
         if len(uids) > 1:
             await ctx.send(_("Users have been added to the allowlist."))
         else:
             await ctx.send(_("User has been added to the allowlist."))
->>>>>>> 01561fbe
 
     @allowlist.command(name="list")
     async def allowlist_list(self, ctx: commands.Context):
@@ -3660,17 +3654,12 @@
             - `<users...>` - The user or users to remove from the allowlist.
         """
         uids = {getattr(user, "id", user) for user in users}
-<<<<<<< HEAD
         await self.bot.remove_from_allowlist(uids, None)
 
-        await ctx.send(_("Users have been removed from the allowlist."))
-=======
-        await self.bot._whiteblacklist_cache.remove_from_whitelist(None, uids)
         if len(uids) > 1:
             await ctx.send(_("Users have been removed from the allowlist."))
         else:
             await ctx.send(_("User has been removed from the allowlist."))
->>>>>>> 01561fbe
 
     @allowlist.command(name="clear")
     async def allowlist_clear(self, ctx: commands.Context):
@@ -3717,16 +3706,11 @@
                 return
 
         uids = {getattr(user, "id", user) for user in users}
-<<<<<<< HEAD
         await self.bot.add_to_blocklist_raw(uids, None)
-        await ctx.send(_("User added to blocklist."))
-=======
-        await self.bot._whiteblacklist_cache.add_to_blacklist(None, uids)
         if len(uids) > 1:
             await ctx.send(_("Users have been added to the blocklist."))
         else:
             await ctx.send(_("User has been added to the blocklist."))
->>>>>>> 01561fbe
 
     @blocklist.command(name="list")
     async def blocklist_list(self, ctx: commands.Context):
@@ -3767,17 +3751,12 @@
             - `<users...>` - The user or users to remove from the blocklist.
         """
         uids = {getattr(user, "id", user) for user in users}
-<<<<<<< HEAD
         await self.bot.remove_from_blocklist_raw(uids, None)
 
-        await ctx.send(_("Users have been removed from blocklist."))
-=======
-        await self.bot._whiteblacklist_cache.remove_from_blacklist(None, uids)
         if len(uids) > 1:
             await ctx.send(_("Users have been removed from the blocklist."))
         else:
             await ctx.send(_("User has been removed from the blocklist."))
->>>>>>> 01561fbe
 
     @blocklist.command(name="clear")
     async def blocklist_clear(self, ctx: commands.Context):
