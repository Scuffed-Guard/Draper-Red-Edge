import asyncio
import contextlib
import datetime
import importlib
import itertools
import keyword
import logging
import io
import random
from copy import copy

import markdown
import os
import re
import sys
import platform
import getpass
import pip
import traceback
from pathlib import Path
from string import ascii_letters, digits
from typing import TYPE_CHECKING, Union, Tuple, List, Optional, Iterable, Sequence, Dict, Set

import aiohttp
import discord
from babel import Locale as BabelLocale, UnknownLocaleError

from redbot import json
from redbot.core import modlog, bank, Config
from redbot.core.data_manager import storage_type
from redbot.core.utils.chat_formatting import box, pagify

from . import (
    __version__,
    version_info as red_version_info,
    checks,
    commands,
    errors,
    i18n,
)
from .commands import UserInputOptional
from .utils import AsyncIter
from .utils._internal_utils import timed_unsudo, fetch_latest_red_version_info, is_sudo_enabled
from .utils.predicates import MessagePredicate
from .utils.chat_formatting import (
    box,
    escape,
    humanize_list,
    humanize_number,
    humanize_timedelta,
    inline,
    pagify,
)
from .commands.requires import PrivilegeLevel

_entities = {
    "*": "&midast;",
    "\\": "&bsol;",
    "`": "&grave;",
    "!": "&excl;",
    "{": "&lcub;",
    "[": "&lsqb;",
    "_": "&UnderBar;",
    "(": "&lpar;",
    "#": "&num;",
    ".": "&period;",
    "+": "&plus;",
    "}": "&rcub;",
    "]": "&rsqb;",
    ")": "&rpar;",
}

PRETTY_HTML_HEAD = """
<!DOCTYPE html>
<html>
<head><meta charset="utf-8">
<meta name="viewport" content="width=device-width, initial-scale=1">
<title>3rd Party Data Statements</title>
<style type="text/css">
body{margin:2em auto;max-width:800px;line-height:1.4;font-size:16px;
background-color=#EEEEEE;color:#454545;padding:1em;text-align:justify}
h1,h2,h3{line-height:1.2}
</style></head><body>
"""  # This ends up being a small bit extra that really makes a difference.

HTML_CLOSING = "</body></html>"


def entity_transformer(statement: str) -> str:
    return "".join(_entities.get(c, c) for c in statement)


if TYPE_CHECKING:
    from redbot.core.bot import Red

__all__ = ["Core"]

log = logging.getLogger("red")

_ = i18n.Translator("Core", __file__)

TokenConverter = commands.get_dict_converter(delims=[" ", ",", ";"])


class CoreLogic:
    def __init__(self, bot: "Red"):
        self.bot = bot
        self.bot.register_rpc_handler(self._load)
        self.bot.register_rpc_handler(self._unload)
        self.bot.register_rpc_handler(self._reload)
        self.bot.register_rpc_handler(self._name)
        self.bot.register_rpc_handler(self._prefixes)
        self.bot.register_rpc_handler(self._version_info)
        self.bot.register_rpc_handler(self._invite_url)

    async def _load(
        self, pkg_names: Iterable[str]
    ) -> Tuple[
        List[str], List[str], List[str], List[str], List[str], List[Tuple[str, str]], Set[str]
    ]:
        """
        Loads packages by name.

        Parameters
        ----------
        pkg_names : `list` of `str`
            List of names of packages to load.

        Returns
        -------
        tuple
            7-tuple of:
              1. List of names of packages that loaded successfully
              2. List of names of packages that failed to load without specified reason
              3. List of names of packages that don't have a valid package name
              4. List of names of packages that weren't found in any cog path
              5. List of names of packages that are already loaded
              6. List of 2-tuples (pkg_name, reason) for packages
              that failed to load with a specified reason
              7. Set of repo names that use deprecated shared libraries
        """
        failed_packages = []
        loaded_packages = []
        invalid_pkg_names = []
        notfound_packages = []
        alreadyloaded_packages = []
        failed_with_reason_packages = []
        repos_with_shared_libs = set()

        bot = self.bot

        pkg_specs = []

        for name in pkg_names:
            if not name.isidentifier() or keyword.iskeyword(name):
                invalid_pkg_names.append(name)
                continue
            try:
                spec = await bot._cog_mgr.find_cog(name)
                if spec:
                    pkg_specs.append((spec, name))
                else:
                    notfound_packages.append(name)
            except Exception as e:
                log.exception("Package import failed", exc_info=e)

                exception_log = "Exception during import of package\n"
                exception_log += "".join(traceback.format_exception(type(e), e, e.__traceback__))
                bot._last_exception = exception_log
                failed_packages.append(name)

        async for spec, name in AsyncIter(pkg_specs, steps=10):
            try:
                self._cleanup_and_refresh_modules(spec.name)
                await bot.load_extension(spec)
            except errors.PackageAlreadyLoaded:
                alreadyloaded_packages.append(name)
            except errors.CogLoadError as e:
                failed_with_reason_packages.append((name, str(e)))
            except Exception as e:
                if isinstance(e, commands.CommandRegistrationError):
                    if e.alias_conflict:
                        error_message = _(
                            "Alias {alias_name} is already an existing command"
                            " or alias in one of the loaded cogs."
                        ).format(alias_name=inline(e.name))
                    else:
                        error_message = _(
                            "Command {command_name} is already an existing command"
                            " or alias in one of the loaded cogs."
                        ).format(command_name=inline(e.name))
                    failed_with_reason_packages.append((name, error_message))
                    continue

                log.exception("Package loading failed", exc_info=e)

                exception_log = "Exception during loading of package\n"
                exception_log += "".join(traceback.format_exception(type(e), e, e.__traceback__))
                bot._last_exception = exception_log
                failed_packages.append(name)
            else:
                await bot.add_loaded_package(name)
                loaded_packages.append(name)
                # remove in Red 3.4
                downloader = bot.get_cog("Downloader")
                if downloader is None:
                    continue
                try:
                    maybe_repo = await downloader._shared_lib_load_check(name)
                except Exception:
                    log.exception(
                        "Shared library check failed,"
                        " if you're not using modified Downloader, report this issue."
                    )
                    maybe_repo = None
                if maybe_repo is not None:
                    repos_with_shared_libs.add(maybe_repo.name)

        return (
            loaded_packages,
            failed_packages,
            invalid_pkg_names,
            notfound_packages,
            alreadyloaded_packages,
            failed_with_reason_packages,
            repos_with_shared_libs,
        )

    @staticmethod
    def _cleanup_and_refresh_modules(module_name: str) -> None:
        """Internally reloads modules so that changes are detected."""
        splitted = module_name.split(".")

        def maybe_reload(new_name):
            try:
                lib = sys.modules[new_name]
            except KeyError:
                pass
            else:
                importlib._bootstrap._exec(lib.__spec__, lib)

        # noinspection PyTypeChecker
        modules = itertools.accumulate(splitted, "{}.{}".format)
        for m in modules:
            maybe_reload(m)

        children = {name: lib for name, lib in sys.modules.items() if name.startswith(module_name)}
        for child_name, lib in children.items():
            importlib._bootstrap._exec(lib.__spec__, lib)

    async def _unload(self, pkg_names: Iterable[str]) -> Tuple[List[str], List[str]]:
        """
        Unloads packages with the given names.

        Parameters
        ----------
        pkg_names : `list` of `str`
            List of names of packages to unload.

        Returns
        -------
        tuple
            2 element tuple of successful unloads and failed unloads.
        """
        failed_packages = []
        unloaded_packages = []

        bot = self.bot

        for name in pkg_names:
            if name in bot.extensions:
                bot.unload_extension(name)
                await bot.remove_loaded_package(name)
                unloaded_packages.append(name)
            else:
                failed_packages.append(name)

        return unloaded_packages, failed_packages

    async def _reload(
        self, pkg_names: Sequence[str]
    ) -> Tuple[
        List[str], List[str], List[str], List[str], List[str], List[Tuple[str, str]], Set[str]
    ]:
        """
        Reloads packages with the given names.

        Parameters
        ----------
        pkg_names : `list` of `str`
            List of names of packages to reload.

        Returns
        -------
        tuple
            Tuple as returned by `CoreLogic._load()`
        """
        await self._unload(pkg_names)

        (
            loaded,
            load_failed,
            invalid_pkg_names,
            not_found,
            already_loaded,
            load_failed_with_reason,
            repos_with_shared_libs,
        ) = await self._load(pkg_names)

        return (
            loaded,
            load_failed,
            invalid_pkg_names,
            not_found,
            already_loaded,
            load_failed_with_reason,
            repos_with_shared_libs,
        )

    async def _name(self, name: Optional[str] = None) -> str:
        """
        Gets or sets the bot's username.

        Parameters
        ----------
        name : str
            If passed, the bot will change it's username.

        Returns
        -------
        str
            The current (or new) username of the bot.
        """
        if name is not None:
            await self.bot.user.edit(username=name)

        return self.bot.user.name

    async def _prefixes(self, prefixes: Optional[Sequence[str]] = None) -> List[str]:
        """
        Gets or sets the bot's global prefixes.

        Parameters
        ----------
        prefixes : list of str
            If passed, the bot will set it's global prefixes.

        Returns
        -------
        list of str
            The current (or new) list of prefixes.
        """
        if prefixes:
            await self.bot.set_prefixes(guild=None, prefixes=prefixes)
            return prefixes
        return await self.bot._prefix_cache.get_prefixes(guild=None)

    @classmethod
    async def _version_info(cls) -> Dict[str, str]:
        """
        Version information for Red and discord.py

        Returns
        -------
        dict
            `redbot` and `discordpy` keys containing version information for both.
        """
        return {"redbot": __version__, "discordpy": discord.__version__}

    async def _invite_url(self) -> str:
        """
        Generates the invite URL for the bot.

        Returns
        -------
        str
            Invite URL.
        """
        app_info = await self.bot.application_info()
        perms_int = await self.bot._config.invite_perm()
        permissions = discord.Permissions(perms_int)
        return discord.utils.oauth_url(app_info.id, permissions)

    @staticmethod
    async def _can_get_invite_url(ctx):
        is_owner = await ctx.bot.is_owner(ctx.author)
        is_invite_public = await ctx.bot._config.invite_public()
        return is_owner or is_invite_public


@i18n.cog_i18n(_)
class Core(commands.commands._RuleDropper, commands.Cog, CoreLogic):
    """Commands related to core functions."""

    async def red_delete_data_for_user(self, **kwargs):
        """ Nothing to delete (Core Config is handled in a bot method ) """
        return

    @commands.command(hidden=True)
    async def ping(self, ctx: commands.Context):
        """Pong."""
        await ctx.send("Pong.")

    @commands.command()
    async def info(self, ctx: commands.Context):
        """Shows info about [botname]."""
        embed_links = await ctx.embed_requested()
        author_repo = "https://github.com/Twentysix26"
        org_repo = "https://github.com/Cog-Creators"
        red_repo = org_repo + "/Red-DiscordBot"
        red_pypi = "https://pypi.org/project/Red-DiscordBot"
        support_server_url = "https://discord.gg/red"
        dpy_repo = "https://github.com/Rapptz/discord.py"
        python_url = "https://www.python.org/"
        since = datetime.datetime(2016, 1, 2, 0, 0)
        days_since = (datetime.datetime.utcnow() - since).days

        app_info = await self.bot.application_info()
        if app_info.team:
            owner = app_info.team.name
        else:
            owner = app_info.owner
        custom_info = await self.bot._config.custom_info()

        pypi_version, py_version_req = await fetch_latest_red_version_info()
        outdated = pypi_version and pypi_version > red_version_info

        if embed_links:
            dpy_version = "[{}]({})".format(discord.__version__, dpy_repo)
            python_version = "[{}.{}.{}]({})".format(*sys.version_info[:3], python_url)
            red_version = "[{}]({})".format(__version__, red_pypi)

            about = _(
                "This bot is an instance of [Red, an open source Discord bot]({}) "
                "created by [Twentysix]({}) and [improved by many]({}).\n\n"
                "Red is backed by a passionate community who contributes and "
                "creates content for everyone to enjoy. [Join us today]({}) "
                "and help us improve!\n\n"
                "(c) Cog Creators"
            ).format(red_repo, author_repo, org_repo, support_server_url)

            embed = discord.Embed(color=(await ctx.embed_colour()))
            embed.add_field(name=_("Instance owned by"), value=str(owner))
            embed.add_field(name="Python", value=python_version)
            embed.add_field(name="discord.py", value=dpy_version)
            embed.add_field(name=_("Red version"), value=red_version)
            if outdated in (True, None):
                if outdated is True:
                    outdated_value = _("Yes, {version} is available.").format(
                        version=str(pypi_version)
                    )
                else:
                    outdated_value = _("Checking for updates failed.")
                embed.add_field(name=_("Outdated"), value=outdated_value)
            if custom_info:
                embed.add_field(name=_("About this instance"), value=custom_info, inline=False)
            embed.add_field(name=_("About Red"), value=about, inline=False)

            embed.set_footer(
                text=_("Bringing joy since 02 Jan 2016 (over {} days ago!)").format(days_since)
            )
            await ctx.send(embed=embed)
        else:
            python_version = "{}.{}.{}".format(*sys.version_info[:3])
            dpy_version = "{}".format(discord.__version__)
            red_version = "{}".format(__version__)

            about = _(
                "This bot is an instance of Red, an open source Discord bot (1) "
                "created by Twentysix (2) and improved by many (3).\n\n"
                "Red is backed by a passionate community who contributes and "
                "creates content for everyone to enjoy. Join us today (4) "
                "and help us improve!\n\n"
                "(c) Cog Creators"
            )
            about = box(about)

            extras = _(
                "Instance owned by: [{owner}]\n"
                "Python:            [{python_version}] (5)\n"
                "discord.py:        [{dpy_version}] (6)\n"
                "Red version:       [{red_version}] (7)\n"
            ).format(
                owner=owner,
                python_version=python_version,
                dpy_version=dpy_version,
                red_version=red_version,
            )

            if outdated in (True, None):
                if outdated is True:
                    outdated_value = _("Yes, {version} is available.").format(
                        version=str(pypi_version)
                    )
                else:
                    outdated_value = _("Checking for updates failed.")
                extras += _("Outdated:          [{state}]\n").format(state=outdated_value)

            red = (
                _("**About Red**\n")
                + about
                + "\n"
                + box(extras, lang="ini")
                + "\n"
                + _("Bringing joy since 02 Jan 2016 (over {} days ago!)").format(days_since)
                + "\n\n"
            )

            await ctx.send(red)
            if custom_info:
                custom_info = _("**About this instance**\n") + custom_info + "\n\n"
                await ctx.send(custom_info)
            refs = _(
                "**References**\n"
                "1. <{}>\n"
                "2. <{}>\n"
                "3. <{}>\n"
                "4. <{}>\n"
                "5. <{}>\n"
                "6. <{}>\n"
                "7. <{}>\n"
            ).format(
                red_repo, author_repo, org_repo, support_server_url, python_url, dpy_repo, red_pypi
            )
            await ctx.send(refs)

    @commands.command()
    async def uptime(self, ctx: commands.Context):
        """Shows [botname]'s uptime."""
        since = ctx.bot.uptime.strftime("%Y-%m-%d %H:%M:%S")
        delta = datetime.datetime.utcnow() - self.bot.uptime
        uptime_str = humanize_timedelta(timedelta=delta) or _("Less than one second")
        await ctx.send(
            _("Been up for: **{time_quantity}** (since {timestamp} UTC)").format(
                time_quantity=uptime_str, timestamp=since
            )
        )

    @commands.group(cls=commands.commands._AlwaysAvailableGroup)
    async def mydata(self, ctx: commands.Context):
        """ Commands which interact with the data [botname] has about you. """

    # 1/10 minutes. It's a static response, but the inability to lock
    # will annoy people if it's spammable
    @commands.cooldown(1, 600, commands.BucketType.user)
    @mydata.command(cls=commands.commands._AlwaysAvailableCommand, name="whatdata")
    async def mydata_whatdata(self, ctx: commands.Context):
        """ Find out what type of data [botname] stores and why. """

        ver = "latest" if red_version_info.dev_release else "stable"
        link = f"https://docs.discord.red/en/{ver}/red_core_data_statement.html"
        await ctx.send(
            _(
                "This bot stores some data about users as necessary to function. "
                "This is mostly the ID your user is assigned by Discord, linked to "
                "a handful of things depending on what you interact with in the bot. "
                "There are a few commands which store it to keep track of who created "
                "something. (such as playlists) "
                "For full details about this as well as more in depth details of what "
                "is stored and why, see {link}.\n\n"
                "Additionally, 3rd party addons loaded by the bot's owner may or "
                "may not store additional things. "
                "You can use `{prefix}mydata 3rdparty` "
                "to view the statements provided by each 3rd-party addition."
            ).format(link=link, prefix=ctx.clean_prefix)
        )

    # 1/30 minutes. It's not likely to change much and uploads a standalone webpage.
    @commands.cooldown(1, 1800, commands.BucketType.user)
    @mydata.command(cls=commands.commands._AlwaysAvailableCommand, name="3rdparty")
    async def mydata_3rd_party(self, ctx: commands.Context):
        """ View the End User Data statements of each 3rd-party module. """

        # Can't check this as a command check, and want to prompt DMs as an option.
        if not ctx.channel.permissions_for(ctx.me).attach_files:
            ctx.command.reset_cooldown(ctx)
            return await ctx.send(_("I need to be able to attach files (try in DMs?)."))

        statements = {
            ext_name: getattr(ext, "__red_end_user_data_statement__", None)
            for ext_name, ext in ctx.bot.extensions.items()
            if not (ext.__package__ and ext.__package__.startswith("redbot."))
        }

        if not statements:
            return await ctx.send(
                _("This instance does not appear to have any 3rd-party extensions loaded.")
            )

        parts = []

        formatted_statements = []

        no_statements = []

        for ext_name, statement in sorted(statements.items()):
            if not statement:
                no_statements.append(ext_name)
            else:
                formatted_statements.append(
                    f"### {entity_transformer(ext_name)}\n\n{entity_transformer(statement)}"
                )

        if formatted_statements:
            parts.append(
                "## "
                + _("3rd party End User Data statements")
                + "\n\n"
                + _("The following are statements provided by 3rd-party extensions.")
            )
            parts.extend(formatted_statements)

        if no_statements:
            parts.append("## " + _("3rd-party extensions without statements\n"))
            for ext in no_statements:
                parts.append(f"\n - {entity_transformer(ext)}")

        generated = markdown.markdown("\n".join(parts), output_format="html")

        html = "\n".join((PRETTY_HTML_HEAD, generated, HTML_CLOSING))

        fp = io.BytesIO(html.encode())

        await ctx.send(
            _("Here's a generated page with the statements provided by 3rd-party extensions."),
            file=discord.File(fp, filename="3rd-party.html"),
        )

    async def get_serious_confirmation(self, ctx: commands.Context, prompt: str) -> bool:

        confirm_token = "".join(random.choices((*ascii_letters, *digits), k=8))

        await ctx.send(f"{prompt}\n\n{confirm_token}")
        try:
            message = await ctx.bot.wait_for(
                "message",
                check=lambda m: m.channel.id == ctx.channel.id and m.author.id == ctx.author.id,
                timeout=30,
            )
        except asyncio.TimeoutError:
            await ctx.send(_("Did not get confirmation, cancelling."))
        else:
            if message.content.strip() == confirm_token:
                return True
            else:
                await ctx.send(_("Did not get a matching confirmation, cancelling."))

        return False

    # 1 per day, not stored to config to avoid this being more stored data.
    # large bots shouldn't be restarting so often that this is an issue,
    # and small bots that do restart often don't have enough
    # users for this to be an issue.
    @commands.cooldown(1, 86400, commands.BucketType.user)
    @mydata.command(cls=commands.commands._ForgetMeSpecialCommand, name="forgetme")
    async def mydata_forgetme(self, ctx: commands.Context):
        """
        Have [botname] forget what it knows about you.

        This may not remove all data about you, data needed for operation,
        such as command cooldowns will be kept until no longer necessary.

        Further interactions with [botname] may cause it to learn about you again.
        """
        if ctx.assume_yes:
            # lol, no, we're not letting users schedule deletions every day to thrash the bot.
            ctx.command.reset_cooldown(ctx)  # We will however not let that lock them out either.
            return await ctx.send(
                _("This command ({command}) does not support non-interactive usage.").format(
                    command=ctx.command.qualified_name
                )
            )

        if not await self.get_serious_confirmation(
            ctx,
            _(
                "This will cause the bot to get rid of and/or disassociate "
                "data from you. It will not get rid of operational data such "
                "as modlog entries, warnings, or mutes. "
                "If you are sure this is what you want, "
                "please respond with the following:"
            ),
        ):
            ctx.command.reset_cooldown(ctx)
            return
        await ctx.send(_("This may take some time."))

        if await ctx.bot._config.datarequests.user_requests_are_strict():
            requester = "user_strict"
        else:
            requester = "user"

        results = await self.bot.handle_data_deletion_request(
            requester=requester, user_id=ctx.author.id
        )

        if results.failed_cogs and results.failed_modules:
            await ctx.send(
                _(
                    "I tried to delete all non-operational data about you "
                    "(that I know how to delete) "
                    "{mention}, however the following modules errored: {modules}. "
                    "Additionally, the following cogs errored: {cogs}.\n"
                    "Please contact the owner of this bot to address this.\n"
                    "Note: Outside of these failures, data should have been deleted."
                ).format(
                    mention=ctx.author.mention,
                    cogs=humanize_list(results.failed_cogs),
                    modules=humanize_list(results.failed_modules),
                )
            )
        elif results.failed_cogs:
            await ctx.send(
                _(
                    "I tried to delete all non-operational data about you "
                    "(that I know how to delete) "
                    "{mention}, however the following cogs errored: {cogs}.\n"
                    "Please contact the owner of this bot to address this.\n"
                    "Note: Outside of these failures, data should have been deleted."
                ).format(mention=ctx.author.mention, cogs=humanize_list(results.failed_cogs))
            )
        elif results.failed_modules:
            await ctx.send(
                _(
                    "I tried to delete all non-operational data about you "
                    "(that I know how to delete) "
                    "{mention}, however the following modules errored: {modules}.\n"
                    "Please contact the owner of this bot to address this.\n"
                    "Note: Outside of these failures, data should have been deleted."
                ).format(mention=ctx.author.mention, modules=humanize_list(results.failed_modules))
            )
        else:
            await ctx.send(
                _(
                    "I've deleted any non-operational data about you "
                    "(that I know how to delete) {mention}"
                ).format(mention=ctx.author.mention)
            )

        if results.unhandled:
            await ctx.send(
                _("{mention} The following cogs did not handle deletion:\n{cogs}.").format(
                    mention=ctx.author.mention, cogs=humanize_list(results.unhandled)
                )
            )

    # The cooldown of this should be longer once actually implemented
    # This is a couple hours, and lets people occasionally check status, I guess.
    @commands.cooldown(1, 7200, commands.BucketType.user)
    @mydata.command(cls=commands.commands._AlwaysAvailableCommand, name="getmydata")
    async def mydata_getdata(self, ctx: commands.Context):
        """ [Coming Soon] Get what data [botname] has about you. """
        await ctx.send(
            _(
                "This command doesn't do anything yet, "
                "but we're working on adding support for this."
            )
        )

    @checks.is_owner()
    @mydata.group(name="ownermanagement")
    async def mydata_owner_management(self, ctx: commands.Context):
        """
        Commands for more complete data handling.
        """

    @mydata_owner_management.command(name="allowuserdeletions")
    async def mydata_owner_allow_user_deletions(self, ctx):
        """
        Set the bot to allow users to request a data deletion.

        This is on by default.
        """
        await ctx.bot._config.datarequests.allow_user_requests.set(True)
        await ctx.send(
            _(
                "User can delete their own data. "
                "This will not include operational data such as blocked users."
            )
        )

    @mydata_owner_management.command(name="disallowuserdeletions")
    async def mydata_owner_disallow_user_deletions(self, ctx):
        """
        Set the bot to not allow users to request a data deletion.
        """
        await ctx.bot._config.datarequests.allow_user_requests.set(False)
        await ctx.send(_("User can not delete their own data."))

    @mydata_owner_management.command(name="setuserdeletionlevel")
    async def mydata_owner_user_deletion_level(self, ctx, level: int):
        """
        Sets how user deletions are treated.

        Level:
            0: What users can delete is left entirely up to each cog.
            1: Cogs should delete anything the cog doesn't need about the user.
        """

        if level == 1:
            await ctx.bot._config.datarequests.user_requests_are_strict.set(True)
            await ctx.send(
                _(
                    "Cogs will be instructed to remove all non operational "
                    "data upon a user request."
                )
            )
        elif level == 0:
            await ctx.bot._config.datarequests.user_requests_are_strict.set(False)
            await ctx.send(
                _(
                    "Cogs will be informed a user has made a data deletion request, "
                    "and the details of what to delete will be left to the "
                    "discretion of the cog author."
                )
            )
        else:
            await ctx.send_help()

    @mydata_owner_management.command(name="processdiscordrequest")
    async def mydata_discord_deletion_request(self, ctx, user_id: int):
        """
        Handle a deletion request from Discord.
        """

        if not await self.get_serious_confirmation(
            ctx,
            _(
                "This will cause the bot to get rid of or disassociate all data "
                "from the specified user ID. You should not use this unless "
                "Discord has specifically requested this with regard to a deleted user. "
                "This will remove the user from various anti-abuse measures. "
                "If you are processing a manual request from a user, you may want "
                "`{prefix}{command_name}` instead"
                "\n\nIf you are sure this is what you intend to do "
                "please respond with the following:"
            ).format(prefix=ctx.clean_prefix, command_name="mydata ownermanagement deleteforuser"),
        ):
            return
        results = await self.bot.handle_data_deletion_request(
            requester="discord_deleted_user", user_id=user_id
        )

        if results.failed_cogs and results.failed_modules:
            await ctx.send(
                _(
                    "I tried to delete all data about that user, "
                    "(that I know how to delete) "
                    "however the following modules errored: {modules}. "
                    "Additionally, the following cogs errored: {cogs}\n"
                    "Please check your logs and contact the creators of "
                    "these cogs and modules.\n"
                    "Note: Outside of these failures, data should have been deleted."
                ).format(
                    cogs=humanize_list(results.failed_cogs),
                    modules=humanize_list(results.failed_modules),
                )
            )
        elif results.failed_cogs:
            await ctx.send(
                _(
                    "I tried to delete all data about that user, "
                    "(that I know how to delete) "
                    "however the following cogs errored: {cogs}.\n"
                    "Please check your logs and contact the creators of "
                    "these cogs and modules.\n"
                    "Note: Outside of these failures, data should have been deleted."
                ).format(cogs=humanize_list(results.failed_cogs))
            )
        elif results.failed_modules:
            await ctx.send(
                _(
                    "I tried to delete all data about that user, "
                    "(that I know how to delete) "
                    "however the following modules errored: {modules}.\n"
                    "Please check your logs and contact the creators of "
                    "these cogs and modules.\n"
                    "Note: Outside of these failures, data should have been deleted."
                ).format(modules=humanize_list(results.failed_modules))
            )
        else:
            await ctx.send(_("I've deleted all data about that user that I know how to delete."))

        if results.unhandled:
            await ctx.send(
                _("{mention} The following cogs did not handle deletion:\n{cogs}.").format(
                    mention=ctx.author.mention, cogs=humanize_list(results.unhandled)
                )
            )

    @mydata_owner_management.command(name="deleteforuser")
    async def mydata_user_deletion_request_by_owner(self, ctx, user_id: int):
        """ Delete data [botname] has about a user for a user. """
        if not await self.get_serious_confirmation(
            ctx,
            _(
                "This will cause the bot to get rid of or disassociate "
                "a lot of non-operational data from the "
                "specified user. Users have access to "
                "different command for this unless they can't interact with the bot at all. "
                "This is a mostly safe operation, but you should not use it "
                "unless processing a request from this "
                "user as it may impact their usage of the bot. "
                "\n\nIf you are sure this is what you intend to do "
                "please respond with the following:"
            ),
        ):
            return

        if await ctx.bot._config.datarequests.user_requests_are_strict():
            requester = "user_strict"
        else:
            requester = "user"

        results = await self.bot.handle_data_deletion_request(requester=requester, user_id=user_id)

        if results.failed_cogs and results.failed_modules:
            await ctx.send(
                _(
                    "I tried to delete all non-operational data about that user, "
                    "(that I know how to delete) "
                    "however the following modules errored: {modules}. "
                    "Additionally, the following cogs errored: {cogs}\n"
                    "Please check your logs and contact the creators of "
                    "these cogs and modules.\n"
                    "Note: Outside of these failures, data should have been deleted."
                ).format(
                    cogs=humanize_list(results.failed_cogs),
                    modules=humanize_list(results.failed_modules),
                )
            )
        elif results.failed_cogs:
            await ctx.send(
                _(
                    "I tried to delete all non-operational data about that user, "
                    "(that I know how to delete) "
                    "however the following cogs errored: {cogs}.\n"
                    "Please check your logs and contact the creators of "
                    "these cogs and modules.\n"
                    "Note: Outside of these failures, data should have been deleted."
                ).format(cogs=humanize_list(results.failed_cogs))
            )
        elif results.failed_modules:
            await ctx.send(
                _(
                    "I tried to delete all non-operational data about that user, "
                    "(that I know how to delete) "
                    "however the following modules errored: {modules}.\n"
                    "Please check your logs and contact the creators of "
                    "these cogs and modules.\n"
                    "Note: Outside of these failures, data should have been deleted."
                ).format(modules=humanize_list(results.failed_modules))
            )
        else:
            await ctx.send(
                _(
                    "I've deleted all non-operational data about that user "
                    "that I know how to delete."
                )
            )

        if results.unhandled:
            await ctx.send(
                _("{mention} The following cogs did not handle deletion:\n{cogs}.").format(
                    mention=ctx.author.mention, cogs=humanize_list(results.unhandled)
                )
            )

    @mydata_owner_management.command(name="deleteuserasowner")
    async def mydata_user_deletion_by_owner(self, ctx, user_id: int):
        """ Delete data [botname] has about a user. """
        if not await self.get_serious_confirmation(
            ctx,
            _(
                "This will cause the bot to get rid of or disassociate "
                "a lot of data about the specified user. "
                "This may include more than just end user data, including "
                "anti abuse records."
                "\n\nIf you are sure this is what you intend to do "
                "please respond with the following:"
            ),
        ):
            return
        results = await self.bot.handle_data_deletion_request(requester="owner", user_id=user_id)

        if results.failed_cogs and results.failed_modules:
            await ctx.send(
                _(
                    "I tried to delete all data about that user, "
                    "(that I know how to delete) "
                    "however the following modules errored: {modules}. "
                    "Additionally, the following cogs errored: {cogs}\n"
                    "Please check your logs and contact the creators of "
                    "these cogs and modules.\n"
                    "Note: Outside of these failures, data should have been deleted."
                ).format(
                    cogs=humanize_list(results.failed_cogs),
                    modules=humanize_list(results.failed_modules),
                )
            )
        elif results.failed_cogs:
            await ctx.send(
                _(
                    "I tried to delete all data about that user, "
                    "(that I know how to delete) "
                    "however the following cogs errored: {cogs}.\n"
                    "Please check your logs and contact the creators of "
                    "these cogs and modules.\n"
                    "Note: Outside of these failures, data should have been deleted."
                ).format(cogs=humanize_list(results.failed_cogs))
            )
        elif results.failed_modules:
            await ctx.send(
                _(
                    "I tried to delete all data about that user, "
                    "(that I know how to delete) "
                    "however the following modules errored: {modules}.\n"
                    "Please check your logs and contact the creators of "
                    "these cogs and modules.\n"
                    "Note: Outside of these failures, data should have been deleted."
                ).format(modules=humanize_list(results.failed_modules))
            )
        else:
            await ctx.send(_("I've deleted all data about that user that I know how to delete."))

        if results.unhandled:
            await ctx.send(
                _("{mention} The following cogs did not handle deletion:\n{cogs}.").format(
                    mention=ctx.author.mention, cogs=humanize_list(results.unhandled)
                )
            )

    @commands.group()
    async def embedset(self, ctx: commands.Context):
        """
        Commands for toggling embeds on or off.

        This setting determines whether or not to
        use embeds as a response to a command (for
        commands that support it). The default is to
        use embeds.
        """

    @embedset.command(name="showsettings")
    async def embedset_showsettings(self, ctx: commands.Context):
        """Show the current embed settings."""
        text = _("Embed settings:\n\n")
        global_default = await self.bot._config.embeds()
        text += _("Global default: {}\n").format(global_default)
        if ctx.guild:
            guild_setting = await self.bot._config.guild(ctx.guild).embeds()
            text += _("Guild setting: {}\n").format(guild_setting)
        if ctx.channel:
            channel_setting = await self.bot._config.channel(ctx.channel).embeds()
            text += _("Channel setting: {}\n").format(channel_setting)
        user_setting = await self.bot._config.user(ctx.author).embeds()
        text += _("User setting: {}").format(user_setting)
        await ctx.send(box(text))

    @embedset.command(name="global")
    @checks.is_owner()
    async def embedset_global(self, ctx: commands.Context):
        """
        Toggle the global embed setting.

        This is used as a fallback if the user
        or guild hasn't set a preference. The
        default is to use embeds.
        """
        current = await self.bot._config.embeds()
        await self.bot._config.embeds.set(not current)
        await ctx.send(
            _("Embeds are now {} by default.").format(_("disabled") if current else _("enabled"))
        )

    @embedset.command(name="server", aliases=["guild"])
    @checks.guildowner_or_permissions(administrator=True)
    @commands.guild_only()
    async def embedset_guild(self, ctx: commands.Context, enabled: bool = None):
        """
        Toggle the guild's embed setting.

        If enabled is None, the setting will be unset and
        the global default will be used instead.

        If set, this is used instead of the global default
        to determine whether or not to use embeds. This is
        used for all commands done in a guild channel except
        for help commands.
        """
        await self.bot._config.guild(ctx.guild).embeds.set(enabled)
        if enabled is None:
            await ctx.send(_("Embeds will now fall back to the global setting."))
        else:
            await ctx.send(
                _("Embeds are now {} for this guild.").format(
                    _("enabled") if enabled else _("disabled")
                )
            )

    @embedset.command(name="channel")
    @checks.guildowner_or_permissions(administrator=True)
    @commands.guild_only()
    async def embedset_channel(self, ctx: commands.Context, enabled: bool = None):
        """
        Toggle the channel's embed setting.

        If enabled is None, the setting will be unset and
        the guild default will be used instead.

        If set, this is used instead of the guild default
        to determine whether or not to use embeds. This is
        used for all commands done in a channel except
        for help commands.
        """
        await self.bot._config.channel(ctx.channel).embeds.set(enabled)
        if enabled is None:
            await ctx.send(_("Embeds will now fall back to the global setting."))
        else:
            await ctx.send(
                _("Embeds are now {} for this channel.").format(
                    _("enabled") if enabled else _("disabled")
                )
            )

    @embedset.command(name="user")
    async def embedset_user(self, ctx: commands.Context, enabled: bool = None):
        """
        Toggle the user's embed setting for DMs.

        If enabled is None, the setting will be unset and
        the global default will be used instead.

        If set, this is used instead of the global default
        to determine whether or not to use embeds. This is
        used for all commands executed in a DM with the bot.
        """
        await self.bot._config.user(ctx.author).embeds.set(enabled)
        if enabled is None:
            await ctx.send(_("Embeds will now fall back to the global setting."))
        else:
            await ctx.send(
                _("Embeds are now enabled for you in DMs.")
                if enabled
                else _("Embeds are now disabled for you in DMs.")
            )

    @commands.command()
    @checks.is_owner()
    async def traceback(self, ctx: commands.Context, public: bool = False):
        """Sends to the owner the last command exception that has occurred.

        If public (yes is specified), it will be sent to the chat instead."""
        if not public:
            destination = ctx.author
        else:
            destination = ctx.channel

        if self.bot._last_exception:
            for page in pagify(self.bot._last_exception, shorten_by=10):
                try:
                    await destination.send(box(page, lang="py"))
                except discord.HTTPException:
                    await ctx.channel.send(
                        "I couldn't send the traceback message to you in DM. "
                        "Either you blocked me or you disabled DMs in this server."
                    )
                    return
        else:
            await ctx.send(_("No exception has occurred yet."))

    @commands.command()
    @commands.check(CoreLogic._can_get_invite_url)
    async def invite(self, ctx):
        """Shows [botname]'s invite url."""
        try:
            await ctx.author.send(await self._invite_url())
        except discord.errors.Forbidden:
            await ctx.send(
                "I couldn't send the invite message to you in DM. "
                "Either you blocked me or you disabled DMs in this server."
            )

    @commands.group()
    @checks.is_owner()
    async def inviteset(self, ctx):
        """Setup the bot's invite."""
        pass

    @inviteset.command()
    async def public(self, ctx, confirm: bool = False):
        """
        Define if the command should be accessible for the average user.
        """
        if await self.bot._config.invite_public():
            await self.bot._config.invite_public.set(False)
            await ctx.send("The invite is now private.")
            return
        app_info = await self.bot.application_info()
        if not app_info.bot_public:
            await ctx.send(
                "I am not a public bot. That means that nobody except "
                "you can invite me on new servers.\n\n"
                "You can change this by ticking `Public bot` in "
                "your token settings: "
                "https://discord.com/developers/applications/{0}/bot".format(self.bot.user.id)
            )
            return
        if not confirm:
            await ctx.send(
                "You're about to make the `{0}invite` command public. "
                "All users will be able to invite me on their server.\n\n"
                "If you agree, you can type `{0}inviteset public yes`.".format(ctx.clean_prefix)
            )
        else:
            await self.bot._config.invite_public.set(True)
            await ctx.send("The invite command is now public.")

    @inviteset.command()
    async def perms(self, ctx, level: int):
        """
        Make the bot create its own role with permissions on join.

        The bot will create its own role with the desired permissions\
        when it joins a new server. This is a special role that can't be\
        deleted or removed from the bot.

        For that, you need to provide a valid permissions level.
        You can generate one here: https://discordapi.com/permissions.html

        Please note that you might need two factor authentication for\
        some permissions.
        """
        await self.bot._config.invite_perm.set(level)
        await ctx.send("The new permissions level has been set.")

    @commands.command()
    @commands.guild_only()
    @checks.is_owner()
    async def leave(self, ctx: commands.Context):
        """Leaves the current server."""
        await ctx.send(_("Are you sure you want me to leave this server? (y/n)"))

        pred = MessagePredicate.yes_or_no(ctx)
        try:
            await self.bot.wait_for("message", check=pred)
        except asyncio.TimeoutError:
            await ctx.send(_("Response timed out."))
            return
        else:
            if pred.result is True:
                await ctx.send(_("Alright. Bye :wave:"))
                log.debug(_("Leaving guild '{}'").format(ctx.guild.name))
                await ctx.guild.leave()
            else:
                await ctx.send(_("Alright, I'll stay then. :)"))

    @commands.command()
    @checks.is_owner()
    async def servers(self, ctx: commands.Context):
        """Lists and allows [botname] to leave servers."""
        guilds = sorted(list(self.bot.guilds), key=lambda s: s.name.lower())
        msg = ""
        responses = []
        for i, server in enumerate(guilds, 1):
            msg += "{}: {} (`{}`)\n".format(i, server.name, server.id)
            responses.append(str(i))

        for page in pagify(msg, ["\n"]):
            await ctx.send(page)

        query = await ctx.send(_("To leave a server, just type its number."))

        pred = MessagePredicate.contained_in(responses, ctx)
        try:
            await self.bot.wait_for("message", check=pred, timeout=15)
        except asyncio.TimeoutError:
            try:
                await query.delete()
            except discord.errors.NotFound:
                pass
        else:
            await self.leave_confirmation(guilds[pred.result], ctx)

    async def leave_confirmation(self, guild, ctx):
        if guild.owner.id == ctx.bot.user.id:
            await ctx.send(_("I cannot leave a guild I am the owner of."))
            return

        await ctx.send(_("Are you sure you want me to leave {}? (yes/no)").format(guild.name))
        pred = MessagePredicate.yes_or_no(ctx)
        try:
            await self.bot.wait_for("message", check=pred, timeout=15)
            if pred.result is True:
                await guild.leave()
                if guild != ctx.guild:
                    await ctx.send(_("Done."))
            else:
                await ctx.send(_("Alright then."))
        except asyncio.TimeoutError:
            await ctx.send(_("Response timed out."))

    @commands.command(require_var_positional=True)
    @checks.is_owner()
    async def load(self, ctx: commands.Context, *cogs: str):
        """Loads packages."""
        cogs = tuple(map(lambda cog: cog.rstrip(","), cogs))
        async with ctx.typing():
            (
                loaded,
                failed,
                invalid_pkg_names,
                not_found,
                already_loaded,
                failed_with_reason,
                repos_with_shared_libs,
            ) = await self._load(cogs)

        output = []

        if loaded:
            loaded_packages = humanize_list([inline(package) for package in loaded])
            formed = _("Loaded {packs}.").format(packs=loaded_packages)
            output.append(formed)

        if already_loaded:
            if len(already_loaded) == 1:
                formed = _("The following package is already loaded: {pack}").format(
                    pack=inline(already_loaded[0])
                )
            else:
                formed = _("The following packages are already loaded: {packs}").format(
                    packs=humanize_list([inline(package) for package in already_loaded])
                )
            output.append(formed)

        if failed:
            if len(failed) == 1:
                formed = _(
                    "Failed to load the following package: {pack}."
                    "\nCheck your console or logs for details."
                ).format(pack=inline(failed[0]))
            else:
                formed = _(
                    "Failed to load the following packages: {packs}"
                    "\nCheck your console or logs for details."
                ).format(packs=humanize_list([inline(package) for package in failed]))
            output.append(formed)

        if invalid_pkg_names:
            if len(invalid_pkg_names) == 1:
                formed = _(
                    "The following name is not a valid package name: {pack}\n"
                    "Package names cannot start with a number"
                    " and can only contain ascii numbers, letters, and underscores."
                ).format(pack=inline(invalid_pkg_names[0]))
            else:
                formed = _(
                    "The following names are not valid package names: {packs}\n"
                    "Package names cannot start with a number"
                    " and can only contain ascii numbers, letters, and underscores."
                ).format(packs=humanize_list([inline(package) for package in invalid_pkg_names]))
            output.append(formed)

        if not_found:
            if len(not_found) == 1:
                formed = _("The following package was not found in any cog path: {pack}.").format(
                    pack=inline(not_found[0])
                )
            else:
                formed = _(
                    "The following packages were not found in any cog path: {packs}"
                ).format(packs=humanize_list([inline(package) for package in not_found]))
            output.append(formed)

        if failed_with_reason:
            reasons = "\n".join([f"`{x}`: {y}" for x, y in failed_with_reason])
            if len(failed_with_reason) == 1:
                formed = _(
                    "This package could not be loaded for the following reason:\n\n{reason}"
                ).format(reason=reasons)
            else:
                formed = _(
                    "These packages could not be loaded for the following reasons:\n\n{reasons}"
                ).format(reasons=reasons)
            output.append(formed)

        if repos_with_shared_libs:
            if len(repos_with_shared_libs) == 1:
                formed = _(
                    "**WARNING**: The following repo is using shared libs"
                    " which are marked for removal in the future: {repo}.\n"
                    "You should inform maintainer of the repo about this message."
                ).format(repo=inline(repos_with_shared_libs.pop()))
            else:
                formed = _(
                    "**WARNING**: The following repos are using shared libs"
                    " which are marked for removal in the future: {repos}.\n"
                    "You should inform maintainers of these repos about this message."
                ).format(repos=humanize_list([inline(repo) for repo in repos_with_shared_libs]))
            output.append(formed)

        if output:
            total_message = "\n\n".join(output)
            for page in pagify(
                total_message, delims=["\n", ", "], priority=True, page_length=1500
            ):
                if page.startswith(", "):
                    page = page[2:]
                await ctx.send(page)

    @commands.command(require_var_positional=True)
    @checks.is_owner()
    async def unload(self, ctx: commands.Context, *cogs: str):
        """Unloads packages."""
        cogs = tuple(map(lambda cog: cog.rstrip(","), cogs))
        unloaded, failed = await self._unload(cogs)

        output = []

        if unloaded:
            if len(unloaded) == 1:
                formed = _("The following package was unloaded: {pack}.").format(
                    pack=inline(unloaded[0])
                )
            else:
                formed = _("The following packages were unloaded: {packs}.").format(
                    packs=humanize_list([inline(package) for package in unloaded])
                )
            output.append(formed)

        if failed:
            if len(failed) == 1:
                formed = _("The following package was not loaded: {pack}.").format(
                    pack=inline(failed[0])
                )
            else:
                formed = _("The following packages were not loaded: {packs}.").format(
                    packs=humanize_list([inline(package) for package in failed])
                )
            output.append(formed)

        if output:
            total_message = "\n\n".join(output)
            for page in pagify(total_message):
                await ctx.send(page)

    @commands.command(require_var_positional=True)
    @checks.is_owner()
    async def reload(self, ctx: commands.Context, *cogs: str):
        """Reloads packages."""
        cogs = tuple(map(lambda cog: cog.rstrip(","), cogs))
        async with ctx.typing():
            (
                loaded,
                failed,
                invalid_pkg_names,
                not_found,
                already_loaded,
                failed_with_reason,
                repos_with_shared_libs,
            ) = await self._reload(cogs)

        output = []

        if loaded:
            loaded_packages = humanize_list([inline(package) for package in loaded])
            formed = _("Reloaded {packs}.").format(packs=loaded_packages)
            output.append(formed)

        if failed:
            if len(failed) == 1:
                formed = _(
                    "Failed to reload the following package: {pack}."
                    "\nCheck your console or logs for details."
                ).format(pack=inline(failed[0]))
            else:
                formed = _(
                    "Failed to reload the following packages: {packs}"
                    "\nCheck your console or logs for details."
                ).format(packs=humanize_list([inline(package) for package in failed]))
            output.append(formed)

        if invalid_pkg_names:
            if len(invalid_pkg_names) == 1:
                formed = _(
                    "The following name is not a valid package name: {pack}\n"
                    "Package names cannot start with a number"
                    " and can only contain ascii numbers, letters, and underscores."
                ).format(pack=inline(invalid_pkg_names[0]))
            else:
                formed = _(
                    "The following names are not valid package names: {packs}\n"
                    "Package names cannot start with a number"
                    " and can only contain ascii numbers, letters, and underscores."
                ).format(packs=humanize_list([inline(package) for package in invalid_pkg_names]))
            output.append(formed)

        if not_found:
            if len(not_found) == 1:
                formed = _("The following package was not found in any cog path: {pack}.").format(
                    pack=inline(not_found[0])
                )
            else:
                formed = _(
                    "The following packages were not found in any cog path: {packs}"
                ).format(packs=humanize_list([inline(package) for package in not_found]))
            output.append(formed)

        if failed_with_reason:
            reasons = "\n".join([f"`{x}`: {y}" for x, y in failed_with_reason])
            if len(failed_with_reason) == 1:
                formed = _(
                    "This package could not be reloaded for the following reason:\n\n{reason}"
                ).format(reason=reasons)
            else:
                formed = _(
                    "These packages could not be reloaded for the following reasons:\n\n{reasons}"
                ).format(reasons=reasons)
            output.append(formed)

        if repos_with_shared_libs:
            if len(repos_with_shared_libs) == 1:
                formed = _(
                    "**WARNING**: The following repo is using shared libs"
                    " which are marked for removal in the future: {repo}.\n"
                    "You should inform maintainers of these repos about this message."
                ).format(repo=inline(repos_with_shared_libs.pop()))
            else:
                formed = _(
                    "**WARNING**: The following repos are using shared libs"
                    " which are marked for removal in the future: {repos}.\n"
                    "You should inform maintainers of these repos about this message."
                ).format(repos=humanize_list([inline(repo) for repo in repos_with_shared_libs]))
            output.append(formed)

        if output:
            total_message = "\n\n".join(output)
            for page in pagify(total_message):
                await ctx.send(page)

    @commands.command(name="shutdown")
    @checks.is_owner()
    async def _shutdown(self, ctx: commands.Context, silently: bool = False):
        """Shuts down the bot."""
        wave = "\N{WAVING HAND SIGN}"
        skin = "\N{EMOJI MODIFIER FITZPATRICK TYPE-3}"
        with contextlib.suppress(discord.HTTPException):
            if not silently:
                await ctx.send(_("Shutting down... ") + wave + skin)
        await ctx.bot.shutdown()

    @commands.command(name="restart")
    @checks.is_owner()
    async def _restart(self, ctx: commands.Context, silently: bool = False):
        """Attempts to restart [botname].

        Makes [botname] quit with exit code 26.
        The restart is not guaranteed: it must be dealt
        with by the process manager in use."""
        with contextlib.suppress(discord.HTTPException):
            if not silently:
                await ctx.send(_("Restarting..."))
        await ctx.bot.shutdown(restart=True)

    @commands.group(name="set")
    async def _set(self, ctx: commands.Context):
        """Changes [botname]'s settings."""

    @_set.command("showsettings")
    async def set_showsettings(self, ctx: commands.Context):
        """
        Show the current settings for [botname].
        """
        if ctx.guild:
            guild_data = await ctx.bot._config.guild(ctx.guild).all()
            guild = ctx.guild
            admin_role_ids = guild_data["admin_role"]
            admin_role_names = [r.name for r in guild.roles if r.id in admin_role_ids]
            admin_roles_str = humanize_list(admin_role_names) if admin_role_names else "Not Set."
            mod_role_ids = guild_data["mod_role"]
            mod_role_names = [r.name for r in guild.roles if r.id in mod_role_ids]
            mod_roles_str = humanize_list(mod_role_names) if mod_role_names else "Not Set."

            guild_locale = await i18n.get_locale_from_guild(self.bot, ctx.guild)
            guild_regional_format = (
                await i18n.get_regional_format_from_guild(self.bot, ctx.guild) or guild_locale
            )

            guild_settings = _(
                "Admin roles: {admin}\n"
                "Mod roles: {mod}\n"
                "Locale: {guild_locale}\n"
                "Regional format: {guild_regional_format}\n"
            ).format(
                admin=admin_roles_str,
                mod=mod_roles_str,
                guild_locale=guild_locale,
                guild_regional_format=guild_regional_format,
            )
        else:
            guild_settings = ""

        prefixes = await ctx.bot._prefix_cache.get_prefixes(ctx.guild)
        global_data = await ctx.bot._config.all()
        locale = global_data["locale"]
        regional_format = global_data["regional_format"] or locale
        sudotime = (
            _("Sudo Timeout: {delay}").format(
                delay=humanize_timedelta(seconds=global_data["sudotime"])
            )
            if ctx.bot._sudo_enabled
            else ""
        )
        colour = discord.Colour(global_data["color"])
        prefix_string = " ".join(prefixes)
        settings = _(
            "{bot_name} Settings:\n\n"
            "Prefixes: {prefixes}\n"
            "{guild_settings}"
            "Global locale: {locale}\n"
            "Global regional format: {regional_format}\n"
            "Default embed colour: {colour}\n"
            "{sudotime}"
        ).format(
            bot_name=ctx.bot.user.name,
            prefixes=prefix_string,
            guild_settings=guild_settings,
            locale=locale,
            regional_format=regional_format,
            sudotime=sudotime,
            colour=colour,
        )
        for page in pagify(settings):
            await ctx.send(box(page))

    @checks.guildowner_or_permissions(administrator=True)
    @_set.command(name="deletedelay")
    @commands.guild_only()
    async def deletedelay(self, ctx: commands.Context, time: int = None):
        """Set the delay until the bot removes the command message.

        Must be between -1 and 60.

        Set to -1 to disable this feature.
        """
        guild = ctx.guild
        if time is not None:
            time = min(max(time, -1), 60)  # Enforces the time limits
            await ctx.bot._config.guild(guild).delete_delay.set(time)
            if time == -1:
                await ctx.send(_("Command deleting disabled."))
            else:
                await ctx.send(_("Delete delay set to {num} seconds.").format(num=time))
        else:
            delay = await ctx.bot._config.guild(guild).delete_delay()
            if delay != -1:
                await ctx.send(
                    _(
                        "Bot will delete command messages after"
                        " {num} seconds. Set this value to -1 to"
                        " stop deleting messages"
                    ).format(num=delay)
                )
            else:
                await ctx.send(_("I will not delete command messages."))

    @checks.is_owner()
    @_set.command(name="description")
    async def setdescription(self, ctx: commands.Context, *, description: str = ""):
        """
        Sets the bot's description.
        Use without a description to reset.
        This is shown in a few locations, including the help menu.

        The default is "Red V3".
        """
        if not description:
            await ctx.bot._config.description.clear()
            ctx.bot.description = "Red V3"
            await ctx.send(_("Description reset."))
        elif len(description) > 250:  # While the limit is 256, we bold it adding characters.
            await ctx.send(
                _(
                    "This description is too long to properly display. "
                    "Please try again with below 250 characters."
                )
            )
        else:
            await ctx.bot._config.description.set(description)
            ctx.bot.description = description
            await ctx.tick()

    @_set.command()
    @checks.guildowner()
    @commands.guild_only()
    async def addadminrole(self, ctx: commands.Context, *, role: discord.Role):
        """
        Adds an admin role for this guild.
        """
        async with ctx.bot._config.guild(ctx.guild).admin_role() as roles:
            if role.id in roles:
                return await ctx.send(_("This role is already an admin role."))
            roles.append(role.id)
        await ctx.send(_("That role is now considered an admin role."))

    @_set.command()
    @checks.guildowner()
    @commands.guild_only()
    async def addmodrole(self, ctx: commands.Context, *, role: discord.Role):
        """
        Adds a mod role for this guild.
        """
        async with ctx.bot._config.guild(ctx.guild).mod_role() as roles:
            if role.id in roles:
                return await ctx.send(_("This role is already a mod role."))
            roles.append(role.id)
        await ctx.send(_("That role is now considered a mod role."))

    @_set.command(aliases=["remadmindrole", "deladminrole", "deleteadminrole"])
    @checks.guildowner()
    @commands.guild_only()
    async def removeadminrole(self, ctx: commands.Context, *, role: discord.Role):
        """
        Removes an admin role for this guild.
        """
        async with ctx.bot._config.guild(ctx.guild).admin_role() as roles:
            if role.id not in roles:
                return await ctx.send(_("That role was not an admin role to begin with."))
            roles.remove(role.id)
        await ctx.send(_("That role is no longer considered an admin role."))

    @_set.command(aliases=["remmodrole", "delmodrole", "deletemodrole"])
    @checks.guildowner()
    @commands.guild_only()
    async def removemodrole(self, ctx: commands.Context, *, role: discord.Role):
        """
        Removes a mod role for this guild.
        """
        async with ctx.bot._config.guild(ctx.guild).mod_role() as roles:
            if role.id not in roles:
                return await ctx.send(_("That role was not a mod role to begin with."))
            roles.remove(role.id)
        await ctx.send(_("That role is no longer considered a mod role."))

    @_set.command(aliases=["usebotcolor"])
    @checks.guildowner()
    @commands.guild_only()
    async def usebotcolour(self, ctx: commands.Context):
        """
        Toggle whether to use the bot owner-configured colour for embeds.

        Default is to use the bot's configured colour.
        Otherwise, the colour used will be the colour of the bot's top role.
        """
        current_setting = await ctx.bot._config.guild(ctx.guild).use_bot_color()
        await ctx.bot._config.guild(ctx.guild).use_bot_color.set(not current_setting)
        await ctx.send(
            _("The bot {} use its configured color for embeds.").format(
                _("will not") if not current_setting else _("will")
            )
        )

    @_set.command()
    @checks.guildowner()
    @commands.guild_only()
    async def serverfuzzy(self, ctx: commands.Context):
        """
        Toggle whether to enable fuzzy command search for the server.

        Default is for fuzzy command search to be disabled.
        """
        current_setting = await ctx.bot._config.guild(ctx.guild).fuzzy()
        await ctx.bot._config.guild(ctx.guild).fuzzy.set(not current_setting)
        await ctx.send(
            _("Fuzzy command search has been {} for this server.").format(
                _("disabled") if current_setting else _("enabled")
            )
        )

    @_set.command()
    @checks.is_owner()
    async def fuzzy(self, ctx: commands.Context):
        """
        Toggle whether to enable fuzzy command search in DMs.

        Default is for fuzzy command search to be disabled.
        """
        current_setting = await ctx.bot._config.fuzzy()
        await ctx.bot._config.fuzzy.set(not current_setting)
        await ctx.send(
            _("Fuzzy command search has been {} in DMs.").format(
                _("disabled") if current_setting else _("enabled")
            )
        )

    @_set.command(aliases=["color"])
    @checks.is_owner()
    async def colour(self, ctx: commands.Context, *, colour: discord.Colour = None):
        """
        Sets a default colour to be used for the bot's embeds.

        Acceptable values for the colour parameter can be found at:

        https://discordpy.readthedocs.io/en/stable/ext/commands/api.html#discord.ext.commands.ColourConverter
        """
        if colour is None:
            ctx.bot._color = discord.Color.red()
            await ctx.bot._config.color.set(discord.Color.red().value)
            return await ctx.send(_("The color has been reset."))
        ctx.bot._color = colour
        await ctx.bot._config.color.set(colour.value)
        await ctx.send(_("The color has been set."))

    @_set.group(invoke_without_command=True)
    @checks.is_owner()
    async def avatar(self, ctx: commands.Context, url: str = None):
        """Sets [botname]'s avatar

        Supports either an attachment or an image URL."""
        if len(ctx.message.attachments) > 0:  # Attachments take priority
            data = await ctx.message.attachments[0].read()
        elif url is not None:
            if url.startswith("<") and url.endswith(">"):
                url = url[1:-1]

            async with aiohttp.ClientSession(json_serialize=json.dumps) as session:
                try:
                    async with session.get(url) as r:
                        data = await r.read()
                except aiohttp.InvalidURL:
                    return await ctx.send(_("That URL is invalid."))
                except aiohttp.ClientError:
                    return await ctx.send(_("Something went wrong while trying to get the image."))
        else:
            await ctx.send_help()
            return

        try:
            async with ctx.typing():
                await ctx.bot.user.edit(avatar=data)
        except discord.HTTPException:
            await ctx.send(
                _(
                    "Failed. Remember that you can edit my avatar "
                    "up to two times a hour. The URL or attachment "
                    "must be a valid image in either JPG or PNG format."
                )
            )
        except discord.InvalidArgument:
            await ctx.send(_("JPG / PNG format only."))
        else:
            await ctx.send(_("Done."))

    @avatar.command(name="remove", aliases=["clear"])
    @checks.is_owner()
    async def avatar_remove(self, ctx: commands.Context):
        """Removes [botname]'s avatar."""
        async with ctx.typing():
            await ctx.bot.user.edit(avatar=None)
        await ctx.send(_("Avatar removed."))

    @_set.command(name="playing", aliases=["game"])
    @checks.bot_in_a_guild()
    @checks.is_owner()
    async def _game(self, ctx: commands.Context, *, game: str = None):
        """Sets [botname]'s playing status."""

        if game:
            if len(game) > 128:
                await ctx.send(_("The maximum length of game descriptions is 128 characters."))
                return
            game = discord.Game(name=game)
        else:
            game = None
        status = ctx.bot.guilds[0].me.status if len(ctx.bot.guilds) > 0 else discord.Status.online
        await ctx.bot.change_presence(status=status, activity=game)
        if game:
            await ctx.send(_("Status set to ``Playing {game.name}``.").format(game=game))
        else:
            await ctx.send(_("Game cleared."))

    @_set.command(name="listening")
    @checks.bot_in_a_guild()
    @checks.is_owner()
    async def _listening(self, ctx: commands.Context, *, listening: str = None):
        """Sets [botname]'s listening status."""

        status = ctx.bot.guilds[0].me.status if len(ctx.bot.guilds) > 0 else discord.Status.online
        if listening:
            if len(listening) > 128:
                await ctx.send(
                    _("The maximum length of listening descriptions is 128 characters.")
                )
                return
            activity = discord.Activity(name=listening, type=discord.ActivityType.listening)
        else:
            activity = None
        await ctx.bot.change_presence(status=status, activity=activity)
        if activity:
            await ctx.send(
                _("Status set to ``Listening to {listening}``.").format(listening=listening)
            )
        else:
            await ctx.send(_("Listening cleared."))

    @_set.command(name="watching")
    @checks.bot_in_a_guild()
    @checks.is_owner()
    async def _watching(self, ctx: commands.Context, *, watching: str = None):
        """Sets [botname]'s watching status."""

        status = ctx.bot.guilds[0].me.status if len(ctx.bot.guilds) > 0 else discord.Status.online
        if watching:
            if len(watching) > 128:
                await ctx.send(_("The maximum length of watching descriptions is 128 characters."))
                return
            activity = discord.Activity(name=watching, type=discord.ActivityType.watching)
        else:
            activity = None
        await ctx.bot.change_presence(status=status, activity=activity)
        if activity:
            await ctx.send(_("Status set to ``Watching {watching}``.").format(watching=watching))
        else:
            await ctx.send(_("Watching cleared."))

    @_set.command(name="competing")
    @checks.bot_in_a_guild()
    @checks.is_owner()
    async def _competing(self, ctx: commands.Context, *, competing: str = None):
        """Sets [botname]'s competing status."""

        status = ctx.bot.guilds[0].me.status if len(ctx.bot.guilds) > 0 else discord.Status.online
        if competing:
            if len(competing) > 128:
                await ctx.send(
                    _("The maximum length of competing descriptions is 128 characters.")
                )
                return
            activity = discord.Activity(name=competing, type=discord.ActivityType.competing)
        else:
            activity = None
        await ctx.bot.change_presence(status=status, activity=activity)
        if activity:
            await ctx.send(
                _("Status set to ``Competing in {competing}``.").format(competing=competing)
            )
        else:
            await ctx.send(_("Competing cleared."))

    @_set.command()
    @checks.bot_in_a_guild()
    @checks.is_owner()
    async def status(self, ctx: commands.Context, *, status: str):
        """Sets [botname]'s status.

        Available statuses:
            online
            idle
            dnd
            invisible
        """

        statuses = {
            "online": discord.Status.online,
            "idle": discord.Status.idle,
            "dnd": discord.Status.dnd,
            "invisible": discord.Status.invisible,
        }

        game = ctx.bot.guilds[0].me.activity if len(ctx.bot.guilds) > 0 else None
        try:
            status = statuses[status.lower()]
        except KeyError:
            await ctx.send_help()
        else:
            await ctx.bot.change_presence(status=status, activity=game)
            await ctx.send(_("Status changed to {}.").format(status))

    @_set.command(
        name="streaming", aliases=["stream", "twitch"], usage="[(<streamer> <stream_title>)]"
    )
    @checks.bot_in_a_guild()
    @checks.is_owner()
    async def stream(self, ctx: commands.Context, streamer=None, *, stream_title=None):
        """Sets [botname]'s streaming status to a twitch stream.

        Leaving both streamer and stream_title empty will clear it."""

        status = ctx.bot.guilds[0].me.status if len(ctx.bot.guilds) > 0 else None

        if stream_title:
            stream_title = stream_title.strip()
            if "twitch.tv/" not in streamer:
                streamer = "https://www.twitch.tv/" + streamer
            if len(streamer) > 511:
                await ctx.send(_("The maximum length of the streamer url is 511 characters."))
                return
            if len(stream_title) > 128:
                await ctx.send(_("The maximum length of the stream title is 128 characters."))
                return
            activity = discord.Streaming(url=streamer, name=stream_title)
            await ctx.bot.change_presence(status=status, activity=activity)
        elif streamer is not None:
            await ctx.send_help()
            return
        else:
            await ctx.bot.change_presence(activity=None, status=status)
        await ctx.send(_("Done."))

    @_set.command(name="username", aliases=["name"])
    @checks.is_owner()
    async def _username(self, ctx: commands.Context, *, username: str):
        """Sets [botname]'s username."""
        try:
            if self.bot.user.public_flags.verified_bot:
                await ctx.send(
                    _(
                        "The username of a verified bot cannot be manually changed."
                        " Please contact Discord support to change it."
                    )
                )
                return
            if len(username) > 32:
                await ctx.send(_("Failed to change name. Must be 32 characters or fewer."))
                return
            async with ctx.typing():
                await asyncio.wait_for(self._name(name=username), timeout=30)
        except asyncio.TimeoutError:
            await ctx.send(
                _(
                    "Changing the username timed out. "
                    "Remember that you can only do it up to 2 times an hour."
                    " Use nicknames if you need frequent changes: {command}"
                ).format(command=inline(f"{ctx.clean_prefix}set nickname"))
            )
        except discord.HTTPException as e:
            if e.code == 50035:
                error_string = e.text.split("\n")[1]  # Remove the "Invalid Form body"
                await ctx.send(
                    _(
                        "Failed to change the username. "
                        "Discord returned the following error:\n"
                        "{error_message}"
                    ).format(error_message=inline(error_string))
                )
            else:
                log.error(
                    "Unexpected error occurred when trying to change the username.", exc_info=e
                )
                await ctx.send(_("Unexpected error occurred when trying to change the username."))
        else:
            await ctx.send(_("Done."))

    @_set.command(name="nickname")
    @checks.admin_or_permissions(manage_nicknames=True)
    @commands.guild_only()
    async def _nickname(self, ctx: commands.Context, *, nickname: str = None):
        """Sets [botname]'s nickname."""
        try:
            if nickname and len(nickname) > 32:
                await ctx.send(_("Failed to change nickname. Must be 32 characters or fewer."))
                return
            await ctx.guild.me.edit(nick=nickname)
        except discord.Forbidden:
            await ctx.send(_("I lack the permissions to change my own nickname."))
        else:
            await ctx.send(_("Done."))

    @_set.command(aliases=["prefixes"], require_var_positional=True)
    @checks.is_owner()
    async def prefix(self, ctx: commands.Context, *prefixes: str):
        """Sets [botname]'s global prefix(es)."""
        await ctx.bot.set_prefixes(guild=None, prefixes=prefixes)
        await ctx.send(_("Prefix set."))

    @_set.command(aliases=["serverprefixes"])
    @checks.admin_or_permissions(manage_guild=True)
    @commands.guild_only()
    async def serverprefix(self, ctx: commands.Context, *prefixes: str):
        """Sets [botname]'s server prefix(es)."""
        if not prefixes:
            await ctx.bot.set_prefixes(guild=ctx.guild, prefixes=[])
            await ctx.send(_("Guild prefixes have been reset."))
            return
        prefixes = sorted(prefixes, reverse=True)
        await ctx.bot.set_prefixes(guild=ctx.guild, prefixes=prefixes)
        await ctx.send(_("Prefix set."))

    @_set.command()
    @checks.is_owner()
    async def globallocale(self, ctx: commands.Context, language_code: str):
        """
        Changes the bot's default locale.
        This will be used when a server has not set a locale, or in DMs.

        `<language_code>` can be any language code with country code included,
        e.g. `en-US`, `de-DE`, `fr-FR`, `pl-PL`, etc.

        Go to Red's Crowdin page to see locales that are available with translations:
        https://translate.discord.red

        To reset to English, use "en-US".
        """
        try:
            locale = BabelLocale.parse(language_code, sep="-")
        except (ValueError, UnknownLocaleError):
            await ctx.send(_("Invalid language code. Use format: `en-US`"))
            return
        if locale.territory is None:
            await ctx.send(
                _("Invalid format - language code has to include country code, e.g. `en-US`")
            )
            return
        standardized_locale_name = f"{locale.language}-{locale.territory}"
        i18n.set_locale(standardized_locale_name)
        await self.bot._i18n_cache.set_locale(None, standardized_locale_name)
        await i18n.set_contextual_locales_from_guild(self.bot, ctx.guild)
        await ctx.send(_("Global locale has been set."))

    @_set.command()
    @commands.guild_only()
    @checks.guildowner_or_permissions(manage_guild=True)
    async def locale(self, ctx: commands.Context, language_code: str):
        """
        Changes the bot's locale in this server.

        `<language_code>` can be any language code with country code included,
        e.g. `en-US`, `de-DE`, `fr-FR`, `pl-PL`, etc.

        Go to Red's Crowdin page to see locales that are available with translations:
        https://translate.discord.red

        Use "default" to return to the bot's default set language.
        To reset to English, use "en-US".
        """
        if language_code.lower() == "default":
            global_locale = await self.bot._config.locale()
            i18n.set_contextual_locale(global_locale)
            await self.bot._i18n_cache.set_locale(ctx.guild, None)
            await ctx.send(_("Locale has been set to the default."))
            return
        try:
            locale = BabelLocale.parse(language_code, sep="-")
        except (ValueError, UnknownLocaleError):
            await ctx.send(_("Invalid language code. Use format: `en-US`"))
            return
        if locale.territory is None:
            await ctx.send(
                _("Invalid format - language code has to include country code, e.g. `en-US`")
            )
            return
        standardized_locale_name = f"{locale.language}-{locale.territory}"
        i18n.set_contextual_locale(standardized_locale_name)
        await self.bot._i18n_cache.set_locale(ctx.guild, standardized_locale_name)
        await ctx.send(_("Locale has been set."))

    @_set.command(aliases=["globalregion"])
    @commands.guild_only()
    @checks.is_owner()
    async def globalregionalformat(self, ctx: commands.Context, language_code: str = None):
        """
        Changes bot's regional format. This is used for formatting date, time and numbers.

        `<language_code>` can be any language code with country code included,
        e.g. `en-US`, `de-DE`, `fr-FR`, `pl-PL`, etc.

        Leave `<language_code>` empty to base regional formatting on bot's locale.
        """
        if language_code is None:
            i18n.set_regional_format(None)
            await self.bot._i18n_cache.set_regional_format(None, None)
            await ctx.send(_("Global regional formatting will now be based on bot's locale."))
            return

        try:
            locale = BabelLocale.parse(language_code, sep="-")
        except (ValueError, UnknownLocaleError):
            await ctx.send(_("Invalid language code. Use format: `en-US`"))
            return
        if locale.territory is None:
            await ctx.send(
                _("Invalid format - language code has to include country code, e.g. `en-US`")
            )
            return
        standardized_locale_name = f"{locale.language}-{locale.territory}"
        i18n.set_regional_format(standardized_locale_name)
        await self.bot._i18n_cache.set_regional_format(None, standardized_locale_name)
        await ctx.send(
            _("Global regional formatting will now be based on `{language_code}` locale.").format(
                language_code=standardized_locale_name
            )
        )

    @_set.command(aliases=["region"])
    @checks.guildowner_or_permissions(manage_guild=True)
    async def regionalformat(self, ctx: commands.Context, language_code: str = None):
        """
        Changes bot's regional format in this server. This is used for formatting date, time and numbers.

        `<language_code>` can be any language code with country code included,
        e.g. `en-US`, `de-DE`, `fr-FR`, `pl-PL`, etc.

        Leave `<language_code>` empty to base regional formatting on bot's locale in this server.
        """
        if language_code is None:
            i18n.set_contextual_regional_format(None)
            await self.bot._i18n_cache.set_regional_format(ctx.guild, None)
            await ctx.send(
                _("Regional formatting will now be based on bot's locale in this server.")
            )
            return

        try:
            locale = BabelLocale.parse(language_code, sep="-")
        except (ValueError, UnknownLocaleError):
            await ctx.send(_("Invalid language code. Use format: `en-US`"))
            return
        if locale.territory is None:
            await ctx.send(
                _("Invalid format - language code has to include country code, e.g. `en-US`")
            )
            return
        standardized_locale_name = f"{locale.language}-{locale.territory}"
        i18n.set_contextual_regional_format(standardized_locale_name)
        await self.bot._i18n_cache.set_regional_format(ctx.guild, standardized_locale_name)
        await ctx.send(
            _("Regional formatting will now be based on `{language_code}` locale.").format(
                language_code=standardized_locale_name
            )
        )

    @_set.command()
    @checks.is_owner()
    async def custominfo(self, ctx: commands.Context, *, text: str = None):
        """Customizes a section of `[p]info`.

        The maximum amount of allowed characters is 1024.
        Supports markdown, links and "mentions".
        Link example:
        `[My link](https://example.com)`
        """
        if not text:
            await ctx.bot._config.custom_info.clear()
            await ctx.send(_("The custom text has been cleared."))
            return
        if len(text) <= 1024:
            await ctx.bot._config.custom_info.set(text)
            await ctx.send(_("The custom text has been set."))
            await ctx.invoke(self.info)
        else:
            await ctx.send(_("Text must be fewer than 1024 characters long."))

    @_set.group(invoke_without_command=True)
    @checks.is_owner()
    async def api(self, ctx: commands.Context, service: str, *, tokens: TokenConverter):
        """Set, list or remove various external API tokens.

        This setting will be asked for by some 3rd party cogs and some core cogs.

        To add the keys provide the service name and the tokens as a comma separated
        list of key,values as described by the cog requesting this command.

        Note: API tokens are sensitive and should only be used in a private channel
        or in DM with the bot.
        """
        if ctx.channel.permissions_for(ctx.me).manage_messages:
            await ctx.message.delete()
        await ctx.bot.set_shared_api_tokens(service, **tokens)
        await ctx.send(_("`{service}` API tokens have been set.").format(service=service))

    @api.command(name="list")
    async def api_list(self, ctx: commands.Context):
        """Show all external API services along with their keys that have been set.

        Secrets are not shown."""

        services: dict = await ctx.bot.get_shared_api_tokens()
        if not services:
            await ctx.send(_("No API services have been set yet."))
            return

        sorted_services = sorted(services.keys(), key=str.lower)

        joined = _("Set API services:\n") if len(services) > 1 else _("Set API service:\n")
        for service_name in sorted_services:
            joined += "+ {}\n".format(service_name)
            for key_name in services[service_name].keys():
                joined += "  - {}\n".format(key_name)
        for page in pagify(joined, ["\n"], shorten_by=16):
            await ctx.send(box(page.lstrip(" "), lang="diff"))

    @api.command(name="remove", require_var_positional=True)
    async def api_remove(self, ctx: commands.Context, *services: str):
        """Remove the given services with all their keys and tokens."""
        bot_services = (await ctx.bot.get_shared_api_tokens()).keys()
        services = [s for s in services if s in bot_services]

        if services:
            await self.bot.remove_shared_api_services(*services)
            if len(services) > 1:
                msg = _("Services deleted successfully:\n{services_list}").format(
                    services_list=humanize_list(services)
                )
            else:
                msg = _("Service deleted successfully: {service_name}").format(
                    service_name=services[0]
                )
            await ctx.send(msg)
        else:
            await ctx.send(_("None of the services you provided had any keys set."))

    @commands.group()
    @checks.is_owner()
    async def helpset(self, ctx: commands.Context):
        """Manage settings for the help command."""
        pass

    @helpset.command(name="showsettings")
    async def helpset_showsettings(self, ctx: commands.Context):
        """ Show the current help settings. """

        help_settings = await commands.help.HelpSettings.from_context(ctx)

        if type(ctx.bot._help_formatter) is commands.help.RedHelpFormatter:
            message = help_settings.pretty
        else:
            message = _(
                "Warning: The default formatter is not in use, these settings may not apply."
            )
            message += f"\n\n{help_settings.pretty}"

        for page in pagify(message):
            await ctx.send(page)

    @helpset.command(name="resetformatter")
    async def helpset_resetformatter(self, ctx: commands.Context):
        """ This resets [botname]'s help formatter to the default formatter. """

        ctx.bot.reset_help_formatter()
        await ctx.send(
            _(
                "The help formatter has been reset. "
                "This will not prevent cogs from modifying help, "
                "you may need to remove a cog if this has been an issue."
            )
        )

    @helpset.command(name="resetsettings")
    async def helpset_resetsettings(self, ctx: commands.Context):
        """
        This resets [botname]'s help settings to their defaults.

        This may not have an impact when using custom formatters from 3rd party cogs
        """
        await ctx.bot._config.help.clear()
        await ctx.send(
            _(
                "The help settings have been reset to their defaults. "
                "This may not have an impact when using 3rd party help formatters."
            )
        )

    @helpset.command(name="usemenus")
    async def helpset_usemenus(self, ctx: commands.Context, use_menus: bool = None):
        """
        Allows the help command to be sent as a paginated menu instead of separate
        messages.

        This defaults to False.
        Using this without a setting will toggle.
        """
        if use_menus is None:
            use_menus = not await ctx.bot._config.help.use_menus()
        await ctx.bot._config.help.use_menus.set(use_menus)
        if use_menus:
            await ctx.send(_("Help will use menus."))
        else:
            await ctx.send(_("Help will not use menus."))

    @helpset.command(name="showhidden")
    async def helpset_showhidden(self, ctx: commands.Context, show_hidden: bool = None):
        """
        This allows the help command to show hidden commands.

        This defaults to False.
        Using this without a setting will toggle.
        """
        if show_hidden is None:
            show_hidden = not await ctx.bot._config.help.show_hidden()
        await ctx.bot._config.help.show_hidden.set(show_hidden)
        if show_hidden:
            await ctx.send(_("Help will not filter hidden commands."))
        else:
            await ctx.send(_("Help will filter hidden commands."))

    @helpset.command(name="showaliases")
    async def helpset_showaliases(self, ctx: commands.Context, show_aliases: bool = None):
        """
        This allows the help command to show existing commands aliases if there is any.

        This defaults to True.
        Using this without a setting will toggle.
        """
        if show_aliases is None:
            show_aliases = not await ctx.bot._config.help.show_aliases()
        await ctx.bot._config.help.show_aliases.set(show_aliases)
        if show_aliases:
            await ctx.send(_("Help will show commands aliases."))
        else:
            await ctx.send(_("Help will not show commands aliases."))

    @helpset.command(name="usetick")
    async def helpset_usetick(self, ctx: commands.Context, use_tick: bool = None):
        """
        This allows the help command message to be ticked if help is sent in a DM.

        Defaults to False.
        Using this without a setting will toggle.
        """
        if use_tick is None:
            use_tick = not await ctx.bot._config.help.use_tick()
        await ctx.bot._config.help.use_tick.set(use_tick)
        if use_tick:
            await ctx.send(_("Help will now tick the command when sent in a DM."))
        else:
            await ctx.send(_("Help will not tick the command when sent in a DM."))

    @helpset.command(name="verifychecks")
    async def helpset_permfilter(self, ctx: commands.Context, verify: bool = None):
        """
        Sets if commands which can't be run in the current context should be
        filtered from help.

        Defaults to True.
        Using this without a setting will toggle.
        """
        if verify is None:
            verify = not await ctx.bot._config.help.verify_checks()
        await ctx.bot._config.help.verify_checks.set(verify)
        if verify:
            await ctx.send(_("Help will only show for commands which can be run."))
        else:
            await ctx.send(_("Help will show up without checking if the commands can be run."))

    @helpset.command(name="verifyexists")
    async def helpset_verifyexists(self, ctx: commands.Context, verify: bool = None):
        """
        This allows the bot to respond indicating the existence of a specific
        help topic even if the user can't use it.

        Note: This setting on it's own does not fully prevent command enumeration.

        Defaults to False.
        Using this without a setting will toggle.
        """
        if verify is None:
            verify = not await ctx.bot._config.help.verify_exists()
        await ctx.bot._config.help.verify_exists.set(verify)
        if verify:
            await ctx.send(_("Help will verify the existence of help topics."))
        else:
            await ctx.send(
                _(
                    "Help will only verify the existence of "
                    "help topics via fuzzy help (if enabled)."
                )
            )

    @helpset.command(name="pagecharlimit")
    async def helpset_pagecharlimt(self, ctx: commands.Context, limit: int):
        """Set the character limit for each page in the help message.

        This setting only applies to embedded help.

        The default value is 1000 characters. The minimum value is 500.
        The maximum is based on the lower of what you provide and what discord allows.

        Please note that setting a relatively small character limit may
        mean some pages will exceed this limit.
        """
        if limit < 500:
            await ctx.send(_("You must give a value of at least 500 characters."))
            return

        await ctx.bot._config.help.page_char_limit.set(limit)
        await ctx.send(_("Done. The character limit per page has been set to {}.").format(limit))

    @helpset.command(name="maxpages")
    async def helpset_maxpages(self, ctx: commands.Context, pages: int):
        """Set the maximum number of help pages sent in a server channel.

        This setting does not apply to menu help.

        If a help message contains more pages than this value, the help message will
        be sent to the command author via DM. This is to help reduce spam in server
        text channels.

        The default value is 2 pages.
        """
        if pages < 0:
            await ctx.send(_("You must give a value of zero or greater!"))
            return

        await ctx.bot._config.help.max_pages_in_guild.set(pages)
        await ctx.send(_("Done. The page limit has been set to {}.").format(pages))

    @helpset.command(name="deletedelay")
    @commands.bot_has_permissions(manage_messages=True)
    async def helpset_deletedelay(self, ctx: commands.Context, seconds: int):
        """Set the delay after which help pages will be deleted.

        The setting is disabled by default, and only applies to non-menu help,
        sent in server text channels.
        Setting the delay to 0 disables this feature.

        The bot has to have MANAGE_MESSAGES permission for this to work.
        """
        if seconds < 0:
            await ctx.send(_("You must give a value of zero or greater!"))
            return
        if seconds > 60 * 60 * 24 * 14:  # 14 days
            await ctx.send(_("The delay cannot be longer than 14 days!"))
            return

        await ctx.bot._config.help.delete_delay.set(seconds)
        if seconds == 0:
            await ctx.send(_("Done. Help messages will not be deleted now."))
        else:
            await ctx.send(_("Done. The delete delay has been set to {} seconds.").format(seconds))

    @helpset.command(name="tagline")
    async def helpset_tagline(self, ctx: commands.Context, *, tagline: str = None):
        """
        Set the tagline to be used.

        This setting only applies to embedded help. If no tagline is
        specified, the default will be used instead.
        """
        if tagline is None:
            await ctx.bot._config.help.tagline.set("")
            return await ctx.send(_("The tagline has been reset."))

        if len(tagline) > 2048:
            await ctx.send(
                _(
                    "Your tagline is too long! Please shorten it to be "
                    "no more than 2048 characters long."
                )
            )
            return

        await ctx.bot._config.help.tagline.set(tagline)
        await ctx.send(_("The tagline has been set."))

    @commands.command(cooldown_after_parsing=True)
    @commands.cooldown(1, 60, commands.BucketType.user)
    async def contact(self, ctx: commands.Context, *, message: str):
        """Sends a message to the owner."""
        guild = ctx.message.guild
        author = ctx.message.author
        footer = _("User ID: {}").format(author.id)

        if ctx.guild is None:
            source = _("through DM")
        else:
            source = _("from {}").format(guild)
            footer += _(" | Server ID: {}").format(guild.id)

        prefixes = await ctx.bot.get_valid_prefixes()
        prefix = re.sub(rf"<@!?{ctx.me.id}>", f"@{ctx.me.name}".replace("\\", r"\\"), prefixes[0])

        content = _("Use `{}dm {} <text>` to reply to this user").format(prefix, author.id)

        description = _("Sent by {} {}").format(author, source)

        destinations = await ctx.bot.get_owner_notification_destinations()

        if not destinations:
            await ctx.send(_("I've been configured not to send this anywhere."))
            return

        successful = False

        for destination in destinations:

            is_dm = isinstance(destination, discord.User)
            send_embed = None

            if is_dm:
                send_embed = await ctx.bot._config.user(destination).embeds()
            else:
                if not destination.permissions_for(destination.guild.me).send_messages:
                    continue
                if destination.permissions_for(destination.guild.me).embed_links:
                    send_embed = await ctx.bot._config.channel(destination).embeds()
                    if send_embed is None:
                        send_embed = await ctx.bot._config.guild(destination.guild).embeds()
                else:
                    send_embed = False

            if send_embed is None:
                send_embed = await ctx.bot._config.embeds()

            if send_embed:

                if not is_dm:
                    color = await ctx.bot.get_embed_color(destination)
                else:
                    color = ctx.bot._color

                e = discord.Embed(colour=color, description=message)
                if author.avatar_url:
                    e.set_author(name=description, icon_url=author.avatar_url)
                else:
                    e.set_author(name=description)

                e.set_footer(text=footer)

                try:
                    await destination.send(embed=e)
                except discord.Forbidden:
                    log.exception(f"Contact failed to {destination}({destination.id})")
                    # Should this automatically opt them out?
                except discord.HTTPException:
                    log.exception(
                        f"An unexpected error happened while attempting to"
                        f" send contact to {destination}({destination.id})"
                    )
                else:
                    successful = True

            else:

                msg_text = "{}\nMessage:\n\n{}\n{}".format(description, message, footer)

                try:
                    await destination.send("{}\n{}".format(content, box(msg_text)))
                except discord.Forbidden:
                    log.exception(f"Contact failed to {destination}({destination.id})")
                    # Should this automatically opt them out?
                except discord.HTTPException:
                    log.exception(
                        f"An unexpected error happened while attempting to"
                        f" send contact to {destination}({destination.id})"
                    )
                else:
                    successful = True

        if successful:
            await ctx.send(_("Your message has been sent."))
        else:
            await ctx.send(_("I'm unable to deliver your message. Sorry."))

    @commands.command()
    @checks.is_owner()
    async def dm(self, ctx: commands.Context, user_id: int, *, message: str):
        """Sends a DM to a user.

        This command needs a user ID to work.
        To get a user ID, go to Discord's settings and open the
        'Appearance' tab. Enable 'Developer Mode', then right click
        a user and click on 'Copy ID'.
        """
        destination = self.bot.get_user(user_id)
        if destination is None or destination.bot:
            await ctx.send(
                _(
                    "Invalid ID, user not found, or user is a bot. "
                    "You can only send messages to people I share "
                    "a server with."
                )
            )
            return

        prefixes = await ctx.bot.get_valid_prefixes()
        prefix = re.sub(rf"<@!?{ctx.me.id}>", f"@{ctx.me.name}".replace("\\", r"\\"), prefixes[0])
        description = _("Owner of {}").format(ctx.bot.user)
        content = _("You can reply to this message with {}contact").format(prefix)
        if await ctx.embed_requested():
            e = discord.Embed(colour=discord.Colour.red(), description=message)

            e.set_footer(text=content)
            if ctx.bot.user.avatar_url:
                e.set_author(name=description, icon_url=ctx.bot.user.avatar_url)
            else:
                e.set_author(name=description)

            try:
                await destination.send(embed=e)
            except discord.HTTPException:
                await ctx.send(
                    _("Sorry, I couldn't deliver your message to {}").format(destination)
                )
            else:
                await ctx.send(_("Message delivered to {}").format(destination))
        else:
            response = "{}\nMessage:\n\n{}".format(description, message)
            try:
                await destination.send("{}\n{}".format(box(response), content))
            except discord.HTTPException:
                await ctx.send(
                    _("Sorry, I couldn't deliver your message to {}").format(destination)
                )
            else:
                await ctx.send(_("Message delivered to {}").format(destination))

    @commands.command(hidden=True)
    @checks.is_owner()
    async def datapath(self, ctx: commands.Context):
        """Prints the bot's data path."""
        from redbot.core.data_manager import basic_config

        data_dir = Path(basic_config["DATA_PATH"])
        msg = _("Data path: {path}").format(path=data_dir)
        await ctx.send(box(msg))

    @commands.command(hidden=True)
    @checks.is_owner()
    async def debuginfo(self, ctx: commands.Context):
        """Shows debug information useful for debugging."""

        if sys.platform == "linux":
            import distro  # pylint: disable=import-error

        IS_WINDOWS = os.name == "nt"
        IS_MAC = sys.platform == "darwin"
        IS_LINUX = sys.platform == "linux"

        pyver = "{}.{}.{} ({})".format(*sys.version_info[:3], platform.architecture()[0])
        pipver = pip.__version__
        redver = red_version_info
        dpy_version = discord.__version__
        if IS_WINDOWS:
            os_info = platform.uname()
            osver = "{} {} (version {})".format(os_info.system, os_info.release, os_info.version)
        elif IS_MAC:
            os_info = platform.mac_ver()
            osver = "Mac OSX {} {}".format(os_info[0], os_info[2])
        elif IS_LINUX:
            os_info = distro.linux_distribution()
            osver = "{} {}".format(os_info[0], os_info[1]).strip()
        else:
            osver = "Could not parse OS, report this on Github."
        user_who_ran = getpass.getuser()
        driver = storage_type()

        from redbot.core.data_manager import basic_config, config_file

        data_path = Path(basic_config["DATA_PATH"])
        disabled_intents = (
            ", ".join(
                intent_name.replace("_", " ").title()
                for intent_name, enabled in self.bot.intents
                if not enabled
            )
            or "None"
        )
        if await ctx.embed_requested():
            e = discord.Embed(color=await ctx.embed_colour())
            e.title = "Debug Info for Red"
            e.add_field(name="Red version", value=redver, inline=True)
            e.add_field(name="Python version", value=pyver, inline=True)
            e.add_field(name="Discord.py version", value=dpy_version, inline=True)
            e.add_field(name="Pip version", value=pipver, inline=True)
            e.add_field(name="System arch", value=platform.machine(), inline=True)
            e.add_field(name="User", value=user_who_ran, inline=True)
            e.add_field(name="Storage type", value=driver, inline=True)
            e.add_field(name="Disabled intents", value=disabled_intents, inline=True)
            e.add_field(name="OS version", value=osver, inline=False)
            e.add_field(
                name="Python executable",
                value=escape(sys.executable, formatting=True),
                inline=False,
            )
            e.add_field(
                name="Data path",
                value=escape(str(data_path), formatting=True),
                inline=False,
            )
            e.add_field(
                name="Metadata file",
                value=escape(str(config_file), formatting=True),
                inline=False,
            )
            await ctx.send(embed=e)
        else:
            info = (
                "Debug Info for Red\n\n"
                + "Red version: {}\n".format(redver)
                + "Python version: {}\n".format(pyver)
                + "Discord.py version: {}\n".format(dpy_version)
                + "Pip version: {}\n".format(pipver)
                + "System arch: {}\n".format(platform.machine())
                + "User: {}\n".format(user_who_ran)
                + "OS version: {}\n".format(osver)
                + "Storage type: {}\n".format(driver)
                + "Disabled intents: {}\n".format(disabled_intents)
                + "Python executable: {}\n".format(sys.executable)
                + "Data path: {}\n".format(data_path)
                + "Metadata file: {}\n".format(config_file)
            )
            await ctx.send(box(info))

    @commands.group(aliases=["whitelist"])
    @checks.is_owner()
    async def allowlist(self, ctx: commands.Context):
        """
        Allowlist management commands.
        """
        pass

    @allowlist.command(name="add", require_var_positional=True)
    async def allowlist_add(self, ctx: commands.Context, *users: Union[discord.Member, int]):
        """
        Adds a user to the allowlist.
        """
        uids = {getattr(user, "id", user) for user in users}
<<<<<<< HEAD
        await self.bot.add_to_allowlist_raw(uids, None)
        if len(users) > 1:
=======
        await self.bot._whiteblacklist_cache.add_to_whitelist(None, uids)
        if len(uids) > 1:
>>>>>>> 8139587e
            await ctx.send(_("Users have been added to the allowlist."))
        else:
            await ctx.send(_("User has been added to the allowlist."))

    @allowlist.command(name="list")
    async def allowlist_list(self, ctx: commands.Context):
        """
        Lists users on the allowlist.
        """
        curr_list = await ctx.bot._config.whitelist()

        if not curr_list:
            await ctx.send("Allowlist is empty.")
            return
        if len(curr_list) > 1:
            msg = _("Users on the allowlist:")
        else:
            msg = _("User on the allowlist:")
        for user in curr_list:
            msg += "\n\t- {}".format(user)

        for page in pagify(msg):
            await ctx.send(box(page))

    @allowlist.command(name="remove", require_var_positional=True)
    async def allowlist_remove(self, ctx: commands.Context, *users: Union[discord.Member, int]):
        """
        Removes user from the allowlist.
        """
        uids = {getattr(user, "id", user) for user in users}
<<<<<<< HEAD
        await self.bot.remove_from_allowlist(uids, None)
        if len(users) > 1:
=======
        await self.bot._whiteblacklist_cache.remove_from_whitelist(None, uids)
        if len(uids) > 1:
>>>>>>> 8139587e
            await ctx.send(_("Users have been removed from the allowlist."))
        else:
            await ctx.send(_("User has been removed from the allowlist."))

    @allowlist.command(name="clear")
    async def allowlist_clear(self, ctx: commands.Context):
        """
        Clears the allowlist.
        """
        await self.bot._whiteblacklist_cache.clear_whitelist()
        await ctx.send(_("Allowlist has been cleared."))

    @commands.group(aliases=["blacklist", "denylist"])
    @checks.is_owner()
    async def blocklist(self, ctx: commands.Context):
        """
        Blocklist management commands.
        """
        pass

    @blocklist.command(name="add", require_var_positional=True)
    async def blocklist_add(self, ctx: commands.Context, *users: Union[discord.Member, int]):
        """
        Adds a user to the blocklist.
        """
        for user in users:
            if isinstance(user, int):
                user_obj = discord.Object(id=user)
            else:
                user_obj = user
            if await ctx.bot.is_owner(user_obj):
                await ctx.send(_("You cannot add an owner to the blocklist!"))
                return

        uids = {getattr(user, "id", user) for user in users}
<<<<<<< HEAD
        await self.bot.add_to_blocklist_raw(uids, None)
        if len(users) > 1:
=======
        await self.bot._whiteblacklist_cache.add_to_blacklist(None, uids)
        if len(uids) > 1:
>>>>>>> 8139587e
            await ctx.send(_("Users have been added to the blocklist."))
        else:
            await ctx.send(_("User has been added to the blocklist."))

    @blocklist.command(name="list")
    async def blocklist_list(self, ctx: commands.Context):
        """
        Lists users on the blocklist.
        """
        curr_list = await self.bot._whiteblacklist_cache.get_blacklist(None)

        if not curr_list:
            await ctx.send("Blocklist is empty.")
            return
        if len(curr_list) > 1:
            msg = _("Users on the blocklist:")
        else:
            msg = _("User on the blocklist:")
        for user in curr_list:
            msg += "\n\t- {}".format(user)

        for page in pagify(msg):
            await ctx.send(box(page))

    @blocklist.command(name="remove", require_var_positional=True)
    async def blocklist_remove(self, ctx: commands.Context, *users: Union[discord.Member, int]):
        """
        Removes user from the blocklist.
        """
        uids = {getattr(user, "id", user) for user in users}
<<<<<<< HEAD
        await self.bot.remove_from_blocklist_raw(uids, None)
        if len(users) > 1:
=======
        await self.bot._whiteblacklist_cache.remove_from_blacklist(None, uids)
        if len(uids) > 1:
>>>>>>> 8139587e
            await ctx.send(_("Users have been removed from the blocklist."))
        else:
            await ctx.send(_("User has been removed from the blocklist."))

    @blocklist.command(name="clear")
    async def blocklist_clear(self, ctx: commands.Context):
        """
        Clears the blocklist.
        """
        await self.bot._whiteblacklist_cache.clear_blacklist()
        await ctx.send(_("Blocklist has been cleared."))

    @commands.group(aliases=["localwhitelist"])
    @commands.guild_only()
    @checks.admin_or_permissions(administrator=True)
    async def localallowlist(self, ctx: commands.Context):
        """
        Server specific allowlist management commands.
        """
        pass

    @localallowlist.command(name="add", require_var_positional=True)
    async def localallowlist_add(
        self, ctx: commands.Context, *users_or_roles: Union[discord.Member, discord.Role, int]
    ):
        """
        Adds a user or role to the server allowlist.
        """
        names = [getattr(u_or_r, "name", u_or_r) for u_or_r in users_or_roles]
        uids = {getattr(u_or_r, "id", u_or_r) for u_or_r in users_or_roles}
        if not (ctx.guild.owner == ctx.author or await self.bot.is_owner(ctx.author)):
            current_whitelist = await self.bot._whiteblacklist_cache.get_whitelist(ctx.guild)
            theoretical_whitelist = current_whitelist.union(uids)
            ids = {i for i in (ctx.author.id, *(getattr(ctx.author, "_roles", [])))}
            if ids.isdisjoint(theoretical_whitelist):
                return await ctx.send(
                    _(
                        "I cannot allow you to do this, as it would "
                        "remove your ability to run commands, "
                        "please ensure to add yourself to the allowlist first."
                    )
                )
        await self.bot.add_to_allowlist_raw(uids, ctx.guild.id)

        if len(uids) > 1:
            await ctx.send(_("Users and/or roles have been added to the allowlist."))
        else:
            await ctx.send(_("User or role has been added to the allowlist."))

    @localallowlist.command(name="list")
    async def localallowlist_list(self, ctx: commands.Context):
        """
        Lists users and roles on the server allowlist.
        """
        curr_list = await self.bot._whiteblacklist_cache.get_whitelist(ctx.guild)

        if not curr_list:
            await ctx.send("Server allowlist is empty.")
            return
        if len(curr_list) > 1:
            msg = _("Allowed users and/or roles:")
        else:
            msg = _("Allowed user or role:")
        for obj in curr_list:
            msg += "\n\t- {}".format(obj)

        for page in pagify(msg):
            await ctx.send(box(page))

    @localallowlist.command(name="remove", require_var_positional=True)
    async def localallowlist_remove(
        self, ctx: commands.Context, *users_or_roles: Union[discord.Member, discord.Role, int]
    ):
        """
        Removes user or role from the allowlist.
        """
        names = [getattr(u_or_r, "name", u_or_r) for u_or_r in users_or_roles]
        uids = {getattr(u_or_r, "id", u_or_r) for u_or_r in users_or_roles}
        if not (ctx.guild.owner == ctx.author or await self.bot.is_owner(ctx.author)):
            current_whitelist = await self.bot._whiteblacklist_cache.get_whitelist(ctx.guild)
            theoretical_whitelist = current_whitelist - uids
            ids = {i for i in (ctx.author.id, *(getattr(ctx.author, "_roles", [])))}
            if theoretical_whitelist and ids.isdisjoint(theoretical_whitelist):
                return await ctx.send(
                    _(
                        "I cannot allow you to do this, as it would "
                        "remove your ability to run commands."
                    )
                )
        await self.bot.remove_from_allowlist(uids, ctx.guild.id)

        if len(uids) > 1:
            await ctx.send(_("Users and/or roles have been removed from the server allowlist."))
        else:
            await ctx.send(_("User or role has been removed from the server allowlist."))

    @localallowlist.command(name="clear")
    async def localallowlist_clear(self, ctx: commands.Context):
        """
        Clears the allowlist.
        """
        await self.bot._whiteblacklist_cache.clear_whitelist(ctx.guild)
        await ctx.send(_("Server allowlist has been cleared."))

    @commands.group(aliases=["localblacklist"])
    @commands.guild_only()
    @checks.admin_or_permissions(administrator=True)
    async def localblocklist(self, ctx: commands.Context):
        """
        Server specific blocklist management commands.
        """
        pass

    @localblocklist.command(name="add", require_var_positional=True)
    async def localblocklist_add(
        self, ctx: commands.Context, *users_or_roles: Union[discord.Member, discord.Role, int]
    ):
        """
        Adds a user or role to the blocklist.
        """
        for user_or_role in users_or_roles:
            uid = discord.Object(id=getattr(user_or_role, "id", user_or_role))
            if uid.id == ctx.author.id:
                await ctx.send(_("You cannot add yourself to the blocklist!"))
                return
            if uid.id == ctx.guild.owner_id and not await ctx.bot.is_owner(ctx.author):
                await ctx.send(_("You cannot add the guild owner to the blocklist!"))
                return
            if await ctx.bot.is_owner(uid):
                await ctx.send(_("You cannot add a bot owner to the blocklist!"))
                return
        names = [getattr(u_or_r, "name", u_or_r) for u_or_r in users_or_roles]
        uids = {getattr(u_or_r, "id", u_or_r) for u_or_r in users_or_roles}
        await self.bot.add_to_blocklist_raw(uids, ctx.guild.id)

        if len(uids) > 1:
            await ctx.send(_("Users and/or roles have been added from the server blocklist."))
        else:
            await ctx.send(_("User or role has been added from the server blocklist."))

    @localblocklist.command(name="list")
    async def localblocklist_list(self, ctx: commands.Context):
        """
        Lists users and roles on the blocklist.
        """
        curr_list = await self.bot._whiteblacklist_cache.get_blacklist(ctx.guild)

        if not curr_list:
            await ctx.send("Server blocklist is empty.")
            return
        if len(curr_list) > 1:
            msg = _("Blocked users and/or roles:")
        else:
            msg = _("Blocked user or role:")
        for obj in curr_list:
            msg += "\n\t- {}".format(obj)

        for page in pagify(msg):
            await ctx.send(box(page))

    @localblocklist.command(name="remove", require_var_positional=True)
    async def localblocklist_remove(
        self, ctx: commands.Context, *users_or_roles: Union[discord.Member, discord.Role, int]
    ):
        """
        Removes user or role from blocklist.
        """
        names = [getattr(u_or_r, "name", u_or_r) for u_or_r in users_or_roles]
        uids = {getattr(u_or_r, "id", u_or_r) for u_or_r in users_or_roles}
        await self.bot.remove_from_blocklist_raw(uids, ctx.guild.id)

        if len(uids) > 1:
            await ctx.send(_("Users and/or roles have been removed from the server blocklist."))
        else:
            await ctx.send(_("User or role has been removed from the server blocklist."))

    @localblocklist.command(name="clear")
    async def localblocklist_clear(self, ctx: commands.Context):
        """
        Clears the server blocklist.
        """
        await self.bot._whiteblacklist_cache.clear_blacklist(ctx.guild)
        await ctx.send(_("Server blocklist has been cleared."))

    @checks.guildowner_or_permissions(administrator=True)
    @commands.group(name="command")
    async def command_manager(self, ctx: commands.Context):
        """Manage the bot's commands and cogs."""
        pass

    @checks.is_owner()
    @command_manager.command(name="defaultdisablecog")
    async def command_default_disable_cog(self, ctx: commands.Context, *, cogname: str):
        """Set the default state for a cog as disabled."""
        cog = self.bot.get_cog(cogname)
        if not cog:
            return await ctx.send(_("Cog with the given name doesn't exist."))
        if isinstance(cog, commands.commands._RuleDropper):
            return await ctx.send(_("You can't disable this cog by default."))
        await self.bot._disabled_cog_cache.default_disable(cogname)
        await ctx.send(_("{cogname} has been set as disabled by default.").format(cogname=cogname))

    @checks.is_owner()
    @command_manager.command(name="defaultenablecog")
    async def command_default_enable_cog(self, ctx: commands.Context, *, cogname: str):
        """Set the default state for a cog as enabled."""
        cog = self.bot.get_cog(cogname)
        if not cog:
            return await ctx.send(_("Cog with the given name doesn't exist."))
        await self.bot._disabled_cog_cache.default_enable(cogname)
        await ctx.send(_("{cogname} has been set as enabled by default.").format(cogname=cogname))

    @commands.guild_only()
    @command_manager.command(name="disablecog")
    async def command_disable_cog(self, ctx: commands.Context, *, cogname: str):
        """Disable a cog in this guild."""
        cog = self.bot.get_cog(cogname)
        if not cog:
            return await ctx.send(_("Cog with the given name doesn't exist."))
        if isinstance(cog, commands.commands._RuleDropper):
            return await ctx.send(_("You can't disable this cog as you would lock yourself out."))
        if await self.bot._disabled_cog_cache.disable_cog_in_guild(cogname, ctx.guild.id):
            await ctx.send(_("{cogname} has been disabled in this guild.").format(cogname=cogname))
        else:
            await ctx.send(
                _("{cogname} was already disabled (nothing to do).").format(cogname=cogname)
            )

    @commands.guild_only()
    @command_manager.command(name="enablecog")
    async def command_enable_cog(self, ctx: commands.Context, *, cogname: str):
        """Enable a cog in this guild."""
        if await self.bot._disabled_cog_cache.enable_cog_in_guild(cogname, ctx.guild.id):
            await ctx.send(_("{cogname} has been enabled in this guild.").format(cogname=cogname))
        else:
            # putting this here allows enabling a cog that isn't loaded but was disabled.
            cog = self.bot.get_cog(cogname)
            if not cog:
                return await ctx.send(_("Cog with the given name doesn't exist."))

            await ctx.send(
                _("{cogname} was not disabled (nothing to do).").format(cogname=cogname)
            )

    @commands.guild_only()
    @command_manager.command(name="listdisabledcogs")
    async def command_list_disabled_cogs(self, ctx: commands.Context):
        """List the cogs which are disabled in this guild."""
        disabled = [
            cog.qualified_name
            for cog in self.bot.cogs.values()
            if await self.bot._disabled_cog_cache.cog_disabled_in_guild(
                cog.qualified_name, ctx.guild.id
            )
        ]
        if disabled:
            output = _("The following cogs are disabled in this guild:\n")
            output += humanize_list(disabled)

            for page in pagify(output):
                await ctx.send(page)
        else:
            await ctx.send(_("There are no disabled cogs in this guild."))

    @command_manager.group(name="listdisabled", invoke_without_command=True)
    async def list_disabled(self, ctx: commands.Context):
        """
        List disabled commands.

        If you're the bot owner, this will show global disabled commands by default.
        """
        # Select the scope based on the author's privileges
        if await ctx.bot.is_owner(ctx.author):
            await ctx.invoke(self.list_disabled_global)
        else:
            await ctx.invoke(self.list_disabled_guild)

    @list_disabled.command(name="global")
    async def list_disabled_global(self, ctx: commands.Context):
        """List disabled commands globally."""
        disabled_list = await self.bot._config.disabled_commands()
        if not disabled_list:
            return await ctx.send(_("There aren't any globally disabled commands."))

        if len(disabled_list) > 1:
            header = _("{} commands are disabled globally.\n").format(
                humanize_number(len(disabled_list))
            )
        else:
            header = _("1 command is disabled globally.\n")
        paged = [box(x) for x in pagify(humanize_list(disabled_list), page_length=1000)]
        paged[0] = header + paged[0]
        await ctx.send_interactive(paged)

    @commands.guild_only()
    @list_disabled.command(name="guild")
    async def list_disabled_guild(self, ctx: commands.Context):
        """List disabled commands in this server."""
        disabled_list = await self.bot._config.guild(ctx.guild).disabled_commands()
        if not disabled_list:
            return await ctx.send(_("There aren't any disabled commands in {}.").format(ctx.guild))

        if len(disabled_list) > 1:
            header = _("{} commands are disabled in {}.\n").format(
                humanize_number(len(disabled_list)), ctx.guild
            )
        else:
            header = _("1 command is disabled in {}.\n").format(ctx.guild)
        paged = [box(x) for x in pagify(humanize_list(disabled_list), page_length=1000)]
        paged[0] = header + paged[0]
        await ctx.send_interactive(paged)

    @command_manager.group(name="disable", invoke_without_command=True)
    async def command_disable(self, ctx: commands.Context, *, command: str):
        """Disable a command.

        If you're the bot owner, this will disable commands
        globally by default.
        """
        # Select the scope based on the author's privileges
        if await ctx.bot.is_owner(ctx.author):
            await ctx.invoke(self.command_disable_global, command=command)
        else:
            await ctx.invoke(self.command_disable_guild, command=command)

    @checks.is_owner()
    @command_disable.command(name="global")
    async def command_disable_global(self, ctx: commands.Context, *, command: str):
        """Disable a command globally."""
        command_obj: commands.Command = ctx.bot.get_command(command)
        if command_obj is None:
            await ctx.send(
                _("I couldn't find that command. Please note that it is case sensitive.")
            )
            return

        if self.command_manager in command_obj.parents or self.command_manager == command_obj:
            await ctx.send(
                _("The command to disable cannot be `command` or any of its subcommands.")
            )
            return

        if isinstance(command_obj, commands.commands._RuleDropper):
            await ctx.send(
                _("This command is designated as being always available and cannot be disabled.")
            )
            return

        async with ctx.bot._config.disabled_commands() as disabled_commands:
            if command not in disabled_commands:
                disabled_commands.append(command_obj.qualified_name)

        if not command_obj.enabled:
            await ctx.send(_("That command is already disabled globally."))
            return
        command_obj.enabled = False

        await ctx.tick()

    @commands.guild_only()
    @command_disable.command(name="server", aliases=["guild"])
    async def command_disable_guild(self, ctx: commands.Context, *, command: str):
        """Disable a command in this server only."""
        command_obj: commands.Command = ctx.bot.get_command(command)
        if command_obj is None:
            await ctx.send(
                _("I couldn't find that command. Please note that it is case sensitive.")
            )
            return

        if self.command_manager in command_obj.parents or self.command_manager == command_obj:
            await ctx.send(
                _("The command to disable cannot be `command` or any of its subcommands.")
            )
            return

        if isinstance(command_obj, commands.commands._RuleDropper):
            await ctx.send(
                _("This command is designated as being always available and cannot be disabled.")
            )
            return

        if command_obj.requires.privilege_level > await PrivilegeLevel.from_ctx(ctx):
            await ctx.send(_("You are not allowed to disable that command."))
            return

        async with ctx.bot._config.guild(ctx.guild).disabled_commands() as disabled_commands:
            if command not in disabled_commands:
                disabled_commands.append(command_obj.qualified_name)

        done = command_obj.disable_in(ctx.guild)

        if not done:
            await ctx.send(_("That command is already disabled in this server."))
        else:
            await ctx.tick()

    @command_manager.group(name="enable", invoke_without_command=True)
    async def command_enable(self, ctx: commands.Context, *, command: str):
        """Enable a command.

        If you're a bot owner, this will try to enable a globally
        disabled command by default.
        """
        if await ctx.bot.is_owner(ctx.author):
            await ctx.invoke(self.command_enable_global, command=command)
        else:
            await ctx.invoke(self.command_enable_guild, command=command)

    @commands.is_owner()
    @command_enable.command(name="global")
    async def command_enable_global(self, ctx: commands.Context, *, command: str):
        """Enable a command globally."""
        command_obj: commands.Command = ctx.bot.get_command(command)
        if command_obj is None:
            await ctx.send(
                _("I couldn't find that command. Please note that it is case sensitive.")
            )
            return

        async with ctx.bot._config.disabled_commands() as disabled_commands:
            with contextlib.suppress(ValueError):
                disabled_commands.remove(command_obj.qualified_name)

        if command_obj.enabled:
            await ctx.send(_("That command is already enabled globally."))
            return

        command_obj.enabled = True
        await ctx.tick()

    @commands.guild_only()
    @command_enable.command(name="server", aliases=["guild"])
    async def command_enable_guild(self, ctx: commands.Context, *, command: str):
        """Enable a command in this server."""
        command_obj: commands.Command = ctx.bot.get_command(command)
        if command_obj is None:
            await ctx.send(
                _("I couldn't find that command. Please note that it is case sensitive.")
            )
            return

        if command_obj.requires.privilege_level > await PrivilegeLevel.from_ctx(ctx):
            await ctx.send(_("You are not allowed to enable that command."))
            return

        async with ctx.bot._config.guild(ctx.guild).disabled_commands() as disabled_commands:
            with contextlib.suppress(ValueError):
                disabled_commands.remove(command_obj.qualified_name)

        done = command_obj.enable_in(ctx.guild)

        if not done:
            await ctx.send(_("That command is already enabled in this server."))
        else:
            await ctx.tick()

    @checks.is_owner()
    @command_manager.command(name="disabledmsg")
    async def command_disabledmsg(self, ctx: commands.Context, *, message: str = ""):
        """Set the bot's response to disabled commands.

        Leave blank to send nothing.

        To include the command name in the message, include the
        `{command}` placeholder.
        """
        await ctx.bot._config.disabled_command_msg.set(message)
        await ctx.tick()

    @commands.guild_only()
    @checks.guildowner_or_permissions(manage_guild=True)
    @commands.group(name="autoimmune")
    async def autoimmune_group(self, ctx: commands.Context):
        """
        Server settings for immunity from automated actions.
        """
        pass

    @autoimmune_group.command(name="list")
    async def autoimmune_list(self, ctx: commands.Context):
        """
        Gets the current members and roles configured for automatic
        moderation action immunity.
        """
        ai_ids = await ctx.bot._config.guild(ctx.guild).autoimmune_ids()

        roles = {r.name for r in ctx.guild.roles if r.id in ai_ids}
        members = {str(m) for m in ctx.guild.members if m.id in ai_ids}

        output = ""
        if roles:
            output += _("Roles immune from automated moderation actions:\n")
            output += ", ".join(roles)
        if members:
            if roles:
                output += "\n"
            output += _("Members immune from automated moderation actions:\n")
            output += ", ".join(members)

        if not output:
            output = _("No immunity settings here.")

        for page in pagify(output):
            await ctx.send(page)

    @autoimmune_group.command(name="add")
    async def autoimmune_add(
        self, ctx: commands.Context, *, user_or_role: Union[discord.Member, discord.Role]
    ):
        """
        Makes a user or role immune from automated moderation actions.
        """
        async with ctx.bot._config.guild(ctx.guild).autoimmune_ids() as ai_ids:
            if user_or_role.id in ai_ids:
                return await ctx.send(_("Already added."))
            ai_ids.append(user_or_role.id)
        await ctx.tick()

    @autoimmune_group.command(name="remove")
    async def autoimmune_remove(
        self, ctx: commands.Context, *, user_or_role: Union[discord.Member, discord.Role]
    ):
        """
        Makes a user or role immune from automated moderation actions.
        """
        async with ctx.bot._config.guild(ctx.guild).autoimmune_ids() as ai_ids:
            if user_or_role.id not in ai_ids:
                return await ctx.send(_("Not in list."))
            ai_ids.remove(user_or_role.id)
        await ctx.tick()

    @autoimmune_group.command(name="isimmune")
    async def autoimmune_checkimmune(
        self, ctx: commands.Context, *, user_or_role: Union[discord.Member, discord.Role]
    ):
        """
        Checks if a user or role would be considered immune from automated actions.
        """

        if await ctx.bot.is_automod_immune(user_or_role):
            await ctx.send(_("They are immune."))
        else:
            await ctx.send(_("They are not immune."))

    @checks.is_owner()
    @_set.group()
    async def ownernotifications(self, ctx: commands.Context):
        """
        Commands for configuring owner notifications.
        """
        pass

    @ownernotifications.command()
    async def optin(self, ctx: commands.Context):
        """
        Opt-in on receiving owner notifications.

        This is the default state.
        """
        async with ctx.bot._config.owner_opt_out_list() as opt_outs:
            if ctx.author.id in opt_outs:
                opt_outs.remove(ctx.author.id)

        await ctx.tick()

    @ownernotifications.command()
    async def optout(self, ctx: commands.Context):
        """
        Opt-out of receiving owner notifications.
        """
        async with ctx.bot._config.owner_opt_out_list() as opt_outs:
            if ctx.author.id not in opt_outs:
                opt_outs.append(ctx.author.id)

        await ctx.tick()

    @ownernotifications.command()
    async def adddestination(
        self, ctx: commands.Context, *, channel: Union[discord.TextChannel, int]
    ):
        """
        Adds a destination text channel to receive owner notifications.
        """

        try:
            channel_id = channel.id
        except AttributeError:
            channel_id = channel

        async with ctx.bot._config.extra_owner_destinations() as extras:
            if channel_id not in extras:
                extras.append(channel_id)

        await ctx.tick()

    @ownernotifications.command(aliases=["remdestination", "deletedestination", "deldestination"])
    async def removedestination(
        self, ctx: commands.Context, *, channel: Union[discord.TextChannel, int]
    ):
        """
        Removes a destination text channel from receiving owner notifications.
        """

        try:
            channel_id = channel.id
        except AttributeError:
            channel_id = channel

        async with ctx.bot._config.extra_owner_destinations() as extras:
            if channel_id in extras:
                extras.remove(channel_id)

        await ctx.tick()

    @ownernotifications.command()
    async def listdestinations(self, ctx: commands.Context):
        """
        Lists the configured extra destinations for owner notifications.
        """

        channel_ids = await ctx.bot._config.extra_owner_destinations()

        if not channel_ids:
            await ctx.send(_("There are no extra channels being sent to."))
            return

        data = []

        for channel_id in channel_ids:
            channel = ctx.bot.get_channel(channel_id)
            if channel:
                # This includes the channel name in case the user can't see the channel.
                data.append(f"{channel.mention} {channel} ({channel.id})")
            else:
                data.append(_("Unknown channel with id: {id}").format(id=channel_id))

        output = "\n".join(data)
        for page in pagify(output):
            await ctx.send(page)

    # RPC handlers
    async def rpc_load(self, request):
        cog_name = request.params[0]

        spec = await self.bot._cog_mgr.find_cog(cog_name)
        if spec is None:
            raise LookupError("No such cog found.")

        self._cleanup_and_refresh_modules(spec.name)

        await self.bot.load_extension(spec)

    async def rpc_unload(self, request):
        cog_name = request.params[0]

        self.bot.unload_extension(cog_name)

    async def rpc_reload(self, request):
        await self.rpc_unload(request)
        await self.rpc_load(request)

    @commands.group()
    @commands.guild_only()
    @checks.admin_or_permissions(manage_channels=True)
    async def ignore(self, ctx: commands.Context):
        """Add servers or channels to the ignore list."""

    @ignore.command(name="list")
    async def ignore_list(self, ctx: commands.Context):
        """
        List the currently ignored servers and channels.
        """
        for page in pagify(await self.count_ignored(ctx)):
            await ctx.maybe_send_embed(page)

    @ignore.command(name="channel")
    async def ignore_channel(
        self,
        ctx: commands.Context,
        channel: Optional[Union[discord.TextChannel, discord.CategoryChannel]] = None,
    ):
        """Ignore commands in the channel or category.

        Defaults to the current channel.
        """
        if not channel:
            channel = ctx.channel
        if not await self.bot._ignored_cache.get_ignored_channel(channel):
            await self.bot._ignored_cache.set_ignored_channel(channel, True)
            await ctx.send(_("Channel added to ignore list."))
        else:
            await ctx.send(_("Channel already in ignore list."))

    @ignore.command(name="server", aliases=["guild"])
    @checks.admin_or_permissions(manage_guild=True)
    async def ignore_guild(self, ctx: commands.Context):
        """Ignore commands in this server."""
        guild = ctx.guild
        if not await self.bot._ignored_cache.get_ignored_guild(guild):
            await self.bot._ignored_cache.set_ignored_guild(guild, True)
            await ctx.send(_("This server has been added to the ignore list."))
        else:
            await ctx.send(_("This server is already being ignored."))

    @commands.group()
    @commands.guild_only()
    @checks.admin_or_permissions(manage_channels=True)
    async def unignore(self, ctx: commands.Context):
        """Remove servers or channels from the ignore list."""

    @unignore.command(name="channel")
    async def unignore_channel(
        self,
        ctx: commands.Context,
        channel: Optional[Union[discord.TextChannel, discord.CategoryChannel]] = None,
    ):
        """Remove a channel or category from the ignore list.

        Defaults to the current channel.
        """
        if not channel:
            channel = ctx.channel

        if await self.bot._ignored_cache.get_ignored_channel(channel):
            await self.bot._ignored_cache.set_ignored_channel(channel, False)
            await ctx.send(_("Channel removed from ignore list."))
        else:
            await ctx.send(_("That channel is not in the ignore list."))

    @unignore.command(name="server", aliases=["guild"])
    @checks.admin_or_permissions(manage_guild=True)
    async def unignore_guild(self, ctx: commands.Context):
        """Remove this server from the ignore list."""
        guild = ctx.message.guild
        if await self.bot._ignored_cache.get_ignored_guild(guild):
            await self.bot._ignored_cache.set_ignored_guild(guild, False)
            await ctx.send(_("This server has been removed from the ignore list."))
        else:
            await ctx.send(_("This server is not in the ignore list."))

    async def count_ignored(self, ctx: commands.Context):
        category_channels: List[discord.CategoryChannel] = []
        text_channels: List[discord.TextChannel] = []
        if await self.bot._ignored_cache.get_ignored_guild(ctx.guild):
            return _("This server is currently being ignored.")
        for channel in ctx.guild.text_channels:
            if channel.category and channel.category not in category_channels:
                if await self.bot._ignored_cache.get_ignored_channel(channel.category):
                    category_channels.append(channel.category)
            if await self.bot._ignored_cache.get_ignored_channel(channel, check_category=False):
                text_channels.append(channel)

        cat_str = (
            humanize_list([c.name for c in category_channels]) if category_channels else "None"
        )
        chan_str = humanize_list([c.mention for c in text_channels]) if text_channels else "None"
        msg = _("Currently ignored categories: {categories}\nChannels: {channels}").format(
            categories=cat_str, channels=chan_str
        )
        return msg

    @commands.command(
        cls=commands.commands._IsTrueBotOwner,
        name="sudo",
    )
    async def sudo(self, ctx: commands.Context, *, command: UserInputOptional[str] = None):
        """Enable your bot owner privileges.

        Sudo permission is auto removed after interval set with `[p]set sudotimeout` (Default to 15 minutes).
        """
        if not command:
            if ctx.author.id not in self.bot.owner_ids:
                self.bot.owner_ids.add(ctx.author.id)
                await ctx.send(_("Your bot owner privileges have been enabled."))
                if ctx.author.id in self.bot._owner_sudo_tasks:
                    self.bot._owner_sudo_tasks[ctx.author.id].cancel()
                    del self.bot._owner_sudo_tasks[ctx.author.id]
                self.bot._owner_sudo_tasks[ctx.author.id] = asyncio.create_task(
                    timed_unsudo(ctx.author.id, self.bot)
                )
                return
            await ctx.send(_("Your bot owner privileges are already enabled."))
        else:
            msg = copy(ctx.message)
            msg.content = ctx.prefix + command
            new_ctx = await self.bot.get_context(msg)
            try:
                self.bot.owner_ids.add(ctx.author.id)
                await new_ctx.command.invoke(new_ctx)
                self.bot.owner_ids.discard(ctx.author.id)
            except Exception as err:
                await self.bot.on_command_error(new_ctx, err, unhandled_by_cog=True)

    @_set.command()
    @is_sudo_enabled()
    @checks.is_owner()
    async def sudotimeout(
        self,
        ctx: commands.Context,
        *,
        interval: commands.TimedeltaConverter(
            minimum=datetime.timedelta(minutes=1),
            maximum=datetime.timedelta(days=1),
            default_unit="minutes",
        ) = datetime.timedelta(minutes=15),
    ):
        """
        Set the interval for sudo permissions to auto expire.
        """
        await self.bot._config.sudotime.set(interval.total_seconds())
        await ctx.send(
            _("Sudo timer will expire after: {}.").format(humanize_timedelta(timedelta=interval))
        )

    @commands.command(
        cls=commands.commands._IsTrueBotOwner,
        name="unsudo",
    )
    async def unsudo(self, ctx: commands.Context):
        """Disable your bot owner privileges."""
        if ctx.author.id in self.bot.owner_ids:
            self.bot.owner_ids.discard(ctx.author.id)
            await ctx.send(_("Your bot owner privileges have been disabled."))
            return
        await ctx.send(_("Your bot owner privileges are not currently enabled."))

    # Removing this command from forks is a violation of the GPLv3 under which it is licensed.
    # Otherwise interfering with the ability for this command to be accessible is also a violation.
    @commands.command(
        cls=commands.commands._AlwaysAvailableCommand,
        name="licenseinfo",
        aliases=["licenceinfo"],
        i18n=_,
    )
    async def license_info_command(self, ctx: commands.Context):
        """
        Get info about Red's licenses.
        """

        message = (
            "This bot is an instance of Red-DiscordBot (hereinafter referred to as Red).\n"
            "Red is a free and open source application made available to the public and "
            "licensed under the GNU GPLv3. The full text of this license is available to you at "
            "<https://github.com/Cog-Creators/Red-DiscordBot/blob/V3/develop/LICENSE>."
        )
        await ctx.send(message)
        # We need a link which contains a thank you to other projects which we use at some point.


# DEP-WARN: CooldownMapping should have a method `from_cooldown`
# which accepts (number, number, bucket)
# the bucket should only be used for the method `_bucket_key`
# and `_bucket_key` should be used to determine the grouping
# of ratelimit consumption.
class LicenseCooldownMapping(commands.CooldownMapping):
    """
    This is so that a single user can't spam a channel with this
    it's used below as 1 per 3 minutes per user-channel combination.
    """

    def _bucket_key(self, msg):
        return (msg.channel.id, msg.author.id)


# DEP-WARN: command objects should store a single cooldown mapping as `._buckets`
Core.license_info_command._buckets = LicenseCooldownMapping.from_cooldown(
    1, 180, commands.BucketType.member  # pick a random bucket,it wont get used.
)<|MERGE_RESOLUTION|>--- conflicted
+++ resolved
@@ -2816,13 +2816,8 @@
         Adds a user to the allowlist.
         """
         uids = {getattr(user, "id", user) for user in users}
-<<<<<<< HEAD
         await self.bot.add_to_allowlist_raw(uids, None)
-        if len(users) > 1:
-=======
-        await self.bot._whiteblacklist_cache.add_to_whitelist(None, uids)
         if len(uids) > 1:
->>>>>>> 8139587e
             await ctx.send(_("Users have been added to the allowlist."))
         else:
             await ctx.send(_("User has been added to the allowlist."))
@@ -2853,13 +2848,8 @@
         Removes user from the allowlist.
         """
         uids = {getattr(user, "id", user) for user in users}
-<<<<<<< HEAD
         await self.bot.remove_from_allowlist(uids, None)
-        if len(users) > 1:
-=======
-        await self.bot._whiteblacklist_cache.remove_from_whitelist(None, uids)
         if len(uids) > 1:
->>>>>>> 8139587e
             await ctx.send(_("Users have been removed from the allowlist."))
         else:
             await ctx.send(_("User has been removed from the allowlist."))
@@ -2895,13 +2885,8 @@
                 return
 
         uids = {getattr(user, "id", user) for user in users}
-<<<<<<< HEAD
         await self.bot.add_to_blocklist_raw(uids, None)
-        if len(users) > 1:
-=======
-        await self.bot._whiteblacklist_cache.add_to_blacklist(None, uids)
         if len(uids) > 1:
->>>>>>> 8139587e
             await ctx.send(_("Users have been added to the blocklist."))
         else:
             await ctx.send(_("User has been added to the blocklist."))
@@ -2932,13 +2917,8 @@
         Removes user from the blocklist.
         """
         uids = {getattr(user, "id", user) for user in users}
-<<<<<<< HEAD
         await self.bot.remove_from_blocklist_raw(uids, None)
-        if len(users) > 1:
-=======
-        await self.bot._whiteblacklist_cache.remove_from_blacklist(None, uids)
         if len(uids) > 1:
->>>>>>> 8139587e
             await ctx.send(_("Users have been removed from the blocklist."))
         else:
             await ctx.send(_("User has been removed from the blocklist."))
