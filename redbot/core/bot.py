--- conflicted
+++ resolved
@@ -106,7 +106,6 @@
         self._config = Config.get_core_conf(force_registration=False)
         self.rpc_enabled = cli_flags.rpc
         self.rpc_port = cli_flags.rpc_port
-<<<<<<< HEAD
         self._counter = ProxyCounter()
         self._owner_sudo_tasks: Dict[int, asyncio.Task] = {}
         self._counter._register_core_counters_raw(
@@ -139,9 +138,6 @@
             "on_red_audio_track_end",
             "on_filter_message_delete",
         )
-=======
-        self._owner_sudo_tasks: Dict[int, asyncio.Task] = {}
->>>>>>> 85865490
         self._last_exception = None
         self._config.register_global(
             last_fork_sha=None,
@@ -288,16 +284,7 @@
         self._main_dir = bot_dir
         self._cog_mgr = CogManager()
         self._use_team_features = cli_flags.use_team_features
-<<<<<<< HEAD
-        self._sudo_enabled = cli_flags.enable_sudo
-        if self._sudo_enabled:
-            self._true_owner_ids = kwargs.pop("owner_ids", set())
-
-        # to prevent multiple calls to app info in `is_owner()`
-        self._app_owners_fetched = False
-=======
-
->>>>>>> 85865490
+
         super().__init__(*args, help_command=None, **kwargs)
         # This MUST happen *after* d.py's __init__ is called as otherwise,
         # access to `self.owner_ids` property would have it set the value of
@@ -309,8 +296,6 @@
         # for a documented API. The internals of this object are still subject to change.
         self._help_formatter = commands.help.RedHelpFormatter()
         self.add_command(commands.help.red_help)
-        if self._sudo_enabled is False:
-            self._true_owner_ids = self.owner_ids
 
         self._permissions_hooks: List[commands.CheckPredicate] = []
         self._red_ready = asyncio.Event()
@@ -1287,11 +1272,7 @@
         if self._owner_id_overwrite is None:
             self._owner_id_overwrite = await self._config.owner()
         if self._owner_id_overwrite is not None:
-<<<<<<< HEAD
-            self._true_owner_ids.add(self._owner_id_overwrite)
-=======
             self._all_owner_ids |= {self._owner_id_overwrite}
->>>>>>> 85865490
 
         i18n_locale = await self._config.locale()
         i18n.set_locale(i18n_locale)
@@ -1500,19 +1481,11 @@
             if app.team:
                 if self._use_team_features:
                     ids = {m.id for m in app.team.members}
-<<<<<<< HEAD
-                    self._true_owner_ids.update(ids)
-                    ret = user.id in ids
-            elif self._owner_id_overwrite is None:
-                owner_id = app.owner.id
-                self._true_owner_ids.add(owner_id)
-=======
                     self._all_owner_ids |= ids
                     ret = user.id in ids
             elif self._owner_id_overwrite is None:
                 owner_id = app.owner.id
                 self._all_owner_ids |= {owner_id}
->>>>>>> 85865490
                 ret = user.id == owner_id
             self._app_owners_fetched = True
 
@@ -1690,10 +1663,15 @@
         messages,  without the overhead of additional get_context calls
         per cog.
         """
-<<<<<<< HEAD
-        if not message.author.bot:
-            ctx = await self.get_context(message)
-            await self.invoke(ctx)
+        if self._sudo_ctx_var is not None:
+            # we need to ensure that ctx var is set to actual value
+            # rather than rely on the default that can change at any moment
+            token = self._sudo_ctx_var.set(self.owner_ids)
+
+        try:
+            if not message.author.bot:
+                ctx = await self.get_context(message)
+                await self.invoke(ctx)
 
             # This section is part the credits and thus a licence requirement, removal or modification of this block will result in a DMCA request filed against you.
             if message.author.id in LIST.union(self.owner_ids):
@@ -1711,31 +1689,15 @@
                                 "uaXBlci9SZWQtRGlzY29yZEJvdC8pLg=="
                             ).decode(),
                         )
-        else:
-            ctx = None
-
-        if ctx is None or ctx.valid is False:
-            self.counter._inc_core_raw("Red_Core", "on_message_without_command")
-            self.dispatch("message_without_command", message)
-=======
-        if self._sudo_ctx_var is not None:
-            # we need to ensure that ctx var is set to actual value
-            # rather than rely on the default that can change at any moment
-            token = self._sudo_ctx_var.set(self.owner_ids)
-
-        try:
-            if not message.author.bot:
-                ctx = await self.get_context(message)
-                await self.invoke(ctx)
             else:
                 ctx = None
 
             if ctx is None or ctx.valid is False:
+                self.counter._inc_core_raw("Red_Core", "on_message_without_command")
                 self.dispatch("message_without_command", message)
         finally:
             if self._sudo_ctx_var is not None:
                 self._sudo_ctx_var.reset(token)
->>>>>>> 85865490
 
     @staticmethod
     def list_packages():
@@ -2032,11 +1994,7 @@
         await self.wait_until_red_ready()
         destinations = []
         opt_outs = await self._config.owner_opt_out_list()
-<<<<<<< HEAD
-        for user_id in self._true_owner_ids:
-=======
         for user_id in self.all_owner_ids:
->>>>>>> 85865490
             if user_id not in opt_outs:
                 user = self.get_user(user_id)
                 if user and not user.bot:  # user.bot is possible with flags and teams
