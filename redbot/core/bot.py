--- conflicted
+++ resolved
@@ -1001,8 +1001,6 @@
             return user
         return await self.fetch_user(user_id)
 
-<<<<<<< HEAD
-=======
     async def get_or_fetch_member(self, guild: discord.Guild, member_id: int) -> discord.Member:
         """
 
@@ -1033,7 +1031,6 @@
             return user
         return await guild.fetch_user(member_id)
 
->>>>>>> bae523c0
     get_embed_colour = get_embed_color
 
     # start config migrations
