--- conflicted
+++ resolved
@@ -24,22 +24,16 @@
 )
 
 from discord.utils import maybe_coroutine
-<<<<<<< HEAD
 from ._internal_utils import _is_unsafe_on_strict_config
-=======
->>>>>>> 34fe88da
 
 __all__ = (
+    "AsyncIter",
     "bounded_gather",
     "bounded_gather_iter",
     "deduplicate_iterables",
-    "AsyncIter",
-<<<<<<< HEAD
-    "is_safe_for_strict_config",
-=======
     "get_end_user_data_statement",
     "get_end_user_data_statement_or_raise",
->>>>>>> 34fe88da
+    "is_safe_for_strict_config",
 )
 
 log = logging.getLogger("red.core.utils")
@@ -519,22 +513,6 @@
         return self
 
 
-<<<<<<< HEAD
-def is_safe_for_strict_config(value: Any) -> bool:
-    """Checks ``value`` agaisn't a stricter ruleset which will be enforced in a future iteration on ``Config``.
-
-    Parameters
-    ----------
-    value: Any
-        The object to be checked.
-
-    Returns
-    -------
-    bool
-        Whether or not ``value`` respect the stricter data boundaries.
-    """
-    return not _is_unsafe_on_strict_config(value)
-=======
 def get_end_user_data_statement(file: Union[Path, str]) -> Optional[str]:
     """
     This function attempts to get the ``end_user_data_statement`` key from cog's ``info.json``.
@@ -614,4 +592,19 @@
     info_json = file / "info.json"
     with info_json.open(encoding="utf-8") as fp:
         return json.load(fp)["end_user_data_statement"]
->>>>>>> 34fe88da
+
+
+def is_safe_for_strict_config(value: Any) -> bool:
+    """Checks ``value`` agaisn't a stricter ruleset which will be enforced in a future iteration on ``Config``.
+
+    Parameters
+    ----------
+    value: Any
+        The object to be checked.
+
+    Returns
+    -------
+    bool
+        Whether or not ``value`` respect the stricter data boundaries.
+    """
+    return not _is_unsafe_on_strict_config(value)