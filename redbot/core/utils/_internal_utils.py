--- conflicted
+++ resolved
@@ -2,12 +2,8 @@
 
 import asyncio
 import collections.abc
-<<<<<<< HEAD
+import contextlib
 import copy
-=======
-import contextlib
-import json
->>>>>>> 6e764c7e
 import logging
 import math
 import os
@@ -18,20 +14,12 @@
 from datetime import datetime
 from pathlib import Path
 from typing import (
-<<<<<<< HEAD
     Any,
     AsyncIterator,
     Awaitable,
     Callable,
     Dict,
-=======
-    AsyncIterable,
-    AsyncIterator,
-    Awaitable,
-    Callable,
     Generator,
-    Iterable,
->>>>>>> 6e764c7e
     Iterator,
     List,
     NoReturn,
@@ -40,11 +28,8 @@
     TypeVar,
     TYPE_CHECKING,
     Tuple,
-<<<<<<< HEAD
+    cast,
     final,
-=======
-    cast,
->>>>>>> 6e764c7e
 )
 
 import aiohttp
@@ -52,14 +37,9 @@
 import pkg_resources
 from discord.ext.commands import Cog, check
 from fuzzywuzzy import fuzz, process
-<<<<<<< HEAD
+from tqdm import tqdm
 
 from redbot import VersionInfo, json
-=======
-from tqdm import tqdm
-
-from redbot import VersionInfo
->>>>>>> 6e764c7e
 from redbot.core import data_manager
 from redbot.core.utils.chat_formatting import box
 
@@ -86,12 +66,10 @@
     "async_tqdm",
 )
 
-<<<<<<< HEAD
+_T = TypeVar("_T")
+
 UTF8_RE = re.compile(r"^[\U00000000-\U0010FFFF]*$")
 MIN_INT, MAX_INT = 1 - (2 ** 64), (2 ** 64) - 1
-=======
-_T = TypeVar("_T")
->>>>>>> 6e764c7e
 
 
 def safe_delete(pth: Path):
