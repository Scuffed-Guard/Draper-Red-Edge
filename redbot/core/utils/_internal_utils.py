--- conflicted
+++ resolved
@@ -37,11 +37,7 @@
 import aiohttp
 import discord
 import pkg_resources
-<<<<<<< HEAD
 from discord.ext.commands import Cog, check
-=======
-from discord.ext.commands import check
->>>>>>> 85865490
 from fuzzywuzzy import fuzz, process
 from tqdm import tqdm
 
@@ -56,11 +52,7 @@
 main_log = logging.getLogger("red")
 
 __all__ = (
-<<<<<<< HEAD
-    "timed_unsudo",
-=======
     "timed_unsu",
->>>>>>> 85865490
     "safe_delete",
     "fuzzy_command_search",
     "format_fuzzy_results",
