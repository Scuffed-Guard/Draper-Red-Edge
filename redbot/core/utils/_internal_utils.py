--- conflicted
+++ resolved
@@ -54,13 +54,10 @@
     "send_to_owners_with_prefix_replaced",
     "expected_version",
     "fetch_latest_red_version_info",
-<<<<<<< HEAD
     "_is_unsafe_on_strict_config",
     "is_sudo_enabled",
     "fetch_last_fork_update",
-=======
     "deprecated_removed",
->>>>>>> 4813c681
 )
 
 UTF8_RE = re.compile(r"^[\U00000000-\U0010FFFF]*$")
@@ -337,7 +334,6 @@
         return release, required_python
 
 
-<<<<<<< HEAD
 async def fetch_last_fork_update() -> Tuple[Optional[int], Optional[str]]:
     try:
         async with aiohttp.ClientSession(json_serialize=json.dumps) as session:
@@ -628,7 +624,8 @@
         return "ProxyCounter(cogs={}, counters={})".format(
             len(self.__counters), sum(len(v) for v in self.__counters.values())
         )
-=======
+
+
 def deprecated_removed(
     deprecation_target: str,
     deprecation_version: str,
@@ -642,5 +639,4 @@
         f" after {minimum_days} days since deprecation. {message}",
         DeprecationWarning,
         stacklevel=stacklevel + 1,
-    )
->>>>>>> 4813c681
+    )