--- conflicted
+++ resolved
@@ -3,10 +3,6 @@
 import asyncio
 import collections.abc
 import copy
-<<<<<<< HEAD
-=======
-import json
->>>>>>> 53b511be
 import logging
 import math
 import os
@@ -34,11 +30,7 @@
 import aiohttp
 import discord
 import pkg_resources
-<<<<<<< HEAD
 from discord.ext.commands import Cog, check
-=======
-from discord.ext.commands import Cog
->>>>>>> 53b511be
 from fuzzywuzzy import fuzz, process
 
 from redbot import VersionInfo, json
@@ -61,11 +53,8 @@
     "send_to_owners_with_prefix_replaced",
     "expected_version",
     "fetch_latest_red_version_info",
-<<<<<<< HEAD
+    "_is_unsafe_on_strict_config",
     "is_sudo_enabled",
-=======
-    "_is_unsafe_on_strict_config",
->>>>>>> 53b511be
 )
 
 UTF8_RE = re.compile(r"^[\U00000000-\U0010FFFF]*$")
@@ -342,21 +331,6 @@
         return release, required_python
 
 
-<<<<<<< HEAD
-def is_sudo_enabled():
-    """Deny the command if sudo mechanic is not enabled."""
-
-    async def predicate(ctx):
-        return ctx.bot._sudo_enabled
-
-    return check(predicate)
-
-
-async def timed_unsudo(user_id: int, bot: Red):
-    await asyncio.sleep(delay=await bot._config.sudotime())
-    bot.owner_ids.discard(user_id)
-    bot._owner_sudo_tasks.pop(user_id, None)
-=======
 def _is_unsafe_on_strict_config(data: Any) -> bool:
     _type = type(data)
     if _type not in {dict, list, str, int, float}:
@@ -377,7 +351,21 @@
     if _type is float:
         if math.isnan(data) or math.isinf(data):
             return True
->>>>>>> 53b511be
+
+
+def is_sudo_enabled():
+    """Deny the command if sudo mechanic is not enabled."""
+
+    async def predicate(ctx):
+        return ctx.bot._sudo_enabled
+
+    return check(predicate)
+
+
+async def timed_unsudo(user_id: int, bot: Red):
+    await asyncio.sleep(delay=await bot._config.sudotime())
+    bot.owner_ids.discard(user_id)
+    bot._owner_sudo_tasks.pop(user_id, None)
 
 
 @final
