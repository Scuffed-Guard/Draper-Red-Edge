--- conflicted
+++ resolved
@@ -5,13 +5,8 @@
 import asyncio
 import contextlib
 import functools
-<<<<<<< HEAD
 import logging
-import warnings
 from typing import Iterable, List, Optional, Union, Dict
-=======
-from typing import Iterable, List, Union
->>>>>>> 581bdaa4
 import discord
 
 from .. import commands
@@ -28,7 +23,7 @@
 async def menu(
     ctx: commands.Context,
     pages: Union[List[str], List[discord.Embed]],
-    controls: dict,
+    controls: Dict,
     message: discord.Message = None,
     page: int = 0,
     timeout: float = 60.0,
