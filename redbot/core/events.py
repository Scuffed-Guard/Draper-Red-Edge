--- conflicted
+++ resolved
@@ -325,13 +325,11 @@
 
     @bot.event
     async def on_message(message):
-<<<<<<< HEAD
         bot.counter._inc_core_raw("Red_Core", "on_message")
         if not message.guild:
             bot.counter._inc_core_raw("Red_Core", "on_message_dm")
-=======
+
         await set_contextual_locales_from_guild(bot, message.guild)
->>>>>>> e3046196
 
         await bot.process_commands(message)
         discord_now = message.created_at
