import asyncio
import contextlib
import platform
import sys
import codecs
import logging
import traceback
from datetime import datetime, timedelta

import aiohttp
import discord
import pkg_resources
from pkg_resources import DistributionNotFound
from redbot.core import data_manager

from redbot.core.commands import RedHelpFormatter, HelpSettings
from redbot.core.i18n import (
    Translator,
    set_contextual_locale,
    set_contextual_regional_format,
    set_contextual_locales_from_guild,
)
from .utils import AsyncIter
from .. import __version__ as red_version, version_info as red_version_info
from . import commands
from .config import get_latest_confs
from .utils._internal_utils import (
    fuzzy_command_search,
    format_fuzzy_results,
    expected_version,
    fetch_latest_red_version_info,
    send_to_owners_with_prefix_replaced,
)
from .utils.chat_formatting import inline, bordered, format_perms_list, humanize_timedelta

import rich
from rich import box
from rich.table import Table
from rich.columns import Columns
from rich.panel import Panel
from rich.text import Text

log = logging.getLogger("red")

INTRO = r"""
______         _           ______ _                       _  ______       _
| ___ \       | |          |  _  (_)                     | | | ___ \     | |
| |_/ /___  __| |  ______  | | | |_ ___  ___ ___  _ __ __| | | |_/ / ___ | |_
|    // _ \/ _` | |______| | | | | / __|/ __/ _ \| '__/ _` | | ___ \/ _ \| __|
| |\ \  __/ (_| |          | |/ /| \__ \ (_| (_) | | | (_| | | |_/ / (_) | |_
\_| \_\___|\__,_|          |___/ |_|___/\___\___/|_|  \__,_| \____/ \___/ \__|
"""

_ = Translator(__name__, __file__)


def init_events(bot, cli_flags):
    @bot.event
    async def on_connect():
        bot.counter._inc_core_raw("Red_Core", "on_connect")
        if bot._uptime is None:
            log.info("Connected to Discord. Getting ready...")

    @bot.event
    async def on_ready():
        bot.counter._inc_core_raw("Red_Core", "on_ready")
        if bot._uptime is not None:
            return

        bot._uptime = datetime.utcnow()

        guilds = len(bot.guilds)
        users = len(set([m for m in bot.get_all_members()]))

        app_info = await bot.application_info()

        if app_info.team:
            if bot._use_team_features:
                bot.owner_ids.update(m.id for m in app_info.team.members)
        elif bot._owner_id_overwrite is None:
            bot.owner_ids.add(app_info.owner.id)
        bot._app_owners_fetched = True

        try:
            invite_url = discord.utils.oauth_url(app_info.id)
        except:
            invite_url = "Could not fetch invite url"

        prefixes = cli_flags.prefix or (await bot._config.prefix())
        lang = await bot._config.locale()
        red_pkg = pkg_resources.get_distribution("Red-DiscordBot")
        dpy_version = discord.__version__

        table_general_info = Table(show_edge=False, show_header=False, box=box.MINIMAL)
        table_general_info.add_row("Prefixes", ", ".join(prefixes))
        table_general_info.add_row("Language", lang)
        table_general_info.add_row("Red version", red_version)
        table_general_info.add_row("Discord.py version", dpy_version)
        table_general_info.add_row("Storage type", data_manager.storage_type())

        table_counts = Table(show_edge=False, show_header=False, box=box.MINIMAL)
        # String conversion is needed as Rich doesn't deal with ints
        table_counts.add_row("Shards", str(bot.shard_count))
        table_counts.add_row("Servers", str(guilds))
        if bot.intents.members:  # Lets avoid 0 Unique Users
            table_counts.add_row("Unique Users", str(users))

        outdated_red_message = ""
        rich_outdated_message = ""
        with contextlib.suppress(aiohttp.ClientError, asyncio.TimeoutError):
            pypi_version, py_version_req = await fetch_latest_red_version_info()
            outdated = pypi_version and pypi_version > red_version_info
            if outdated:
                outdated_red_message = _(
                    "Your Red instance is out of date! {} is the current "
                    "version, however you are using {}!"
                ).format(pypi_version, red_version)
                rich_outdated_message = (
                    f"[red]Outdated version![/red]\n"
                    f"[red]!!![/red]Version [cyan]{pypi_version}[/] is available, "
                    f"but you're using [cyan]{red_version}[/][red]!!![/red]"
                )
                current_python = platform.python_version()
                extra_update = _(
                    "\n\nWhile the following command should work in most scenarios as it is "
                    "based on your current OS, environment, and Python version, "
                    "**we highly recommend you to read the update docs at <{docs}> and "
                    "make sure there is nothing else that "
                    "needs to be done during the update.**"
                ).format(docs="https://docs.discord.red/en/stable/update_red.html")
                if expected_version(current_python, py_version_req):
                    installed_extras = []
                    for extra, reqs in red_pkg._dep_map.items():
                        if extra is None or extra in {"dev", "all"}:
                            continue
                        try:
                            pkg_resources.require(req.name for req in reqs)
                        except pkg_resources.DistributionNotFound:
                            pass
                        else:
                            installed_extras.append(extra)

                    if installed_extras:
                        package_extras = f"[{','.join(installed_extras)}]"
                    else:
                        package_extras = ""

                    extra_update += _(
                        "\n\nTo update your bot, first shutdown your "
                        "bot then open a window of {console} (Not as admin) and "
                        "run the following:\n\n"
                    ).format(
                        console=_("Command Prompt")
                        if platform.system() == "Windows"
                        else _("Terminal")
                    )
                    extra_update += (
                        '```"{python}" -m pip install -U Red-DiscordBot{package_extras}```'.format(
                            python=sys.executable, package_extras=package_extras
                        )
                    )
                    extra_update += _(
                        "\nOnce you've started up your bot again, if you have any 3rd-party cogs"
                        " installed we then highly recommend you update them with this command"
                        " in Discord: `[p]cog update`"
                    )

                else:
                    extra_update += _(
                        "\n\nYou have Python `{py_version}` and this update "
                        "requires `{req_py}`; you cannot simply run the update command.\n\n"
                        "You will need to follow the update instructions in our docs above, "
                        "if you still need help updating after following the docs go to our "
                        "#support channel in <https://discord.gg/red>"
                    ).format(py_version=current_python, req_py=py_version_req)
                outdated_red_message += extra_update

        rich_console = rich.get_console()
        rich_console.print(INTRO, style="red", markup=False, highlight=False)
        if guilds:
            rich_console.print(
                Columns(
                    [Panel(table_general_info, title=str(bot.user.name)), Panel(table_counts)],
                    equal=True,
                    align="center",
                )
            )
        else:
            rich_console.print(Columns([Panel(table_general_info, title=str(bot.user.name))]))

        rich_console.print(
            "Loaded {} cogs with {} commands".format(len(bot.cogs), len(bot.commands))
        )

        if invite_url:
            rich_console.print(f"\nInvite URL: {Text(invite_url, style=f'link {invite_url}')}")
            # We generally shouldn't care if the client supports it or not as Rich deals with it.
        if not guilds:
            rich_console.print(
                f"Looking for a quick guide on setting up Red? Checkout {Text('https://start.discord.red', style='link https://start.discord.red}')}"
            )
        if rich_outdated_message:
            rich_console.print(rich_outdated_message)

        if not bot.owner_ids:
            # we could possibly exit here in future
            log.warning("Bot doesn't have any owner set!")

        bot._color = discord.Colour(await bot._config.color())
        bot._red_ready.set()
        if outdated_red_message:
            await send_to_owners_with_prefix_replaced(bot, outdated_red_message)

    @bot.event
    async def on_command_completion(ctx: commands.Context):
        bot.counter._inc_core_raw("Red_Core", "on_command_completion")
        await bot._delete_delay(ctx)

    @bot.event
    async def on_command_error(ctx, error, unhandled_by_cog=False):

        if not unhandled_by_cog:
            if hasattr(ctx.command, "on_error"):
                return

            if ctx.cog:
                if ctx.cog.has_error_handler():
                    return
        if not isinstance(error, commands.CommandNotFound):
            asyncio.create_task(bot._delete_delay(ctx))

        if isinstance(error, commands.MissingRequiredArgument):
            await ctx.send_help()
        elif isinstance(error, commands.ArgParserFailure):
            msg = _("`{user_input}` is not a valid value for `{command}`").format(
                user_input=error.user_input, command=error.cmd
            )
            if error.custom_help_msg:
                msg += f"\n{error.custom_help_msg}"
            await ctx.send(msg)
            if error.send_cmd_help:
                await ctx.send_help()
        elif isinstance(error, commands.ConversionFailure):
            if error.args:
                await ctx.send(error.args[0])
            else:
                await ctx.send_help()
        elif isinstance(error, commands.UserInputError):
            await ctx.send_help()
        elif isinstance(error, commands.DisabledCommand):
            disabled_message = await bot._config.disabled_command_msg()
            if disabled_message:
                await ctx.send(disabled_message.replace("{command}", ctx.invoked_with))
        elif isinstance(error, commands.CommandInvokeError):
            bot.counter._inc_core_raw("Red_Core", "on_command_error_command_invoke_error")
            log.exception(
                "Exception in command '{}'".format(ctx.command.qualified_name),
                exc_info=error.original,
            )

            message = _(
                "Error in command '{command}'. Check your console or logs for details."
            ).format(command=ctx.command.qualified_name)
            exception_log = "Exception in command '{}'\n" "".format(ctx.command.qualified_name)
            exception_log += "".join(
                traceback.format_exception(type(error), error, error.__traceback__)
            )
            bot._last_exception = exception_log
            await ctx.send(inline(message))
        elif isinstance(error, commands.CommandNotFound):
            help_settings = await HelpSettings.from_context(ctx)
            fuzzy_commands = await fuzzy_command_search(
                ctx,
                commands=RedHelpFormatter.help_filter_func(
                    ctx, bot.walk_commands(), help_settings=help_settings
                ),
            )
            if not fuzzy_commands:
                pass
            elif await ctx.embed_requested():
                await ctx.send(embed=await format_fuzzy_results(ctx, fuzzy_commands, embed=True))
            else:
                await ctx.send(await format_fuzzy_results(ctx, fuzzy_commands, embed=False))
        elif isinstance(error, commands.BotMissingPermissions):
            bot.counter._inc_core_raw("Red_Core", "on_command_error_bot_missing_permissions")
            if bin(error.missing.value).count("1") == 1:  # Only one perm missing
                msg = _("I require the {permission} permission to execute that command.").format(
                    permission=format_perms_list(error.missing)
                )
            else:
                msg = _("I require {permission_list} permissions to execute that command.").format(
                    permission_list=format_perms_list(error.missing)
                )
            await ctx.send(msg)
        elif isinstance(error, commands.UserFeedbackCheckFailure):
            if error.message:
                await ctx.send(error.message)
        elif isinstance(error, commands.NoPrivateMessage):
            await ctx.send(_("That command is not available in DMs."))
        elif isinstance(error, commands.PrivateMessageOnly):
            await ctx.send(_("That command is only available in DMs."))
        elif isinstance(error, commands.NSFWChannelRequired):
            await ctx.send(_("That command is only available in NSFW channels."))
        elif isinstance(error, commands.CheckFailure):
            pass
        elif isinstance(error, commands.CommandOnCooldown):
            if bot._bypass_cooldowns and ctx.author.id in bot.owner_ids:
                ctx.command.reset_cooldown(ctx)
                new_ctx = await bot.get_context(ctx.message)
                await bot.invoke(new_ctx)
                return
            if delay := humanize_timedelta(seconds=error.retry_after):
                msg = _("This command is on cooldown. Try again in {delay}.").format(delay=delay)
            else:
                msg = _("This command is on cooldown. Try again in 1 second.")
            await ctx.send(msg, delete_after=error.retry_after)
        elif isinstance(error, commands.MaxConcurrencyReached):
            if error.per is commands.BucketType.default:
                if error.number > 1:
                    msg = _(
                        "Too many people using this command."
                        " It can only be used {number} times concurrently."
                    ).format(number=error.number)
                else:
                    msg = _(
                        "Too many people using this command."
                        " It can only be used once concurrently."
                    )
            elif error.per in (commands.BucketType.user, commands.BucketType.member):
                if error.number > 1:
                    msg = _(
                        "That command is still completing,"
                        " it can only be used {number} times per {type} concurrently."
                    ).format(number=error.number, type=error.per.name)
                else:
                    msg = _(
                        "That command is still completing,"
                        " it can only be used once per {type} concurrently."
                    ).format(type=error.per.name)
            else:
                if error.number > 1:
                    msg = _(
                        "Too many people using this command."
                        " It can only be used {number} times per {type} concurrently."
                    ).format(number=error.number, type=error.per.name)
                else:
                    msg = _(
                        "Too many people using this command."
                        " It can only be used once per {type} concurrently."
                    ).format(type=error.per.name)
            await ctx.send(msg)
        else:
            bot.counter._inc_core_raw("Red_Core", "on_command_error")

            log.exception(type(error).__name__, exc_info=error)

    @bot.event
    async def on_message(message):
<<<<<<< HEAD
        bot.counter._inc_core_raw("Red_Core", "on_message")
        if not message.guild:
            bot.counter._inc_core_raw("Red_Core", "on_message_dm")
=======
        await set_contextual_locales_from_guild(bot, message.guild)
>>>>>>> 01561fbe

        await bot.process_commands(message)
        discord_now = message.created_at
        if (
            not bot._checked_time_accuracy
            or (discord_now - timedelta(minutes=60)) > bot._checked_time_accuracy
        ):
            system_now = datetime.utcnow()
            diff = abs((discord_now - system_now).total_seconds())
            if diff > 60:
                log.warning(
                    "Detected significant difference (%d seconds) in system clock to discord's "
                    "clock. Any time sensitive code may fail.",
                    diff,
                )
            bot._checked_time_accuracy = discord_now

    @bot.event
    async def on_command_add(command: commands.Command):
        bot.counter._inc_core_raw("Red_Core", "on_command_add")

        disabled_commands = await bot._config.disabled_commands()
        if command.qualified_name in disabled_commands:
            command.enabled = False
        guild_data = await bot._config.all_guilds()
        async for guild_id, data in AsyncIter(guild_data.items(), steps=100):
            disabled_commands = data.get("disabled_commands", [])
            if command.qualified_name in disabled_commands:
                command.disable_in(discord.Object(id=guild_id))

    async def _guild_added(guild: discord.Guild):
        disabled_commands = await bot._config.guild(guild).disabled_commands()
        for command_name in disabled_commands:
            command_obj = bot.get_command(command_name)
            if command_obj is not None:
                command_obj.disable_in(guild)

    @bot.event
    async def on_guild_join(guild: discord.Guild):
        bot.counter._inc_core_raw("Red_Core", "on_guild_join")
        await _guild_added(guild)

    @bot.event
    async def on_guild_available(guild: discord.Guild):
        # We need to check guild-disabled commands here since some cogs
        # are loaded prior to `on_ready`.
        bot.counter._inc_core_raw("Red_Core", "on_guild_available")
        await _guild_added(guild)

    @bot.event
    async def on_guild_remove(guild: discord.Guild):
        # Clean up any unneeded checks
        bot.counter._inc_core_raw("Red_Core", "on_guild_remove")
        disabled_commands = await bot._config.guild(guild).disabled_commands()
        for command_name in disabled_commands:
            command_obj = bot.get_command(command_name)
            if command_obj is not None:
                command_obj.enable_in(guild)

    @bot.event
    async def on_cog_add(cog: commands.Cog):
        bot.counter._inc_core_raw("Red_Core", "on_cog_add")
        confs = get_latest_confs()
        for c in confs:
            uuid = c.unique_identifier
            group_data = c.custom_groups
<<<<<<< HEAD
            await bot._config.custom("CUSTOM_GROUPS", c.cog_name, uuid).set(group_data)

    @bot.event
    async def on_voice_state_update(
        member: discord.Member, before: discord.VoiceState, after: discord.VoiceState
    ) -> None:
        bot.counter._inc_core_raw("Red_Core", "on_voice_state_update")

    @bot.event
    async def on_message_edit(_prior, message):
        bot.counter._inc_core_raw("Red_Core", "on_message_edit")

    @bot.event
    async def on_user_update(before: discord.User, after: discord.User):
        bot.counter._inc_core_raw("Red_Core", "on_user_update")

    @bot.event
    async def on_member_update(before: discord.Member, after: discord.Member):
        bot.counter._inc_core_raw("Red_Core", "on_member_update")

    @bot.event
    async def on_member_join(member: discord.Member):
        bot.counter._inc_core_raw("Red_Core", "on_member_join")

    @bot.event
    async def on_red_audio_track_start(guild: discord.Guild, track, requester: discord.Member):
        bot.counter._inc_core_raw("Red_Core", "on_red_audio_track_start")

    @bot.event
    async def on_red_audio_queue_end(guild: discord.Guild, track, requester: discord.Member):
        bot.counter._inc_core_raw("Red_Core", "on_red_audio_queue_end")

    @bot.event
    async def on_red_audio_track_end(guild: discord.Guild, track, requester: discord.Member):
        bot.counter._inc_core_raw("Red_Core", "on_red_audio_track_end")

    @bot.event
    async def on_raw_reaction_add(payload: discord.RawReactionActionEvent):
        bot.counter._inc_core_raw("Red_Core", "on_raw_reaction_add")

    @bot.event
    async def on_trivia_end(session):
        bot.counter._inc_core_raw("Red_Core", "on_trivia_end")

    @bot.event
    async def on_filter_message_delete(message, hits):
        bot.counter._inc_core_raw("Red_Core", "on_filter_message_delete")


def _get_startup_screen_specs():
    """Get specs for displaying the startup screen on stdout.

    This is so we don't get encoding errors when trying to print unicode
    emojis to stdout (particularly with Windows Command Prompt).

    Returns
    -------
    `tuple`
        Tuple in the form (`str`, `str`, `bool`) containing (in order) the
        on symbol, off symbol and whether or not the border should be pure ascii.

    """
    encoder = codecs.getencoder(sys.stdout.encoding)
    check_mark = "\N{SQUARE ROOT}"
    try:
        encoder(check_mark)
    except UnicodeEncodeError:
        on_symbol = "[X]"
        off_symbol = "[ ]"
    else:
        on_symbol = check_mark
        off_symbol = "X"

    try:
        encoder("┌┐└┘─│")  # border symbols
    except UnicodeEncodeError:
        ascii_border = True
    else:
        ascii_border = False

    return on_symbol, off_symbol, ascii_border
=======
            await bot._config.custom("CUSTOM_GROUPS", c.cog_name, uuid).set(group_data)
>>>>>>> 01561fbe
<|MERGE_RESOLUTION|>--- conflicted
+++ resolved
@@ -356,13 +356,11 @@
 
     @bot.event
     async def on_message(message):
-<<<<<<< HEAD
         bot.counter._inc_core_raw("Red_Core", "on_message")
         if not message.guild:
             bot.counter._inc_core_raw("Red_Core", "on_message_dm")
-=======
+
         await set_contextual_locales_from_guild(bot, message.guild)
->>>>>>> 01561fbe
 
         await bot.process_commands(message)
         discord_now = message.created_at
@@ -429,7 +427,6 @@
         for c in confs:
             uuid = c.unique_identifier
             group_data = c.custom_groups
-<<<<<<< HEAD
             await bot._config.custom("CUSTOM_GROUPS", c.cog_name, uuid).set(group_data)
 
     @bot.event
@@ -510,7 +507,4 @@
     else:
         ascii_border = False
 
-    return on_symbol, off_symbol, ascii_border
-=======
-            await bot._config.custom("CUSTOM_GROUPS", c.cog_name, uuid).set(group_data)
->>>>>>> 01561fbe
+    return on_symbol, off_symbol, ascii_border