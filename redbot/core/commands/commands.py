--- conflicted
+++ resolved
@@ -1169,11 +1169,7 @@
 
 
 # This is intentionally left out of `__all__` as it is not intended for general use
-<<<<<<< HEAD
-class _IsTrueBotOwner(_AlwaysAvailableMixin, _RuleDropper, Command):
-=======
 class _IsTrueBotOwner(_RuleDropper, Command):
->>>>>>> 85865490
     """
     These commands do not respect most forms of checks, and
     should only be used with that in mind.
@@ -1183,15 +1179,9 @@
 
     async def can_run(self, ctx, *args, **kwargs) -> bool:
         return (
-<<<<<<< HEAD
-            ctx.bot._sudo_enabled is True
-            and not ctx.author.bot
-            and ctx.author.id in ctx.bot._true_owner_ids
-=======
             ctx.bot._sudo_ctx_var is not None
             and not ctx.author.bot
             and ctx.author.id in ctx.bot.all_owner_ids
->>>>>>> 85865490
         )
 
     can_see = can_run