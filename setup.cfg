[metadata]
name = Red-DiscordBot
version = attr: redbot.__version__
description = A highly customisable Discord bot
license = GPL-3.0
long_description = file: README.md
long_description_content_type = text/markdown; charset=UTF-8; variant=GFM
author = Cog-Creators
author_email = cogcreators@gmail.com
url = https://github.com/Cog-Creators/Red-DiscordBot
project_urls =
    Discord Server = https://discord.gg/red
    Documentation = https://docs.discord.red
    Donate on Patreon = https://www.patreon.com/Red_Devs
    Issue Tracker = https://github.com/Cog-Creators/Red-DiscordBot/issues
    Source Code = https://github.com/Cog-Creators/Red-DiscordBot
classifiers =
    # List at https://pypi.org/pypi?%3Aaction=list_classifiers
    Development Status :: 5 - Production/Stable
    Framework :: AsyncIO
    Intended Audience :: Developers
    Intended Audience :: End Users/Desktop
    License :: OSI Approved :: GNU General Public License v3 (GPLv3)
    Natural Language :: English
    Operating System :: MacOS :: MacOS X
    Operating System :: Microsoft :: Windows
    Operating System :: POSIX :: Linux
    Programming Language :: Python :: 3.8
    Topic :: Communications :: Chat

[options]
packages = find_namespace:
python_requires = >=3.8.1,<3.9
install_requires =
    aiohttp[speedups]==3.7.3
    aiohttp-json-rpc==0.13.3
    aiosqlite==0.16.1
    appdirs==1.4.4
    apsw-wheels==3.34.1.post1
    async-timeout==3.0.1
    attrs==20.3.0
    Babel==2.9.0
    chardet==3.0.4
    click==7.1.2
    colorama==0.4.4
    commonmark==0.9.1
    contextlib2==0.6.0.post1
    discord.py==1.6.0
    distro==1.5.0; sys_platform == "linux"
    fuzzywuzzy==0.18.0
    idna==2.10
    Markdown==3.3.3
    multidict==5.1.0
    PyNaCl==1.3.0
    Pygments==2.7.4
    python-dateutil==2.8.1
    python-Levenshtein-wheels==0.13.2
    pytz==2021.1
    PyYAML==5.4.1
<<<<<<< HEAD
    Red-Lavalink @ git+https://github.com/Drapersniper/Red-Lavalink.git@pr/0.7.2#egg=Red-Lavalink
=======
    Red-Lavalink==0.8.0
>>>>>>> 2ebd392c
    rich==9.9.0
    schema==0.7.4
    six==1.15.0
    tqdm==4.56.2
    typing-extensions==3.7.4.3
    uvloop==0.15.0; sys_platform != "win32" and platform_python_implementation == "CPython"
    yarl==1.6.3

[options.extras_require]
docs =
    alabaster==0.7.12
    certifi==2020.12.5
    docutils==0.16
    imagesize==1.2.0
    Jinja2==2.11.3
    MarkupSafe==1.1.1
    packaging==20.9
    pyparsing==2.4.7
    requests==2.25.1
    snowballstemmer==2.1.0
    Sphinx==3.4.3
    sphinx-rtd-theme==0.5.1
    sphinxcontrib-applehelp==1.0.2
    sphinxcontrib-devhelp==1.0.2
    sphinxcontrib-htmlhelp==1.0.3
    sphinxcontrib-jsmath==1.0.1
    sphinxcontrib-qthelp==1.0.3
    sphinxcontrib-serializinghtml==1.1.4
    sphinxcontrib-trio==1.1.2
    urllib3==1.26.3
postgres =
    asyncpg==0.22.0
redis =
    aioredis==1.3.1
    ujson==4.0.2
api =
    ujson==4.0.2
style =
    black==20.8b1
    mypy-extensions==0.4.3
    pathspec==0.8.1
    regex==2020.11.13
    toml==0.10.2
    typed-ast==1.4.2
test =
    astroid==2.4.2
    iniconfig==1.1.1
    isort==5.7.0
    lazy-object-proxy==1.4.3
    mccabe==0.6.1
    packaging==20.9
    pluggy==0.13.1
    py==1.10.0
    pylint==2.6.0
    pyparsing==2.4.7
    pytest==6.2.2
    pytest-asyncio==0.14.0
    pytest-mock==3.5.1
    toml==0.10.2
    wrapt==1.12.1
orjson =
    orjson==3.5.0
all =
    %(api)s
    %(orjson)s
    %(postgres)s
    %(redis)s
dev =
    %(all)s
    %(docs)s
    %(style)s
    %(test)s

[options.entry_points]
console_scripts =
    redbot=redbot.__main__:main
    redbot-setup=redbot.setup:run_cli
    redbot-launcher=redbot.launcher:main
    redbot-update=redbot.update:main
pytest11 =
    red-discordbot=redbot.pytest

[options.packages.find]
include =
    redbot
    redbot.*

[options.package_data]
* =
    locales/*.po
    **/locales/*.po
    data/*
    data/**/*
    *.export
    py.typed
redbot.core.drivers.postgres =
    *.sql<|MERGE_RESOLUTION|>--- conflicted
+++ resolved
@@ -57,11 +57,7 @@
     python-Levenshtein-wheels==0.13.2
     pytz==2021.1
     PyYAML==5.4.1
-<<<<<<< HEAD
     Red-Lavalink @ git+https://github.com/Drapersniper/Red-Lavalink.git@pr/0.7.2#egg=Red-Lavalink
-=======
-    Red-Lavalink==0.8.0
->>>>>>> 2ebd392c
     rich==9.9.0
     schema==0.7.4
     six==1.15.0
